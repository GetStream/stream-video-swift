//
// Copyright © 2023 Stream.io Inc. All rights reserved.
//

import Foundation

/// An `Event` object representing an event in the chat system.
public protocol Event: Sendable {}

public protocol SendableEvent: Event, ProtoModel {}

extension Event {
    var name: String {
        String(describing: Self.self)
    }

    func unwrap() -> VideoEvent? {
        if let unwrapped = self as? VideoEvent {
            return unwrapped
        }
        if let wrappedEvent = self as? WrappedEvent {
            if case let .coordinatorEvent(videoEvent) = wrappedEvent {
                return videoEvent
            }
        }
        return nil
    }

<<<<<<< HEAD
    // TODO: write a test for this!
=======
>>>>>>> fdc500a0
    func forCall(cid: String) -> Bool {
        guard let videoEvent = self.unwrap() else {
            return false
        }
        guard let wsCallEvent = videoEvent.rawValue as? WSCallEvent else {
            return false
        }
        return wsCallEvent.callCid == cid
    }
}

/// An internal object that we use to wrap the kind of events that are handled by WS: SFU and coordinator events
internal enum WrappedEvent: Event {
    case internalEvent(Event)
    case coordinatorEvent(VideoEvent)
    case sfuEvent(Stream_Video_Sfu_Event_SfuEvent.OneOf_EventPayload)

    func healthcheck() -> HealthCheckInfo? {
        switch self {
        case let .coordinatorEvent(event):
            if case let .typeHealthCheckEvent(healthCheckEvent) = event {
                return HealthCheckInfo(coordinatorHealthCheck: healthCheckEvent)
            }
            if case let .typeConnectedEvent(connectedEvent) = event {
                return HealthCheckInfo(coordinatorHealthCheck: .init(
                    connectionId: connectedEvent.connectionId,
                    createdAt: connectedEvent.createdAt,
                    type: connectedEvent.type)
                )
            }
        case let .sfuEvent(event):
            if case let .healthCheckResponse(healthCheckEvent) = event {
                return HealthCheckInfo(sfuHealthCheck: healthCheckEvent)
            }
        case .internalEvent(_):
            break
        }
        return nil
    }

    func error() -> Error? {
        switch self {
        case let .coordinatorEvent(event):
            if case let .typeConnectionErrorEvent(errorEvent) = event {
                return errorEvent.error
            }
        case let .sfuEvent(event):
            if case let .error(errorEvent) = event {
                return errorEvent.error
            }
            return nil
        case .internalEvent(_):
            break
        }
        return nil
    }
}<|MERGE_RESOLUTION|>--- conflicted
+++ resolved
@@ -26,10 +26,6 @@
         return nil
     }
 
-<<<<<<< HEAD
-    // TODO: write a test for this!
-=======
->>>>>>> fdc500a0
     func forCall(cid: String) -> Bool {
         guard let videoEvent = self.unwrap() else {
             return false
