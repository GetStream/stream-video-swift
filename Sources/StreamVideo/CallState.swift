--- conflicted
+++ resolved
@@ -4,7 +4,6 @@
 
 import Foundation
 
-<<<<<<< HEAD
 public struct PermissionRequest: Identifiable {
     public let id: UUID = .init()
     public let permission: String
@@ -17,9 +16,7 @@
     }
 }
 
-=======
 @MainActor
->>>>>>> 66687a5a
 public class CallState: ObservableObject {
     
     @Injected(\.streamVideo) var streamVideo
