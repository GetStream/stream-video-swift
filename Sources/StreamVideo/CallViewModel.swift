//
// Copyright © 2023 Stream.io Inc. All rights reserved.
//

import Combine
import SwiftUI
import WebRTC

// View model that provides methods for views that present a call.
@MainActor
open class CallViewModel: ObservableObject {
    
    @Injected(\.streamVideo) var streamVideo
    
    @Published public var call: Call? {
        didSet {
            participantUpdates = call?.$participants
                .receive(on: RunLoop.main)
                .sink(receiveValue: { [weak self] participants in
                    self?.callParticipants = participants
            })
            callUpdates = call?.$callInfo
                .receive(on: RunLoop.main)
                .sink(receiveValue: { [weak self] callInfo in
                    self?.blockedUsers = callInfo.blockedUsers
            })
        }
    }
    
    @Published public var callingState: CallingState = .idle {
        didSet {
            if callingState == .idle {
                edgeServer = nil
            }
            handleRingingEvents()
        }
    }
    
    public var error: Error? {
        didSet {
            errorAlertShown = error != nil
        }
    }
    
    @Published public var errorAlertShown = false
                        
    @Published public var participantsShown = false
    
    @Published public var inviteParticipantsShown = false
    
    @Published public var outgoingCallMembers = [User]()
    
    @Published public var callParticipants = [String: CallParticipant]() {
        didSet {
            log.debug("Call participants updated")
            updateCallStateIfNeeded()
            checkForScreensharingSession()
            checkCallSettingsForCurrentUser()
        }
    }
    
    @Published public var participantEvent: ParticipantEvent?
    
    @Published public var callSettings = CallSettings()
    
    @Published public var isMinimized = false
    
    @Published public var localVideoPrimary = false
    
    @Published public var screensharingSession: ScreensharingSession?
    
    @Published public var hideUIElements = false
    
    @Published public private(set) var edgeServer: EdgeServer?
    
    @Published public var blockedUsers = [User]()
    
    public var localParticipant: CallParticipant? {
        callParticipants.first(where: { (_, value) in
            value.id == call?.sessionId
        })
            .map { $1 }
    }
    
    public var videoOptions = VideoOptions()
            
    private var participantUpdates: AnyCancellable?
    private var callUpdates: AnyCancellable?
    private var currentEventsTask: Task<Void, Never>?
    
    private var callController: CallController?
    
    private var ringingTimer: Foundation.Timer?
    
    public var participants: [CallParticipant] {
        callParticipants
            .filter { $0.value.id != call?.sessionId }
            .map(\.value)
            .sorted(by: { $0.layoutPriority.rawValue < $1.layoutPriority.rawValue })
            .sorted(by: { $0.name < $1.name })
    }
    
    private var ringingSupported: Bool = false
    
    public init(listenToRingingEvents: Bool = false) {
        ringingSupported = listenToRingingEvents
        if !streamVideo.videoConfig.videoEnabled {
            callSettings = CallSettings(speakerOn: false)
        }
        NotificationCenter.default.addObserver(
            self,
            selector: #selector(checkForOngoingCall),
            name: UIApplication.willEnterForegroundNotification,
            object: nil
        )
        subscribeToCallEvents()
    }
    
    public func setCallController(_ callController: CallController) {
        self.callController = callController
        call = callController.call
        callingState = .inCall
    }

    public func toggleCameraEnabled() {
        guard let callController = callController else {
            return
        }
        Task {
            do {
                let isEnabled = !callSettings.videoOn
                try await callController.changeVideoState(isEnabled: isEnabled)
                callSettings = CallSettings(
                    audioOn: callSettings.audioOn,
                    videoOn: isEnabled,
                    speakerOn: callSettings.speakerOn,
                    audioOutputOn: callSettings.audioOutputOn
                )
            } catch {
                log.error("Error toggling camera")
            }
        }
    }
    
    /// Toggles the state of the microphone (muted vs unmuted).
    public func toggleMicrophoneEnabled() {
        guard let callController = callController else {
            return
        }
        Task {
            do {
                let isEnabled = !callSettings.audioOn
                try await callController.changeAudioState(isEnabled: isEnabled)
                callSettings = CallSettings(
                    audioOn: isEnabled,
                    videoOn: callSettings.videoOn,
                    speakerOn: callSettings.speakerOn,
                    audioOutputOn: callSettings.audioOutputOn
                )
            } catch {
                log.error("Error toggling microphone")
            }
        }
    }
    
    /// Toggles the state of the camera (visible vs non-visible).
    public func toggleCameraPosition() {
        guard let callController = callController else {
            return
        }
        let next = callSettings.cameraPosition.next()
        callController.changeCameraMode(position: next)
        callSettings = callSettings.withUpdatedCameraPosition(next)
    }
    
    /// Enables or disables the audio output.
    public func toggleAudioOutput() {
        guard let callController = callController else {
            return
        }
        Task {
            do {
                let isEnabled = !callSettings.audioOutputOn
                try await callController.changeSoundState(isEnabled: isEnabled)
                callSettings = CallSettings(
                    audioOn: callSettings.audioOutputOn,
                    videoOn: callSettings.videoOn,
                    speakerOn: callSettings.speakerOn,
                    audioOutputOn: isEnabled
                )
            } catch {
                log.error("Error toggling audio output")
            }
        }
    }

    /// Starts a call with the provided info.
    /// - Parameters:
    ///  - callId: the id of the call.
    ///  - type: optional type of a call. If not provided, the default would be used.
    ///  - participants: list of participants that are part of the call.
    public func startCall(callId: String, type: String, participants: [User], ring: Bool = false) {
        outgoingCallMembers = participants
        ringingSupported = ring
        setupCallController(callId: callId, type: type)
        callingState = .outgoing
        let callType = callType(from: type)
        enterCall(callId: callId, callType: callType, participants: participants, ring: ring)
    }
    
    /// Joins an existing call with the provided info.
    /// - Parameters:
    ///  - callId: the id of the call.
    ///  - type: optional type of a call. If not provided, the default would be used.
<<<<<<< HEAD
    public func joinCall(callId: String, type: String? = nil) {
        setupCallController(callId: callId, type: type)
=======
    public func joinCall(callId: String, type: String) {
>>>>>>> 54d4d70e
        let callType = callType(from: type)
        enterCall(callId: callId, callType: callType, participants: [])
    }
    
    public func enterLobby(callId: String, type: String, participants: [User]) {
        let callType = callType(from: type)
        let lobbyInfo = LobbyInfo(callId: callId, callType: callType, participants: participants)
        callingState = .lobby(lobbyInfo)
        setupCallController(callId: callId, type: type)
        Task {
            self.edgeServer = try await callController?.selectEdgeServer(
                videoOptions: VideoOptions(),
                participants: participants
            )
        }
    }
    
    public func joinCallFromLobby(callId: String, type: String, participants: [User]) throws {
        guard let edgeServer = edgeServer, let callController = callController else {
            throw ClientError.Unexpected("Edge server not available")
        }
        
        Task {
            do {
                log.debug("Starting call")
                let call: Call = try await callController.joinCall(
                    on: edgeServer,
                    callType: callType(from: type),
                    callId: callId,
                    callSettings: callSettings,
                    videoOptions: VideoOptions()
                )
                save(call: call)
            } catch {
                log.error("Error starting a call \(error.localizedDescription)")
                self.error = error
                callingState = .idle
            }
        }
    }
    
    /// Accepts the call with the provided call id and type.
    /// - Parameters:
    ///  - callId: the id of the call.
    ///  - callType: the type of the call.
    public func acceptCall(callId: String, type: String) {
        let callType = callType(from: type)
        setupCallController(callId: callId, type: type)
        Task {
            try await streamVideo.acceptCall(callId: callId, callType: callType)
            enterCall(callId: callId, callType: callType, participants: [])
        }
    }
    
    /// Rejects the call with the provided call id and type.
    /// - Parameters:
    ///  - callId: the id of the call.
    ///  - callType: the type of the call.
    public func rejectCall(callId: String, type: String) {
        Task {
            try await streamVideo.rejectCall(callId: callId, callType: callType(from: type))
            self.callingState = .idle
        }
    }
    
    /// Starts capturing the local video.
    public func startCapturingLocalVideo() {
        callController?.startCapturingLocalVideo()
    }
    
    /// Changes the track visibility for a participant (not visible if they go off-screen).
    /// - Parameters:
    ///  - participant: the participant whose track visibility would be changed.
    ///  - isVisible: whether the track should be visible.
    public func changeTrackVisbility(for participant: CallParticipant, isVisible: Bool) {
        Task {
            await callController?.changeTrackVisibility(for: participant, isVisible: isVisible)
        }
    }
    
    /// Hangs up from the active call.
    public func hangUp() {
        if let call = call, callingState != .inCall {
            Task {
                try await streamVideo.cancelCall(callId: call.callId, callType: call.callType)
            }
        }
        leaveCall()
    }
    
    public func setVideoFilter(_ videoFilter: VideoFilter?) {
        callController?.setVideoFilter(videoFilter)
    }
    
    // MARK: - private
    
    /// Leaves the current call.
    private func leaveCall() {
        log.debug("Leaving call")
        participantUpdates?.cancel()
        participantUpdates = nil
        callUpdates?.cancel()
        callUpdates = nil
        call = nil
        callParticipants = [:]
        outgoingCallMembers = []
        streamVideo.leaveCall()
        currentEventsTask?.cancel()
        callingState = .idle
        isMinimized = false
    }
    
    private func enterCall(callId: String, callType: CallType, participants: [User], ring: Bool = false) {
        guard let callController = callController else {
            return
        }

        Task {
            do {
                log.debug("Starting call")
                let call: Call = try await callController.joinCall(
                    callType: callType,
                    callId: callId,
                    callSettings: callSettings,
                    videoOptions: videoOptions,
                    participants: participants,
                    ring: ring
                )
                save(call: call)
            } catch {
                log.error("Error starting a call \(error.localizedDescription)")
                self.error = error
                callingState = .idle
            }
        }
    }
    
    private func save(call: Call) {
        self.call = call
        updateCallStateIfNeeded()
        listenForParticipantEvents()
        log.debug("Started call")
    }
    
    private func handleRingingEvents() {
        let ringingTimeout = streamVideo.videoConfig.ringingTimeout
        guard ringingSupported, ringingTimeout > 0 else { return }
        if callingState == .outgoing {
            ringingTimer = Foundation.Timer.scheduledTimer(
                withTimeInterval: ringingTimeout,
                repeats: false,
                block: { [weak self] _ in
                    guard let self = self else { return }
                    log.debug("Detected ringing timeout, hanging up...")
                    Task {
                        await self.hangUp()
                    }
                }
            )
        } else {
            ringingTimer?.invalidate()
        }
    }
    
    private func subscribeToCallEvents() {
        Task {
            for await callEvent in streamVideo.callEvents() {
                if case let .incoming(incomingCall) = callEvent,
                   ringingSupported,
                   incomingCall.callerId != streamVideo.user.id {
                    // TODO: implement holding a call.
                    if callingState == .idle {
                        callingState = .incoming(incomingCall)
                    }
                } else if case .rejected = callEvent, ringingSupported {
                    leaveCall()
                } else if case .canceled = callEvent, callParticipants.count < 2, ringingSupported {
                    leaveCall()
                } else if case .ended = callEvent {
                    leaveCall()
                } else if case let .userBlocked(callEventInfo) = callEvent {
                    if callEventInfo.user?.id == streamVideo.user.id {
                        leaveCall()
                    } else if let user = callEventInfo.user {
                        call?.add(blockedUser: user)
                    }
                } else if case let .userUnblocked(callEventInfo) = callEvent,
                            let user = callEventInfo.user {
                    call?.remove(blockedUser: user)
                }
            }
        }
    }
    
    private func callType(from: String?) -> CallType {
        var type: CallType = .default
        if let from = from {
            type = CallType(name: from)
        }
        return type
    }
    
    private func updateCallStateIfNeeded() {
        if !ringingSupported {
            callingState = .inCall
        } else {
            let shouldGoInCall = callParticipants.count > 1
            if shouldGoInCall {
                callingState = .inCall
            }
        }
    }
    
    @objc private func checkForOngoingCall() {
        if call == nil && callController?.call != nil {
            call = callController?.call
        }
    }
    
    private func setupCallController(callId: String, type: String?) {
        callController = streamVideo.makeCallController(callType: callType(from: type), callId: callId)
        callController?.onCallUpdated = { [weak self] updatedCall in            
            DispatchQueue.main.async {
                guard let updatedCall = updatedCall else {
                    self?.leaveCall()
                    return
                }
                self?.save(call: updatedCall)
            }
        }
    }
    
    private func listenForParticipantEvents() {
        guard let call = call else {
            return
        }
        currentEventsTask = Task {
            for await event in call.participantEvents() {
                self.participantEvent = event
                // The event is shown for 2 seconds.
                try? await Task.sleep(nanoseconds: 2_000_000_000)
                self.participantEvent = nil
            }
        }
    }
    
    private func checkForScreensharingSession() {
        for (_, participant) in callParticipants {
            if participant.screenshareTrack != nil {
                screensharingSession = ScreensharingSession(
                    track: participant.screenshareTrack,
                    participant: participant
                )
                return
            }
        }
        screensharingSession = nil
    }
    
    private func checkCallSettingsForCurrentUser() {
        guard let localParticipant = localParticipant,
              // Skip updates for the initial period while the connection is established.
              Date().timeIntervalSince(localParticipant.joinedAt) > 5.0 else {
            return
        }
        if localParticipant.hasAudio != callSettings.audioOn
            || localParticipant.hasVideo != callSettings.videoOn {
            let previous = callSettings
            callSettings = CallSettings(
                audioOn: localParticipant.hasAudio,
                videoOn: localParticipant.hasVideo,
                speakerOn: previous.speakerOn,
                audioOutputOn: previous.audioOutputOn,
                cameraPosition: previous.cameraPosition
            )
        }
    }
}

/// The state of the call.
public enum CallingState: Equatable {
    /// Call is not started (idle state).
    case idle
    /// The user is in a waiting room.
    case lobby(LobbyInfo)
    /// There's an incoming call.
    case incoming(IncomingCall)
    /// There's an outgoing call.
    case outgoing
    /// The user is in a call.
    case inCall
    /// The user is trying to reconnect to a call.
    case reconnecting
}

public struct LobbyInfo: Equatable {
    public let callId: String
    public let callType: CallType
    public let participants: [User]
}

public struct ScreensharingSession {
    public let track: RTCVideoTrack?
    public let participant: CallParticipant
}<|MERGE_RESOLUTION|>--- conflicted
+++ resolved
@@ -212,12 +212,8 @@
     /// - Parameters:
     ///  - callId: the id of the call.
     ///  - type: optional type of a call. If not provided, the default would be used.
-<<<<<<< HEAD
-    public func joinCall(callId: String, type: String? = nil) {
+    public func joinCall(callId: String, type: String) {
         setupCallController(callId: callId, type: type)
-=======
-    public func joinCall(callId: String, type: String) {
->>>>>>> 54d4d70e
         let callType = callType(from: type)
         enterCall(callId: callId, callType: callType, participants: [])
     }
