//
// Copyright © 2023 Stream.io Inc. All rights reserved.
//

import Combine
import SwiftUI
import WebRTC

// View model that provides methods for views that present a call.
@MainActor
open class CallViewModel: ObservableObject {
    
    @Injected(\.streamVideo) var streamVideo
    
    /// Provides access to the current call.
    @Published public private(set) var call: Call? {
        didSet {
            lastLayoutChange = Date()
            participantUpdates = call?.$participants
                .receive(on: RunLoop.main)
                .sink(receiveValue: { [weak self] participants in
                    self?.callParticipants = participants
            })
            callUpdates = call?.$callInfo
                .receive(on: RunLoop.main)
                .sink(receiveValue: { [weak self] callInfo in
                    self?.blockedUsers = callInfo?.blockedUsers ?? []
            })
            recordingUpdates = call?.$recordingState
                .receive(on: RunLoop.main)
                .sink(receiveValue: { [weak self] newState in
                    self?.recordingState = newState
            })
            reconnectionUpdates = call?.$reconnectionStatus
                .receive(on: RunLoop.main)
                .sink(receiveValue: { [weak self] reconnectionStatus in
                    if reconnectionStatus == .reconnecting {
                        if self?.callingState != .reconnecting {
                            self?.callingState = .reconnecting
                        }
                    } else if reconnectionStatus == .disconnected {
                        self?.leaveCall()
                    } else {
                        if self?.callingState != .inCall && self?.callingState != .outgoing {
                            self?.callingState = .inCall
                        }
                    }
                })
        }
    }
    
    /// Tracks the current state of a call. It should be used to show different UI in your views.
    @Published public var callingState: CallingState = .idle {
        didSet {
            if callingState == .idle {
                edgeServer = nil
            }
            handleRingingEvents()
        }
    }
    
    /// Optional, has a value if there was an error. You can use it to display more detailed error messages to the users.
    public var error: Error? {
        didSet {
            errorAlertShown = error != nil
        }
    }
    
    /// If the `error` property has a value, it's true. You can use it to control the visibility of an alert presented to the user.
    @Published public var errorAlertShown = false
       
    /// Whether the list of participants is shown during the call.
    @Published public var participantsShown = false
        
    /// List of the outgoing call members.
    @Published public var outgoingCallMembers = [User]()
    
    /// Dictionary of the call participants.
    @Published public private(set) var callParticipants = [String: CallParticipant]() {
        didSet {
            if let id = pinnedParticipant?.id, callParticipants[id]?.isPinned == false {
                callParticipants[id] = callParticipants[id]?.withUpdated(pinState: true)
            }
            log.debug("Call participants updated")
            updateCallStateIfNeeded()
            checkForScreensharingSession()
            checkCallSettingsForCurrentUser()
        }
    }
    
    /// Contains info about a participant event. It's reset to nil after 2 seconds.
    @Published public var participantEvent: ParticipantEvent?
    
    /// Provides information about the current call settings, such as the camera position and whether there's an audio and video turned on.
    @Published public var callSettings = CallSettings()
    
    /// Whether the call is in minimized mode.
    @Published public var isMinimized = false
    
    /// `false` by default. It becomes `true` when the current user's local video is shown as a primary view.
    @Published public var localVideoPrimary = false
    
    /// Optional property about the ongoing screensharing session (if any).
    @Published public var screensharingSession: ScreensharingSession? {
        didSet {
            if screensharingSession?.participant.id != oldValue?.participant.id {
                lastLayoutChange = Date()
            }
        }
    }
    
    /// Whether the UI elements, such as the call controls should be hidden (for example while screensharing).
    @Published public var hideUIElements = false
    
    /// The current edge server. Can be used in the lobby view.
    @Published public private(set) var edgeServer: EdgeServer?
    
    /// A list of the blocked users in the call.
    @Published public var blockedUsers = [User]()
    
    /// The current recording state of the call.
    @Published public var recordingState: RecordingState = .noRecording
    
    /// The participants layout.
    @Published public private(set) var participantsLayout: ParticipantsLayout {
        didSet {
            if participantsLayout != oldValue {
                lastLayoutChange = Date()
            }
        }
    }
        
    @Published public var pinnedParticipant: CallParticipant? {
        didSet {
            if let id = pinnedParticipant?.id, callParticipants[id]?.isPinned == false {
                callParticipants[id] = callParticipants[id]?.withUpdated(pinState: true)
            }
            if let id = oldValue?.id, callParticipants[id]?.isPinned == true {
                callParticipants[id] = callParticipants[id]?.withUpdated(pinState: false)
            }
            if !automaticLayoutHandling {
                return
            }
            if pinnedParticipant != nil && participantsLayout == .grid {
                participantsLayout = .spotlight
            } else if pinnedParticipant == nil && participantsLayout == .spotlight {
                participantsLayout = .grid
            }
        }
    }
    
    /// Returns the local participant of the call.
    public var localParticipant: CallParticipant? {
        callParticipants.first(where: { (_, value) in
            value.id == call?.sessionId
        })
            .map { $1 }
    }
    
    public var videoOptions = VideoOptions()
            
    private var participantUpdates: AnyCancellable?
    private var callUpdates: AnyCancellable?
    private var reconnectionUpdates: AnyCancellable?
    private var recordingUpdates: AnyCancellable?
    private var currentEventsTask: Task<Void, Never>?
        
    private var ringingTimer: Foundation.Timer?
    
    private var callRejectionEvents = [String: Int]()
    private var lastLayoutChange = Date()
    private var enteringCall = false
    private var participantsSortComparators = defaultComparators
    
    public var participants: [CallParticipant] {
        callParticipants
            .filter {
                if participantsLayout == .grid {
                    return $0.value.id != call?.sessionId
                } else {
                    return true
                }
            }
            .map(\.value)
            .sorted(using: participantsSortComparators)
    }
        
    private var automaticLayoutHandling = true
    
    public init(
        participantsLayout: ParticipantsLayout = .grid
    ) {
        self.participantsLayout = participantsLayout
        subscribeToCallEvents()
    }

    /// Toggles the state of the camera (visible vs non-visible).
    public func toggleCameraEnabled() {
        guard let call = call else { return }
        Task {
            do {
                let isEnabled = !callSettings.videoOn
                try await call.changeVideoState(isEnabled: isEnabled)
                callSettings = CallSettings(
                    audioOn: callSettings.audioOn,
                    videoOn: isEnabled,
                    speakerOn: callSettings.speakerOn,
                    audioOutputOn: callSettings.audioOutputOn
                )
            } catch {
                log.error("Error toggling camera")
            }
        }
    }
    
    /// Toggles the state of the microphone (muted vs unmuted).
    public func toggleMicrophoneEnabled() {
        guard let call = call else { return }
        Task {
            do {
                let isEnabled = !callSettings.audioOn
                try await call.changeAudioState(isEnabled: isEnabled)
                callSettings = CallSettings(
                    audioOn: isEnabled,
                    videoOn: callSettings.videoOn,
                    speakerOn: callSettings.speakerOn,
                    audioOutputOn: callSettings.audioOutputOn
                )
            } catch {
                log.error("Error toggling microphone")
            }
        }
    }
    
    /// Toggles the camera position (front vs back).
    public func toggleCameraPosition() {
        guard let call = call, callSettings.videoOn else { return }
        let next = callSettings.cameraPosition.next()
        call.changeCameraMode(position: next) { [weak self] in
            guard let self = self else { return }
            DispatchQueue.main.async {
                self.callSettings = self.callSettings.withUpdatedCameraPosition(next)
            }
        }
    }
    
    /// Enables or disables the audio output.
    public func toggleAudioOutput() {
        guard let call = call else { return }
        Task {
            do {
                let isEnabled = !callSettings.audioOutputOn
                try await call.changeSoundState(isEnabled: isEnabled)
                callSettings = CallSettings(
                    audioOn: callSettings.audioOutputOn,
                    videoOn: callSettings.videoOn,
                    speakerOn: callSettings.speakerOn,
                    audioOutputOn: isEnabled
                )
            } catch {
                log.error("Error toggling audio output")
            }
        }
    }

    /// Starts a call with the provided info.
    /// - Parameters:
    ///  - callId: the id of the call.
    ///  - type: the type of the call.
    ///  - members: list of members that are part of the call.
    ///  - ring: whether the call should ring.
    public func startCall(callId: String, type: String, members: [User], ring: Bool = false) {
        outgoingCallMembers = members
        callingState = ring ? .outgoing : .joining
        enterCall(callId: callId, callType: type, members: members, ring: ring)
    }
    
    /// Joins an existing call with the provided info.
    /// - Parameters:
    ///  - callId: the id of the call.
    ///  - type: optional type of a call. If not provided, the default would be used.
    public func joinCall(callId: String, type: String) {
        callingState = .joining
        enterCall(callId: callId, callType: type, members: [])
    }
    
    /// Enters into a lobby before joining a call.
    /// - Parameters:
    ///  - callId: the id of the call.
    ///  - type: the type of the call.
    ///  - members: list of members that are part of the call.
    public func enterLobby(callId: String, type: String, members: [User]) {
        let lobbyInfo = LobbyInfo(callId: callId, callType: type, participants: members)
        callingState = .lobby(lobbyInfo)
        Task {
            let call = streamVideo.makeCall(callType: type, callId: callId, members: members)
            self.edgeServer = try await call.selectEdgeServer(members: members)
        }
    }
    
    /// Joins a call from the lobby. `enterLobby` needs to be called first.
    /// - Parameters:
    ///  - callId: the id of the call.
    ///  - type: the type of the call.
    ///  - members: list of participants that are part of the call.
    public func joinCallFromLobby(callId: String, type: String, members: [User]) throws {
        guard let edgeServer = edgeServer else {
            throw ClientError.Unexpected("Edge server not available")
        }
        
        Task {
            do {
                log.debug("Starting call")
                let call = streamVideo.makeCall(callType: type, callId: callId, members: members)
                try await call.join(on: edgeServer, callSettings: callSettings)
                save(call: call)
            } catch {
                log.error("Error starting a call \(error.localizedDescription)")
                self.error = error
                callingState = .idle
            }
        }
    }
    
    /// Accepts the call with the provided call id and type.
    /// - Parameters:
    ///  - callId: the id of the call.
    ///  - callType: the type of the call.
    public func acceptCall(callId: String, type: String) {
        Task {
            try await streamVideo.acceptCall(callId: callId, callType: type)
            enterCall(callId: callId, callType: type, members: [])
        }
    }
    
    /// Rejects the call with the provided call id and type.
    /// - Parameters:
    ///  - callId: the id of the call.
    ///  - callType: the type of the call.
    public func rejectCall(callId: String, type: String) {
        Task {
            try await streamVideo.rejectCall(callId: callId, callType: type)
            self.callingState = .idle
        }
    }
    
    /// Starts capturing the local video.
    public func startCapturingLocalVideo() {
        call?.startCapturingLocalVideo()
    }
    
    /// Changes the track visibility for a participant (not visible if they go off-screen).
    /// - Parameters:
    ///  - participant: the participant whose track visibility would be changed.
    ///  - isVisible: whether the track should be visible.
    public func changeTrackVisbility(for participant: CallParticipant, isVisible: Bool) {
        if !isVisible {
            if participantsLayout == .fullScreen || participantsLayout == .spotlight {
                if participant.id == participants.first?.id {
                    log.debug("Skip hiding the track for the top participant")
                    return
                }
            } else if participantsLayout == .grid && participants.count < 6 {
                log.debug("Skip hiding tracks in small grids")
                return
            } else {
                let diff = abs(lastLayoutChange.timeIntervalSinceNow)
                if diff < 3 {
                    log.debug("Ignore track changes because of recent layout change")
                    return
                }
            }
        }
        Task {
            await call?.changeTrackVisibility(for: participant, isVisible: isVisible)
        }
    }
    
    /// Updates the track size for the provided participant.
    /// - Parameters:
    ///  - trackSize: the size of the track.
    ///  - participant: the call participant.
    public func updateTrackSize(_ trackSize: CGSize, for participant: CallParticipant) {
        Task {
            log.debug("Updating track size for participant \(participant.name) to \(trackSize)")
            await call?.updateTrackSize(trackSize, for: participant)
        }
    }
    
    /// Hangs up from the active call.
    public func hangUp() {
        leaveCall()
    }
    
    /// Sets a video filter for the current call.
    /// - Parameter videoFilter: the video filter to be set.
    public func setVideoFilter(_ videoFilter: VideoFilter?) {
        call?.setVideoFilter(videoFilter)
    }
    
    /// Updates the participants layout.
    /// - Parameter participantsLayout: the new participants layout.
    public func update(participantsLayout: ParticipantsLayout) {
        self.automaticLayoutHandling = false
        self.participantsLayout = participantsLayout
    }
    
<<<<<<< HEAD
    public func setActiveCall(_ call: Call?) {
        if let call {
            self.callingState = .inCall
            self.call = call
        } else {
            self.callingState = .idle
            self.call = nil
        }
=======
    /// Updates the participants sorting.
    /// - Parameter participantsSortComparators: the new sort comparators.
    public func update(participantsSortComparators: [Comparator<CallParticipant>]) {
        self.participantsSortComparators = participantsSortComparators
>>>>>>> 41914880
    }
    
    // MARK: - private
    
    /// Leaves the current call.
    private func leaveCall() {
        log.debug("Leaving call")
        participantUpdates?.cancel()
        participantUpdates = nil
        callUpdates?.cancel()
        callUpdates = nil
        automaticLayoutHandling = true
        reconnectionUpdates?.cancel()
        reconnectionUpdates = nil
        recordingUpdates?.cancel()
        recordingUpdates = nil
        call?.leave()
        call = nil
        callParticipants = [:]
        outgoingCallMembers = []
        callRejectionEvents = [:]
        currentEventsTask?.cancel()
        callingState = .idle
        isMinimized = false
    }
    
    private func enterCall(callId: String, callType: String, members: [User], ring: Bool = false) {
        if enteringCall || callingState == .inCall {
            return
        }
        enteringCall = true
        Task {
            do {
                log.debug("Starting call")
                let call = streamVideo.makeCall(callType: callType, callId: callId, members: members)
                try await call.join(ring: ring, callSettings: callSettings)
                save(call: call)
                enteringCall = false
            } catch {
                log.error("Error starting a call \(error.localizedDescription)")
                self.error = error
                callingState = .idle
                enteringCall = false
            }
        }
    }
    
    private func save(call: Call) {
        self.call = call
        updateCallStateIfNeeded()
        listenForParticipantEvents()
        log.debug("Started call")
    }
    
    private func handleRingingEvents() {
        let ringingTimeout = TimeInterval(15)
        guard ringingTimeout > 0 else { return }
        if callingState == .outgoing {
            ringingTimer = Foundation.Timer.scheduledTimer(
                withTimeInterval: ringingTimeout,
                repeats: false,
                block: { [weak self] _ in
                    guard let self = self else { return }
                    log.debug("Detected ringing timeout, hanging up...")
                    Task {
                        await self.hangUp()
                    }
                }
            )
        } else {
            ringingTimer?.invalidate()
        }
    }
    
    private func subscribeToCallEvents() {
        Task {
            for await callEvent in streamVideo.callEvents() {
                if case let .incoming(incomingCall) = callEvent,
                   incomingCall.callerId != streamVideo.user.id {
                    // TODO: implement holding a call.
                    if callingState == .idle {
                        callingState = .incoming(incomingCall)
                    }
                } else if case .rejected = callEvent {
                    handleRejectedEvent(callEvent)
                } else if case .canceled = callEvent {
                    leaveCall()
                } else if case .ended = callEvent {
                    leaveCall()
                } else if case let .userBlocked(callEventInfo) = callEvent {
                    if callEventInfo.user?.id == streamVideo.user.id {
                        leaveCall()
                    } else if let user = callEventInfo.user {
                        call?.add(blockedUser: user)
                    }
                } else if case let .userUnblocked(callEventInfo) = callEvent,
                            let user = callEventInfo.user {
                    call?.remove(blockedUser: user)
                }
            }
        }
    }
    
    private func handleRejectedEvent(_ callEvent: CallEvent) {
        if case let .rejected(eventInfo) = callEvent {
            let eventCount = (callRejectionEvents[eventInfo.callId] ?? 0) + 1
            callRejectionEvents[eventInfo.callId] = eventCount
            let outgoingMembersCount = outgoingCallMembers.filter({ $0.id != streamVideo.user.id }).count
            if eventCount == outgoingMembersCount {
                leaveCall()
            }
        }
    }
    
    private func updateCallStateIfNeeded() {
        if callingState == .outgoing {
            if callParticipants.count > 1 {
                callingState = .inCall
            }
            return
        }
        if callingState != .reconnecting {
            callingState = .inCall
        } else {
            let shouldGoInCall = callParticipants.count > 1
            if shouldGoInCall {
                callingState = .inCall
            }
        }
    }
    
    private func listenForParticipantEvents() {
        guard let call = call else {
            return
        }
        currentEventsTask = Task {
            for await event in call.participantEvents() {
                self.participantEvent = event
                // The event is shown for 2 seconds.
                try? await Task.sleep(nanoseconds: 2_000_000_000)
                self.participantEvent = nil
            }
        }
    }
    
    private func checkForScreensharingSession() {
        for (_, participant) in callParticipants {
            if participant.screenshareTrack != nil {
                screensharingSession = ScreensharingSession(
                    track: participant.screenshareTrack,
                    participant: participant
                )
                return
            }
        }
        screensharingSession = nil
    }
    
    private func checkCallSettingsForCurrentUser() {
        guard let localParticipant = localParticipant,
              // Skip updates for the initial period while the connection is established.
              Date().timeIntervalSince(localParticipant.joinedAt) > 5.0 else {
            return
        }
        if localParticipant.hasAudio != callSettings.audioOn
            || localParticipant.hasVideo != callSettings.videoOn {
            let previous = callSettings
            callSettings = CallSettings(
                audioOn: localParticipant.hasAudio,
                videoOn: localParticipant.hasVideo,
                speakerOn: previous.speakerOn,
                audioOutputOn: previous.audioOutputOn,
                cameraPosition: previous.cameraPosition
            )
        }
    }
}

/// The state of the call.
public enum CallingState: Equatable {
    /// Call is not started (idle state).
    case idle
    /// The user is in a waiting room.
    case lobby(LobbyInfo)
    /// There's an incoming call.
    case incoming(IncomingCall)
    /// There's an outgoing call.
    case outgoing
    /// The user is joining a call.
    case joining
    /// The user is in a call.
    case inCall
    /// The user is trying to reconnect to a call.
    case reconnecting
}

public struct LobbyInfo: Equatable {
    public let callId: String
    public let callType: String
    public let participants: [User]
}

public struct ScreensharingSession {
    public let track: RTCVideoTrack?
    public let participant: CallParticipant
}

public enum ParticipantsLayout {
    case grid
    case spotlight
    case fullScreen
}<|MERGE_RESOLUTION|>--- conflicted
+++ resolved
@@ -405,7 +405,6 @@
         self.participantsLayout = participantsLayout
     }
     
-<<<<<<< HEAD
     public func setActiveCall(_ call: Call?) {
         if let call {
             self.callingState = .inCall
@@ -414,12 +413,12 @@
             self.callingState = .idle
             self.call = nil
         }
-=======
+    }
+
     /// Updates the participants sorting.
     /// - Parameter participantsSortComparators: the new sort comparators.
     public func update(participantsSortComparators: [Comparator<CallParticipant>]) {
         self.participantsSortComparators = participantsSortComparators
->>>>>>> 41914880
     }
     
     // MARK: - private
