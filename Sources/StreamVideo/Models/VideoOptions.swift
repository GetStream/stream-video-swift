//
// Copyright © 2024 Stream.io Inc. All rights reserved.
//

import Foundation
@preconcurrency import StreamWebRTC

/// Configuration for the video options for a call.
struct VideoOptions: Sendable {
    
    /// The preferred video format.
    var preferredFormat: AVCaptureDevice.Format?
    /// The preferred video dimensions.
    var preferredDimensions: CMVideoDimensions
    /// The preferred frames per second.
    var preferredFps: Int
    /// The supported codecs.
    var supportedCodecs: [VideoCodec]
    
    init(
        targetResolution: TargetResolution? = nil,
        preferredFormat: AVCaptureDevice.Format? = nil,
        preferredFps: Int = 30
    ) {
        self.preferredFormat = preferredFormat
        self.preferredFps = preferredFps
        if let targetResolution {
            preferredDimensions = CMVideoDimensions(
                width: Int32(targetResolution.width),
                height: Int32(targetResolution.height)
            )
            do {
                supportedCodecs = try VideoCapturingUtils.codecs(
                    preferredFormat: preferredFormat,
                    preferredDimensions: preferredDimensions,
                    preferredFps: preferredFps,
                    preferredBitrate: targetResolution.bitrate ?? .maxBitrate
                )
            } catch {
                supportedCodecs = VideoCodec.defaultCodecs
            }
        } else {
            preferredDimensions = .full
            supportedCodecs = VideoCodec.defaultCodecs
        }
    }
}

/// Represents a video codec.
struct VideoCodec: Sendable {
    /// The dimensions of the codec.
    let dimensions: CMVideoDimensions
    /// The codec quality.
    let quality: String
    /// The maximum bitrate.
    let maxBitrate: Int
    /// Factor that tells how much the resolution should be scalled down.
    var scaleDownFactor: Int32?
    
    var sfuQuality: Stream_Video_Sfu_Models_VideoQuality
}

extension VideoCodec {
    
    static let defaultCodecs = [quarter, half, full]
    
    static let full = VideoCodec(
        dimensions: .full,
        quality: "f",
<<<<<<< HEAD
        maxBitrate: .maxBitrate
=======
        maxBitrate: 1_000_000,
        sfuQuality: .high
>>>>>>> 5ebe8fbf
    )
    
    static let half = VideoCodec(
        dimensions: .half,
        quality: "h",
        maxBitrate: 500_000,
        scaleDownFactor: CMVideoDimensions.full.area / CMVideoDimensions.half.area,
        sfuQuality: .mid
    )
    
    static let quarter = VideoCodec(
        dimensions: .quarter,
        quality: "q",
        maxBitrate: 300_000,
        scaleDownFactor: CMVideoDimensions.full.area / CMVideoDimensions.quarter.area,
        sfuQuality: .lowUnspecified
    )
    
    static let screenshare = VideoCodec(
        dimensions: .full,
        quality: "q",
<<<<<<< HEAD
        maxBitrate: .maxBitrate
=======
        maxBitrate: 1_000_000,
        sfuQuality: .high
>>>>>>> 5ebe8fbf
    )
}

extension Int {
    static let maxBitrate = 1_000_000
}<|MERGE_RESOLUTION|>--- conflicted
+++ resolved
@@ -67,12 +67,8 @@
     static let full = VideoCodec(
         dimensions: .full,
         quality: "f",
-<<<<<<< HEAD
-        maxBitrate: .maxBitrate
-=======
-        maxBitrate: 1_000_000,
+        maxBitrate: .maxBitrate,
         sfuQuality: .high
->>>>>>> 5ebe8fbf
     )
     
     static let half = VideoCodec(
@@ -94,12 +90,8 @@
     static let screenshare = VideoCodec(
         dimensions: .full,
         quality: "q",
-<<<<<<< HEAD
-        maxBitrate: .maxBitrate
-=======
-        maxBitrate: 1_000_000,
+        maxBitrate: .maxBitrate,
         sfuQuality: .high
->>>>>>> 5ebe8fbf
     )
 }
 
