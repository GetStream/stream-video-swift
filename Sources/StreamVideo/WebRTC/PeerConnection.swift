//
// Copyright © 2023 Stream.io Inc. All rights reserved.
//

import Foundation
import SwiftProtobuf
import WebRTC

enum PeerConnectionType: String {
    case subscriber
    case publisher
}

class PeerConnection: NSObject, RTCPeerConnectionDelegate, @unchecked Sendable {
    
    private let pc: RTCPeerConnection
    private let eventDecoder: WebRTCEventDecoder
    private let signalService: Stream_Video_Sfu_Signal_SignalServer
    private let sessionId: String
    private let callCid: String
    private let type: PeerConnectionType
    private let videoOptions: VideoOptions
    private let syncQueue = DispatchQueue(label: "PeerConnectionQueue", qos: .userInitiated)
    private let reportStats: Bool
    private var statsTimer: Foundation.Timer?
    private(set) var transceiver: RTCRtpTransceiver?
    private var pendingIceCandidates = [RTCIceCandidate]()
    private var publishedTracks = [TrackType]()
    private var screensharingStreams = [RTCMediaStream]()
    private let badConnectionStates: [RTCIceConnectionState] = [.disconnected, .failed, .closed]
        
    var onNegotiationNeeded: ((PeerConnection, RTCMediaConstraints?) -> Void)?
    var onDisconnect: ((PeerConnection) -> Void)?
    var onStreamAdded: ((RTCMediaStream) -> Void)?
    var onStreamRemoved: ((RTCMediaStream) -> Void)?
    
    init(
        sessionId: String,
        callCid: String,
        pc: RTCPeerConnection,
        type: PeerConnectionType,
        signalService: Stream_Video_Sfu_Signal_SignalServer,
        videoOptions: VideoOptions,
        reportStats: Bool = false
    ) {
        self.sessionId = sessionId
        self.pc = pc
        self.signalService = signalService
        self.type = type
        self.reportStats = reportStats
        self.videoOptions = videoOptions
        self.callCid = callCid
        eventDecoder = WebRTCEventDecoder()
        super.init()
        self.pc.delegate = self
    }
    
    var audioTrackPublished: Bool {
        publishedTracks.contains(.audio)
    }
    
    var videoTrackPublished: Bool {
        publishedTracks.contains(.video)
    }
    
    func createOffer(constraints: RTCMediaConstraints = .defaultConstraints) async throws -> RTCSessionDescription {
        try await withCheckedThrowingContinuation { continuation in
            pc.offer(for: constraints) { sdp, error in
                if let error = error {
                    continuation.resume(throwing: error)
                } else if let sdp = sdp {
                    continuation.resume(returning: sdp)
                } else {
                    continuation.resume(throwing: ClientError.Unknown())
                }
            }
        }
    }
    
    func createAnswer() async throws -> RTCSessionDescription {
        try await withCheckedThrowingContinuation { continuation in
            pc.answer(for: .defaultConstraints) { sdp, error in
                if let error = error {
                    continuation.resume(throwing: error)
                } else if let sdp = sdp {
                    continuation.resume(returning: sdp)
                } else {
                    continuation.resume(throwing: ClientError.Unknown())
                }
            }
        }
    }
    
    func setLocalDescription(_ sdp: RTCSessionDescription?) async throws {
        guard let sdp = sdp else {
            throw ClientError.Unexpected() // TODO: add appropriate errors
        }
        return try await withCheckedThrowingContinuation { continuation in
            pc.setLocalDescription(sdp) { error in
                if let error = error {
                    continuation.resume(throwing: error)
                } else {
                    continuation.resume(returning: ())
                }
            }
        }
    }
    
    func setRemoteDescription(_ sdp: String, type: RTCSdpType) async throws {
        let sessionDescription = RTCSessionDescription(type: type, sdp: sdp)
        return try await withCheckedThrowingContinuation { continuation in
            pc.setRemoteDescription(sessionDescription) { [weak self] error in
                guard let self = self else { return }
                if let error = error {
                    continuation.resume(throwing: error)
                } else {
                    Task {
                        for candidate in self.pendingIceCandidates {
                            _ = try? await self.add(iceCandidate: candidate)
                        }
                        self.pendingIceCandidates = []
                        continuation.resume(returning: ())
                    }
                }
            }
        }
    }
    
    func addTrack(_ track: RTCMediaStreamTrack, streamIds: [String], trackType: TrackType) {
        publishedTracks.append(trackType)
        pc.add(track, streamIds: streamIds)
    }
    
    func addTransceiver(
        _ track: RTCMediaStreamTrack,
        streamIds: [String],
        direction: RTCRtpTransceiverDirection = .sendOnly,
        trackType: TrackType
    ) {
        let transceiverInit = RTCRtpTransceiverInit()
        transceiverInit.direction = direction
        transceiverInit.streamIds = streamIds
        
        var encodingParams = [RTCRtpEncodingParameters]()
        
        for codec in videoOptions.supportedCodecs {
            let encodingParam = RTCRtpEncodingParameters()
            encodingParam.rid = codec.quality
            encodingParam.maxBitrateBps = (codec.maxBitrate) as NSNumber
            if let scaleDownFactor = codec.scaleDownFactor {
                encodingParam.scaleResolutionDownBy = (scaleDownFactor) as NSNumber
            }
            encodingParams.append(encodingParam)
        }
        
        transceiverInit.sendEncodings = encodingParams
        publishedTracks.append(trackType)
        transceiver = pc.addTransceiver(with: track, init: transceiverInit)
    }
    
    func add(iceCandidate: RTCIceCandidate) async throws {
        guard pc.remoteDescription != nil else {
            log.debug("remote description not set, adding pending ice candidate", subsystems: .webRTC)
            pendingIceCandidates.append(iceCandidate)
            return
        }
        try await add(candidate: iceCandidate)
    }
    
    func close() {
        pc.close()
    }
    
    func peerConnection(_ peerConnection: RTCPeerConnection, didChange stateChanged: RTCSignalingState) {}
    
    func peerConnection(_ peerConnection: RTCPeerConnection, didAdd stream: RTCMediaStream) {
        log.debug("New stream added with id = \(stream.streamId) for \(type.rawValue)", subsystems: .webRTC)
        if stream.streamId.contains(WebRTCClient.Constants.screenshareTrackType) {
            screensharingStreams.append(stream)
        }
        onStreamAdded?(stream)
    }
    
    func peerConnection(_ peerConnection: RTCPeerConnection, didRemove stream: RTCMediaStream) {
        log.debug("Stream removed from peer connection \(type.rawValue)", subsystems: .webRTC)
        onStreamRemoved?(stream)
    }
    
    func peerConnectionShouldNegotiate(_ peerConnection: RTCPeerConnection) {
        log.debug("Negotiation needed for peer connection \(type.rawValue)", subsystems: .webRTC)
        onNegotiationNeeded?(self, .defaultConstraints)
    }
    
    func peerConnection(_ peerConnection: RTCPeerConnection, didChange newState: RTCIceConnectionState) {
<<<<<<< HEAD
        log.debug("Peer connection state changed to \(newState)")
        if newState == .disconnected {
            log.debug("Peer connection disconnected")
            onDisconnect?(self)
=======
        log.debug("Peer connection state changed to \(newState)", subsystems: .webRTC)
        if badConnectionStates.contains(newState) {
            onNegotiationNeeded?(self, .iceRestartConstraints)
>>>>>>> bdd7b270
        }
    }
    
    func peerConnection(_ peerConnection: RTCPeerConnection, didChange newState: RTCIceGatheringState) {
        log.debug("Ice gathering state changed to \(newState)", subsystems: .webRTC)
    }
    
    func peerConnection(_ peerConnection: RTCPeerConnection, didGenerate candidate: RTCIceCandidate) {
        log.debug("Generated ice candidate \(candidate.sdp) for \(type.rawValue)", subsystems: .webRTC)
        Task {
            let encoder = JSONEncoder()
            let iceCandidate = candidate.toIceCandidate()
            let json = try encoder.encode(iceCandidate)
            let jsonString = String(data: json, encoding: .utf8) ?? ""
            var iceTrickle = Stream_Video_Sfu_Models_ICETrickle()
            iceTrickle.iceCandidate = jsonString
            iceTrickle.sessionID = sessionId
            iceTrickle.peerType = type == .publisher ? .publisherUnspecified : .subscriber
            _ = try await signalService.iceTrickle(iCETrickle: iceTrickle)
        }
    }
    
    func peerConnection(_ peerConnection: RTCPeerConnection, didRemove candidates: [RTCIceCandidate]) {}
    
    func peerConnection(_ peerConnection: RTCPeerConnection, didOpen dataChannel: RTCDataChannel) {
        log.debug("Data channel opened for \(type.rawValue)", subsystems: .webRTC)
    }
    
    func findScreensharingTrack(for trackLookupPrefix: String?) -> RTCVideoTrack? {
        guard let trackLookupPrefix = trackLookupPrefix else { return nil }
        for stream in screensharingStreams {
            if stream.streamId.contains(trackLookupPrefix) {
                return stream.videoTracks.first
            }
        }
        return nil
    }
    
    // MARK: - private
    
    private func setupStatsTimer() {
        if reportStats {
            statsTimer = Foundation.Timer.scheduledTimer(
                withTimeInterval: 15.0,
                repeats: true,
                block: { [weak self] _ in
                    self?.reportCurrentStats()
                }
            )
        }
    }
    
    private func reportCurrentStats() {
        pc.statistics(completionHandler: { _ in
            log.debug("Stats still not reported", subsystems: .webRTC)
            /*
             Task {
                 let stats = report.statistics
                 var updated = [String: Any]()
                 for (key, value) in stats {
                     let mapped = [
                         "id": value.id,
                         "type": value.type,
                         "timestamp_us": value.timestamp_us,
                         "values": value.values
                     ]
                     updated[key] = mapped
                 }
                 guard let jsonData = try? JSONSerialization.data(
                     withJSONObject: updated,
                     options: .prettyPrinted
                 ) else { return }
                  var request = Stream_Video_Coordinator_ClientV1Rpc_ReportCallStatsRequest()
                  request.callCid = self.callCid
                  request.statsJson = jsonData
                  do {
                      _ = try await self.coordinatorService.reportCallStats(
                          reportCallStatsRequest: request
                      )
                      log.debug("successfully sent stats for \(self.type)")
                  } catch {
                      log.error("error reporting stats for \(self.type)")
                  }
             }
              */
        })
    }
    
    @discardableResult
    private func add(candidate: RTCIceCandidate) async throws -> Bool {
        try await withCheckedThrowingContinuation { continuation in
            self.pc.add(candidate) { error in
                if let error = error {
                    log.debug("Error adding ice candidate \(error.localizedDescription)", subsystems: .webRTC)
                    continuation.resume(throwing: error)
                } else {
                    log.debug("Added ice candidate successfully", subsystems: .webRTC)
                    continuation.resume(returning: true)
                }
            }
        }
    }
    
    deinit {
        statsTimer?.invalidate()
        statsTimer = nil
    }
}

struct TrackType: RawRepresentable, Codable, Hashable, ExpressibleByStringLiteral {
    let rawValue: String

    init(rawValue: String) {
        self.rawValue = rawValue
    }

    init(stringLiteral value: String) {
        self.init(rawValue: value)
    }
}

extension TrackType {
    static let audio: Self = "audio"
    static let video: Self = "video"
    static let screenshare: Self = "screenshare"
}

struct ICECandidate: Codable {
    let candidate: String
    let sdpMid: String?
    let sdpMLineIndex: Int32
}

extension RTCIceCandidate {
    
    func toIceCandidate() -> ICECandidate {
        ICECandidate(candidate: sdp, sdpMid: sdpMid, sdpMLineIndex: sdpMLineIndex)
    }
}

extension RTCVideoCodecInfo {
    
    func toSfuCodec() -> Stream_Video_Sfu_Models_Codec {
        var codec = Stream_Video_Sfu_Models_Codec()
        codec.name = name
        return codec
    }
}<|MERGE_RESOLUTION|>--- conflicted
+++ resolved
@@ -192,16 +192,10 @@
     }
     
     func peerConnection(_ peerConnection: RTCPeerConnection, didChange newState: RTCIceConnectionState) {
-<<<<<<< HEAD
         log.debug("Peer connection state changed to \(newState)")
         if newState == .disconnected {
-            log.debug("Peer connection disconnected")
+            log.debug("Peer connection state changed to \(newState)", subsystems: .webRTC)
             onDisconnect?(self)
-=======
-        log.debug("Peer connection state changed to \(newState)", subsystems: .webRTC)
-        if badConnectionStates.contains(newState) {
-            onNegotiationNeeded?(self, .iceRestartConstraints)
->>>>>>> bdd7b270
         }
     }
     
