--- conflicted
+++ resolved
@@ -206,14 +206,10 @@
     }
     
     func peerConnection(_ peerConnection: RTCPeerConnection, didGenerate candidate: RTCIceCandidate) {
-<<<<<<< HEAD
-        log.debug("Generated ice candidate \(candidate.sdp) for \(type.rawValue)")
+        log.debug("Generated ice candidate \(candidate.sdp) for \(type.rawValue)", subsystems: .webRTC)
         if paused {
             return
         }
-=======
-        log.debug("Generated ice candidate \(candidate.sdp) for \(type.rawValue)", subsystems: .webRTC)
->>>>>>> 60e47b52
         Task {
             let encoder = JSONEncoder()
             let iceCandidate = candidate.toIceCandidate()
