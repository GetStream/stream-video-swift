//
// Copyright © 2023 Stream.io Inc. All rights reserved.
//

import Combine
import Foundation
@preconcurrency import WebRTC

class WebRTCClient: NSObject {
    
    enum Constants {
        static let screenshareTrackType = "TRACK_TYPE_SCREEN_SHARE"
        static let videoTrackType = "TRACK_TYPE_VIDEO"
        static let audioTrackType = "TRACK_TYPE_AUDIO"
    }
    
    actor State: ObservableObject {
        private var cancellables = Set<AnyCancellable>()
        var connectionState = ConnectionState.disconnected(reason: nil)
        @Published var callParticipants = [String: CallParticipant]() {
            didSet {
                continuation?.yield([true])
            }
        }
        var tracks = [String: RTCVideoTrack]()
        var screensharingTracks = [String: RTCVideoTrack]()
        private var continuation: AsyncStream<[Bool]>.Continuation?
        
        func update(connectionState: ConnectionState) {
            self.connectionState = connectionState
        }
        
        func update(callParticipants: [String: CallParticipant]) {
            self.callParticipants = callParticipants
        }
        
        func update(callParticipant: CallParticipant) {
            self.callParticipants[callParticipant.id] = callParticipant
        }
        
        func removeCallParticipant(with id: String) {
            self.callParticipants.removeValue(forKey: id)
        }
        
        func add(track: RTCVideoTrack?, id: String) {
            self.tracks[id] = track
        }
        
        func removeTrack(id: String) {
            self.tracks[id] = nil
        }
        
        func add(screensharingTrack: RTCVideoTrack?, id: String) {
            self.screensharingTracks[id] = screensharingTrack
        }
        
        func removeScreensharingTrack(id: String) {
            self.screensharingTracks[id] = nil
        }
        
        func update(tracks: [String: RTCVideoTrack]) {
            self.tracks = tracks
        }
        
        func update(screensharingTracks: [String: RTCVideoTrack]) {
            self.screensharingTracks = screensharingTracks
        }
        
        func callParticipantsUpdates() -> AsyncStream<[Bool]> {
            let updates = AsyncStream([Bool].self) { continuation in
                self.continuation = continuation
            }
            return updates
        }
        
        func cleanUp() {
            callParticipants = [:]
            tracks = [:]
            screensharingTracks = [:]
            connectionState = .disconnected(reason: .user)
            continuation?.finish()
        }
    }
    
    let state: State
    
    let httpClient: HTTPClient
    var signalService: Stream_Video_Sfu_Signal_SignalServer
    let peerConnectionFactory = PeerConnectionFactory()
    
    private(set) var publisher: PeerConnection? {
        didSet {
            sfuMiddleware.update(publisher: publisher)
        }
    }

    private(set) var subscriber: PeerConnection? {
        didSet {
            sfuMiddleware.update(subscriber: subscriber)
        }
    }
    
    private(set) var signalChannel: WebSocketClient?
    
    private(set) var sessionID = UUID().uuidString
    private var token: String
    private let timeoutInterval: TimeInterval = 15
    
    private(set) var localVideoTrack: RTCVideoTrack?
    private(set) var localAudioTrack: RTCAudioTrack?
    private var videoCapturer: VideoCapturer?
    private let user: User
    private let callCid: String
    private let audioSession = AudioSession()
    private let participantsThreshold = 10
    private var connectOptions: ConnectOptions?
    internal var ownCapabilities: [OwnCapability]
    private let videoConfig: VideoConfig
    private let audioSettings: AudioSettings
    private(set) var callSettings = CallSettings()
    private(set) var videoOptions = VideoOptions()
    private let environment: WebSocketClient.Environment
    private let apiKey: String
    
    private var migratingSignalService: Stream_Video_Sfu_Signal_SignalServer?
    private var migratingWSClient: WebSocketClient?
    private var migratingToken: String?
    private var temp: PeerConnection?

    var onParticipantsUpdated: (([String: CallParticipant]) -> Void)?
    var onSignalConnectionStateChange: ((WebSocketConnectionState) -> ())?
    var onParticipantCountUpdated: ((UInt32) -> ())?
    var onSessionMigrationEvent: (() -> ())? {
        didSet {
            sfuMiddleware.onSessionMigrationEvent = onSessionMigrationEvent
        }
    }
    var onSessionMigrationCompleted: (() -> ())?
    
    /// The notification center used to send and receive notifications about incoming events.
    private(set) lazy var eventNotificationCenter: EventNotificationCenter = {
        let center = EventNotificationCenter()
        let middlewares: [EventMiddleware] = [sfuMiddleware]
        center.add(middlewares: middlewares)
        return center
    }()
    
    private(set) lazy var sfuMiddleware = SfuMiddleware(
        sessionID: sessionID,
        user: user,
        state: state,
        signalService: signalService,
        subscriber: subscriber,
        publisher: publisher,
        participantThreshold: participantsThreshold
    )
    
    init(
        user: User,
        apiKey: String,
        hostname: String,
        webSocketURLString: String,
        token: String,
        callCid: String,
        ownCapabilities: [OwnCapability],
        videoConfig: VideoConfig,
        audioSettings: AudioSettings,
        environment: WebSocketClient.Environment
    ) {
        state = State()
        self.user = user
        self.token = token
        self.callCid = callCid
        self.audioSettings = audioSettings
        self.videoConfig = videoConfig
        self.ownCapabilities = ownCapabilities
        self.environment = environment
        self.apiKey = apiKey
        httpClient = URLSessionClient(
            urlSession: StreamVideo.Environment.makeURLSession()
        )
        
        signalService = Stream_Video_Sfu_Signal_SignalServer(
            httpClient: httpClient,
            apiKey: apiKey,
            hostname: hostname,
            token: token
        )
        super.init()
        if let url = URL(string: webSocketURLString) {
            signalChannel = makeWebSocketClient(url: url, apiKey: .init(apiKey))
        }
        addOnParticipantsChangeHandler()
    }
    
    func connect(
        callSettings: CallSettings,
        videoOptions: VideoOptions,
        connectOptions: ConnectOptions,
        migrating: Bool = false
    ) async throws {
        let connectionStatus = await state.connectionState
        if (connectionStatus == .connected || connectionStatus == .connecting) && !migrating {
            log.debug("Skipping connection, already connected or connecting")
            return
        }
        self.videoOptions = videoOptions
        self.connectOptions = connectOptions
        self.callSettings = callSettings
        log.debug("Connecting to SFU")
        await state.update(connectionState: .connecting)
        log.debug("Setting user media")
<<<<<<< HEAD
        if !migrating {
            await setupUserMedia(callSettings: callSettings)
            log.debug("Connecting WS channel")
            signalChannel?.connect()
            sfuMiddleware.onSocketConnected = handleOnSocketConnected
        } else {
            log.debug("Performing session migration")
            migratingWSClient?.connect()
            publisher?.update(configuration: connectOptions.rtcConfiguration)
            subscriber?.update(configuration: connectOptions.rtcConfiguration)
            sfuMiddleware.onSocketConnected = handleOnMigrationJoinResponse
        }
    }
    
    func prepareForMigration(url: String, token: String, webSocketURL: String) {
        migratingToken = token
        let signalServer = Stream_Video_Sfu_Signal_SignalServer(
            httpClient: httpClient,
            apiKey: apiKey,
            hostname: url,
            token: token
        )
        self.migratingSignalService = signalServer
        if let url = URL(string: webSocketURL) {
            migratingWSClient = makeWebSocketClient(
                url: url,
                apiKey: .init(apiKey),
                isMigrating: true
            )
=======
        await setupUserMedia(callSettings: callSettings)
        log.debug("Connecting WS channel")
        signalChannel?.connect()
        sfuMiddleware.onSocketConnected = handleOnSocketConnected
        sfuMiddleware.onParticipantCountUpdated = { [weak self] participantCount in
            self?.onParticipantCountUpdated?(participantCount)
>>>>>>> 202390fd
        }
    }
    
    func cleanUp() async {
        log.debug("Cleaning up WebRTCClient")
        videoCapturer?.stopCameraCapture()
        videoCapturer = nil
        publisher = nil
        subscriber = nil
        signalChannel?.connectionStateDelegate = nil
        signalChannel?.onWSConnectionEstablished = nil
        signalChannel?.disconnect {}
        signalChannel = nil
        localAudioTrack = nil
        localVideoTrack = nil
        sessionID = UUID().uuidString
        await state.cleanUp()
        sfuMiddleware.cleanUp()
        onParticipantsUpdated = nil
        onSignalConnectionStateChange = nil
        onParticipantCountUpdated = nil
    }
    
    func startCapturingLocalVideo(cameraPosition: AVCaptureDevice.Position) {
        setCameraPosition(cameraPosition) {
            log.debug("Started capturing local video")
        }
    }
    
    func changeCameraMode(position: CameraPosition, completion: @escaping () -> ()) {
        setCameraPosition(position == .front ? .front : .back, completion: completion)
    }
    
    func setupUserMedia(callSettings: CallSettings) async {
        if hasCapability(.sendAudio), localAudioTrack == nil {
            await audioSession.configure(callSettings: callSettings)
            
            // Audio
            let audioTrack = await makeAudioTrack()
            localAudioTrack = audioTrack
        }
        
        if hasCapability(.sendVideo), localVideoTrack == nil {
            // Video
            let videoTrack = await makeVideoTrack()
            localVideoTrack = videoTrack
            await state.add(track: localVideoTrack, id: sessionID)
        }
    }
    
    func publishUserMedia(callSettings: CallSettings) {
        if hasCapability(.sendAudio),
            let audioTrack = localAudioTrack, callSettings.audioOn,
            publisher?.audioTrackPublished == false {
            log.debug("publishing audio track")
            publisher?.addTrack(audioTrack, streamIds: ["\(sessionID):audio"], trackType: .audio)
        }
        if hasCapability(.sendVideo),
            callSettings.videoOn,
            let videoTrack = localVideoTrack,
            publisher?.videoTrackPublished == false {
            log.debug("publishing video track")
            publisher?.addTransceiver(videoTrack, streamIds: ["\(sessionID):video"], trackType: .video)
        }
    }
    
    func changeAudioState(isEnabled: Bool) async throws {
        if isEnabled && (publisher == nil || publisher?.audioTrackPublished == false),
           let configuration = connectOptions?.rtcConfiguration {
            callSettings = CallSettings(
                audioOn: isEnabled,
                videoOn: callSettings.videoOn,
                speakerOn: callSettings.speakerOn,
                audioOutputOn: callSettings.audioOutputOn,
                cameraPosition: callSettings.cameraPosition
            )
            try await publishLocalTracks(configuration: configuration)
        }
        var request = Stream_Video_Sfu_Signal_UpdateMuteStatesRequest()
        var audio = Stream_Video_Sfu_Signal_TrackMuteState()
        audio.trackType = .audio
        audio.muted = !isEnabled
        request.muteStates = [audio]
        request.sessionID = sessionID
        _ = try await signalService.updateMuteStates(updateMuteStatesRequest: request)
        localAudioTrack?.isEnabled = isEnabled
    }
    
    func changeVideoState(isEnabled: Bool) async throws {
        if isEnabled && (publisher == nil || publisher?.videoTrackPublished == false),
           let configuration = connectOptions?.rtcConfiguration {
            callSettings = CallSettings(
                audioOn: callSettings.audioOn,
                videoOn: isEnabled,
                speakerOn: callSettings.speakerOn,
                audioOutputOn: callSettings.audioOutputOn,
                cameraPosition: callSettings.cameraPosition
            )
            try await publishLocalTracks(configuration: configuration)
        }
        var request = Stream_Video_Sfu_Signal_UpdateMuteStatesRequest()
        var video = Stream_Video_Sfu_Signal_TrackMuteState()
        video.trackType = .video
        video.muted = !isEnabled
        request.muteStates = [video]
        request.sessionID = sessionID
        _ = try await signalService.updateMuteStates(updateMuteStatesRequest: request)
        localVideoTrack?.isEnabled = isEnabled
    }
    
    func changeSoundState(isEnabled: Bool) async throws {
        await audioSession.setAudioSessionEnabled(isEnabled)
    }
    
    func changeTrackVisibility(for participant: CallParticipant, isVisible: Bool) async {
        guard let participant = await state.callParticipants[participant.id],
              participant.showTrack != isVisible else {
            return
        }
        log.debug("Setting track for \(participant.name) to \(isVisible)")
        let trackId = participant.trackLookupPrefix ?? participant.id
        let track = await state.tracks[trackId]
        track?.isEnabled = isVisible
        let updated = participant
            .withUpdated(showTrack: isVisible)
            .withUpdated(track: track)
        await state.update(callParticipant: updated)
        await state.add(track: track, id: trackId)
    }
    
    func updateTrackSize(_ trackSize: CGSize, for participant: CallParticipant) async {
        guard let participant = await state.callParticipants[participant.id] else {
            return
        }
        let updated = participant.withUpdated(trackSize: trackSize)
        await state.update(callParticipant: updated)
    }
    
    func setVideoFilter(_ videoFilter: VideoFilter?) {
        videoCapturer?.setVideoFilter(videoFilter)
    }
    
    // MARK: - private
    
    private func handleOnSocketConnected() {
        Task {
            do {
                try await self.setupPeerConnections()
            } catch {
                log.error("Error setting up peer connections")
                await self.state.update(connectionState: .disconnected())
            }
        }
    }
        
    private func handleOnMigrationJoinResponse() {
        signalChannel?.disconnect {}
        signalChannel = migratingWSClient
        if let migratingSignalService {
            signalService = migratingSignalService
            sfuMiddleware.signalService = migratingSignalService
        }
        cleanupMigrationData()
        Task {
            temp = subscriber
            temp?.paused = true
            try await setupPeerConnections()
            try await negotiate(peerConnection: publisher, constraints: .iceRestartConstraints)
            onSessionMigrationCompleted?()
            temp?.close()
            temp = nil
        }
    }
    
    private func sendMigrationJoinRequest() async {
        do {
            guard let publisher else {
                throw ClientError.Unexpected("Peer connection doesn't exist")
            }
            let offer = try await publisher.createOffer()
            await sendJoinRequest(with: offer.sdp, migrating: true)
        } catch {
            log.error("Error migrating the session")
            cleanupMigrationData()
        }
    }
    
    private func setupPeerConnections() async throws {
        guard let connectOptions = connectOptions else {
            throw ClientError.Unexpected("Connect options not setup")
        }
        log.debug("Creating subscriber peer connection")
        let configuration = connectOptions.rtcConfiguration
        subscriber = try await peerConnectionFactory.makePeerConnection(
            sessionId: sessionID,
            callCid: callCid,
            configuration: configuration,
            type: .subscriber,
            signalService: signalService,
            videoOptions: videoOptions
        )
        
        subscriber?.onStreamAdded = handleStreamAdded
        subscriber?.onStreamRemoved = handleStreamRemoved
        
        log.debug("Updating connection status to connected")
        await state.update(connectionState: .connected)
        signalChannel?.engine?.send(message: Stream_Video_Sfu_Event_HealthCheckRequest())
        if callSettings.shouldPublish {
            try await publishLocalTracks(configuration: configuration)
        }
    }
    
    private func publishLocalTracks(configuration: RTCConfiguration) async throws {
        if publisher == nil {
            publisher = try await peerConnectionFactory.makePeerConnection(
                sessionId: sessionID,
                callCid: callCid,
                configuration: configuration,
                type: .publisher,
                signalService: signalService,
                videoOptions: videoOptions
            )
            publisher?.onNegotiationNeeded = handleNegotiationNeeded()
            publisher?.onDisconnect = { [weak self] _ in
                self?.onSignalConnectionStateChange?(.disconnected(source: .noPongReceived))
            }
        } else {
            publisher?.signalService = signalService
        }
        await setupUserMedia(callSettings: callSettings)
        publishUserMedia(callSettings: callSettings)
    }
    
    private func handleStreamAdded(_ stream: RTCMediaStream) {
        let idParts = stream.streamId.components(separatedBy: ":")
        let trackId = idParts.first ?? UUID().uuidString
        let track = stream.videoTracks.first
        Task {
            let last = idParts.last
            if last == Constants.videoTrackType && track != nil {
                await self.state.add(track: track, id: trackId)
            } else if last == Constants.screenshareTrackType && track != nil {
                await self.state.add(screensharingTrack: track, id: trackId)
            }
            await assignTracksToParticipants()
        }
    }
    
    private func handleStreamRemoved(_ stream: RTCMediaStream) {
        let trackId = stream.streamId.components(separatedBy: ":").first ?? UUID().uuidString
        Task {
            await state.removeCallParticipant(with: trackId)
        }
    }
    
    private func setCameraPosition(_ cameraPosition: AVCaptureDevice.Position, completion: @escaping () -> ()) {
        guard let capturer = videoCapturer else { return }
        capturer.setCameraPosition(cameraPosition, completion: completion)
    }
    
    private func handleParticipantsUpdated() async {
        await assignTracksToParticipants()
        let state = await self.state.connectionState
        if state == .connected {
            await updateParticipantsSubscriptions()
        }
        let participants = await self.state.callParticipants
        onParticipantsUpdated?(participants)
    }
    
    private func handleNegotiationNeeded() -> ((PeerConnection) -> Void) {
        { [weak self] peerConnection in
            guard let self = self else { return }
            Task {
                try? await self.negotiate(peerConnection: peerConnection)
            }
        }
    }
        
    private func negotiate(
        peerConnection: PeerConnection?,
        constraints: RTCMediaConstraints? = nil
    ) async throws {
        guard let peerConnection else { return }
        log.debug("Negotiating peer connection")
        let initialOffer = try await peerConnection.createOffer(
            constraints: constraints ?? .defaultConstraints
        )
        log.debug("Setting local description for peer connection")
        var updatedSdp = initialOffer.sdp
        if audioSettings.opusDtxEnabled {
            log.debug("Setting Opus DTX for the audio")
            updatedSdp = updatedSdp.replacingOccurrences(
                of: "useinbandfec=1",
                with: "useinbandfec=1;usedtx=1"
            )
        }
        if audioSettings.redundantCodingEnabled {
            updatedSdp = updatedSdp.preferredRedCodec
        }
        let offer = RTCSessionDescription(type: initialOffer.type, sdp: updatedSdp)
        try await peerConnection.setLocalDescription(offer)
        let sdp: String
        var request = Stream_Video_Sfu_Signal_SetPublisherRequest()
        request.sdp = offer.sdp
        request.sessionID = sessionID
        request.tracks = loadTracks()
        let response = try await signalService.setPublisher(setPublisherRequest: request)
        sdp = response.sdp
        log.debug("Setting remote description")
        try await peerConnection.setRemoteDescription(sdp, type: .answer)
    }
    
    private func loadTracks() -> [Stream_Video_Sfu_Models_TrackInfo] {
        var tracks = [Stream_Video_Sfu_Models_TrackInfo]()
        if callSettings.videoOn {
            var layers = [Stream_Video_Sfu_Models_VideoLayer]()
            for codec in videoOptions.supportedCodecs {
                var layer = Stream_Video_Sfu_Models_VideoLayer()
                layer.bitrate = UInt32(codec.maxBitrate)
                layer.rid = codec.quality
                var dimension = Stream_Video_Sfu_Models_VideoDimension()
                dimension.height = UInt32(codec.dimensions.height)
                dimension.width = UInt32(codec.dimensions.width)
                layer.videoDimension = dimension
                layer.fps = 30
                layers.append(layer)
            }
            var videoTrack = Stream_Video_Sfu_Models_TrackInfo()
            videoTrack.trackID = localVideoTrack?.trackId ?? ""
            videoTrack.layers = layers
            videoTrack.trackType = .video
            tracks.append(videoTrack)
        }
        if callSettings.audioOn {
            var audioTrack = Stream_Video_Sfu_Models_TrackInfo()
            audioTrack.trackID = localAudioTrack?.trackId ?? ""
            audioTrack.trackType = .audio
            tracks.append(audioTrack)
        }
        return tracks
    }
    
    private func makeAudioTrack() async -> RTCAudioTrack {
        let audioConstrains = RTCMediaConstraints(mandatoryConstraints: nil, optionalConstraints: nil)
        let audioSource = await peerConnectionFactory.makeAudioSource(audioConstrains)
        let audioTrack = await peerConnectionFactory.makeAudioTrack(source: audioSource)
        return audioTrack
    }
    
    private func makeVideoTrack(screenshare: Bool = false) async -> RTCVideoTrack {
        let videoSource = await peerConnectionFactory.makeVideoSource(forScreenShare: screenshare)
        videoCapturer = VideoCapturer(
            videoSource: videoSource,
            videoOptions: videoOptions,
            videoFilters: videoConfig.videoFilters
        )
        startCapturingLocalVideo(cameraPosition: callSettings.cameraPosition == .front ? .front : .back)
        let videoTrack = await peerConnectionFactory.makeVideoTrack(source: videoSource)
        return videoTrack
    }
    
    private func makeJoinRequest(
        subscriberSdp: String,
        migrating: Bool = false
    ) async -> Stream_Video_Sfu_Event_JoinRequest {
        log.debug("Executing join request")
        var joinRequest = Stream_Video_Sfu_Event_JoinRequest()
        joinRequest.sessionID = sessionID
        joinRequest.subscriberSdp = subscriberSdp
        if migrating {
            joinRequest.token = migratingToken ?? token
            var migration = Stream_Video_Sfu_Event_Migration()
            migration.fromSfuID = signalService.hostname
            migration.announcedTracks = loadTracks()
            migration.subscriptions = await loadTrackSubscriptionDetails()
        } else {
            joinRequest.token = token
        }
        return joinRequest
    }
    
    private func webSocketURL(from hostname: String) -> URL? {
        let host = URL(string: hostname)?.host ?? hostname
        let wsURLString = "wss://\(host)/ws"
        let wsURL = URL(string: wsURLString)
        return wsURL
    }
    
    private func makeWebSocketClient(
        url: URL,
        apiKey: APIKey,
        isMigrating: Bool = false
    ) -> WebSocketClient {
        let config = URLSessionConfiguration.default
        config.waitsForConnectivity = false
        
        // Create a WebSocketClient.
        let webSocketClient = WebSocketClient(
            sessionConfiguration: config,
            eventDecoder: WebRTCEventDecoder(),
            eventNotificationCenter: eventNotificationCenter,
            webSocketClientType: .sfu,
            environment: environment,
            connectURL: url,
            requiresAuth: false
        )
        
        webSocketClient.connectionStateDelegate = self
        
        webSocketClient.onWSConnectionEstablished = { [weak self] in
            guard let self = self else { return }
            Task {
                if isMigrating {
                    await self.sendMigrationJoinRequest()
                } else {
                    try await self.handleSocketConnected()
                }
            }
        }

        return webSocketClient
    }
    
    private func handleSocketConnected() async throws {
        guard let connectOptions = connectOptions else {
            return
        }
        
        let tempPeerConnection = try await peerConnectionFactory.makePeerConnection(
            sessionId: sessionID,
            callCid: callCid,
            configuration: connectOptions.rtcConfiguration,
            type: .subscriber,
            signalService: signalService,
            videoOptions: videoOptions,
            reportsStats: false
        )
        
        if let localAudioTrack {
            tempPeerConnection.addTrack(
                localAudioTrack,
                streamIds: ["temp-audio"],
                trackType: .audio
            )
        }
        
        if let localVideoTrack {
            tempPeerConnection.addTransceiver(
                localVideoTrack,
                streamIds: ["temp-video"],
                direction: .recvOnly,
                trackType: .video
            )
        }
        let offer = try await tempPeerConnection.createOffer()
        tempPeerConnection.transceiver?.stopInternal()
        tempPeerConnection.close()
        await sendJoinRequest(with: offer.sdp)
    }
    
    private func sendJoinRequest(with sdp: String, migrating: Bool = false) async {
        let payload = await makeJoinRequest(subscriberSdp: sdp, migrating: migrating)
        var event = Stream_Video_Sfu_Event_SfuRequest()
        event.requestPayload = .joinRequest(payload)
        if migrating {
            migratingWSClient?.engine?.send(message: event)
        } else {
            signalChannel?.engine?.send(message: event)
        }
    }
    
    private func updateParticipantsSubscriptions() async {
        var request = Stream_Video_Sfu_Signal_UpdateSubscriptionsRequest()
        request.sessionID = sessionID
        let tracks = await loadTrackSubscriptionDetails()
        let connectionState = await state.connectionState
        if connectionState == .connected && !tracks.isEmpty {
            request.tracks = tracks
            _ = try? await signalService.updateSubscriptions(
                updateSubscriptionsRequest: request
            )
        }
    }
    
    private func loadTrackSubscriptionDetails() async -> [Stream_Video_Sfu_Signal_TrackSubscriptionDetails] {
        var tracks = [Stream_Video_Sfu_Signal_TrackSubscriptionDetails]()
        let callParticipants = await state.callParticipants

        for (_, value) in callParticipants {
            if value.id != sessionID {
                if value.hasVideo {
                    log.debug("updating video subscription for user \(value.id) with size \(value.trackSize)")
                    var dimension = Stream_Video_Sfu_Models_VideoDimension()
                    dimension.height = UInt32(value.trackSize.height)
                    dimension.width = UInt32(value.trackSize.width)
                    let trackSubscriptionDetails = trackSubscriptionDetails(
                        for: value.userId,
                        sessionId: value.sessionId,
                        dimension: dimension,
                        type: .video
                    )
                    tracks.append(trackSubscriptionDetails)
                }
                if value.hasAudio {
                    let trackSubscriptionDetails = trackSubscriptionDetails(
                        for: value.userId,
                        sessionId: value.sessionId,
                        dimension: Stream_Video_Sfu_Models_VideoDimension(),
                        type: .audio
                    )
                    tracks.append(trackSubscriptionDetails)
                }
                if value.isScreensharing {
                    let trackSubscriptionDetails = trackSubscriptionDetails(
                        for: value.userId,
                        sessionId: value.sessionId,
                        dimension: Stream_Video_Sfu_Models_VideoDimension(),
                        type: .screenShare
                    )
                    tracks.append(trackSubscriptionDetails)
                }
            }
        }
        return tracks
    }
    
    private func trackSubscriptionDetails(
        for userId: String,
        sessionId: String,
        dimension: Stream_Video_Sfu_Models_VideoDimension,
        type: Stream_Video_Sfu_Models_TrackType
    ) -> Stream_Video_Sfu_Signal_TrackSubscriptionDetails {
        var trackSubscriptionDetails = Stream_Video_Sfu_Signal_TrackSubscriptionDetails()
        trackSubscriptionDetails.userID = userId
        trackSubscriptionDetails.dimension = dimension
        trackSubscriptionDetails.sessionID = sessionId
        trackSubscriptionDetails.trackType = type
        return trackSubscriptionDetails
    }
    
    private func assignTracksToParticipants() async {
        let callParticipants = await state.callParticipants
        for (_, participant) in callParticipants {
            var track: RTCVideoTrack?
            var screenshareTrack: RTCVideoTrack?
            if let trackId = participant.trackLookupPrefix {
                track = await state.tracks[trackId]
                screenshareTrack = await state.screensharingTracks[trackId]
            }
            if track == nil {
                track = await state.tracks[participant.id]
            }
            if screenshareTrack == nil {
                screenshareTrack = await state.screensharingTracks[participant.id]
            }
            if participant.isScreensharing && screenshareTrack == nil {
                screenshareTrack = subscriber?.findScreensharingTrack(
                    for: participant.trackLookupPrefix
                )
                if screenshareTrack != nil {
                    await state.add(
                        screensharingTrack: screenshareTrack,
                        id: participant.trackLookupPrefix ?? participant.id
                    )
                }
            }
            var updated: CallParticipant?
            if track != nil && (participant.track == nil || participant.track?.readyState == .ended) {
                updated = participant.withUpdated(track: track)
            }
            if screenshareTrack != nil && participant.screenshareTrack == nil {
                let base = updated ?? participant
                updated = base.withUpdated(screensharingTrack: screenshareTrack)
            }
            if let updated = updated {
                await state.update(callParticipant: updated)
            }
        }
    }
    
    private func addOnParticipantsChangeHandler() {
        Task {
            for await _ in await state.callParticipantsUpdates() {
                log.debug("received participant event")
                await self.handleParticipantsUpdated()
            }
        }
    }
    
    private func hasCapability(_ ownCapability: OwnCapability) -> Bool {
        ownCapabilities.contains(ownCapability)
    }
    
    private func cleanupMigrationData() {
        migratingWSClient = nil
        migratingSignalService = nil
    }
}

extension WebRTCClient: ConnectionStateDelegate {
    func webSocketClient(_ client: WebSocketClient, didUpdateConnectionState state: WebSocketConnectionState) {
        onSignalConnectionStateChange?(state)
    }
}<|MERGE_RESOLUTION|>--- conflicted
+++ resolved
@@ -210,7 +210,6 @@
         log.debug("Connecting to SFU")
         await state.update(connectionState: .connecting)
         log.debug("Setting user media")
-<<<<<<< HEAD
         if !migrating {
             await setupUserMedia(callSettings: callSettings)
             log.debug("Connecting WS channel")
@@ -222,6 +221,9 @@
             publisher?.update(configuration: connectOptions.rtcConfiguration)
             subscriber?.update(configuration: connectOptions.rtcConfiguration)
             sfuMiddleware.onSocketConnected = handleOnMigrationJoinResponse
+        }
+        sfuMiddleware.onParticipantCountUpdated = { [weak self] participantCount in
+            self?.onParticipantCountUpdated?(participantCount)
         }
     }
     
@@ -240,14 +242,6 @@
                 apiKey: .init(apiKey),
                 isMigrating: true
             )
-=======
-        await setupUserMedia(callSettings: callSettings)
-        log.debug("Connecting WS channel")
-        signalChannel?.connect()
-        sfuMiddleware.onSocketConnected = handleOnSocketConnected
-        sfuMiddleware.onParticipantCountUpdated = { [weak self] participantCount in
-            self?.onParticipantCountUpdated?(participantCount)
->>>>>>> 202390fd
         }
     }
     
