--- conflicted
+++ resolved
@@ -102,13 +102,8 @@
     
     private(set) var signalChannel: WebSocketClient?
     
-<<<<<<< HEAD
-    private(set) var sessionID = UUID().uuidString
+    private(set) var sessionID: String
     private var token: String
-=======
-    private(set) var sessionID: String
-    private let token: String
->>>>>>> 60e47b52
     private let timeoutInterval: TimeInterval = 15
     
     private(set) var localVideoTrack: RTCVideoTrack?
@@ -207,13 +202,8 @@
         migrating: Bool = false
     ) async throws {
         let connectionStatus = await state.connectionState
-<<<<<<< HEAD
         if (connectionStatus == .connected || connectionStatus == .connecting) && !migrating {
-            log.debug("Skipping connection, already connected or connecting")
-=======
-        if connectionStatus == .connected || connectionStatus == .connecting {
             log.debug("Skipping connection, already connected or connecting", subsystems: .webRTC)
->>>>>>> 60e47b52
             return
         }
         self.videoOptions = videoOptions
@@ -221,27 +211,19 @@
         self.callSettings = callSettings
         log.debug("Connecting to SFU", subsystems: .webRTC)
         await state.update(connectionState: .connecting)
-<<<<<<< HEAD
-        log.debug("Setting user media")
+        log.debug("Setting user media", subsystems: .webRTC)
         if !migrating {
             await setupUserMedia(callSettings: callSettings)
-            log.debug("Connecting WS channel")
+            log.debug("Connecting WS channel", subsystems: .webRTC)
             signalChannel?.connect()
             sfuMiddleware.onSocketConnected = handleOnSocketConnected
         } else {
-            log.debug("Performing session migration")
+            log.debug("Performing session migration", subsystems: .webRTC)
             migratingWSClient?.connect()
             publisher?.update(configuration: connectOptions.rtcConfiguration)
             subscriber?.update(configuration: connectOptions.rtcConfiguration)
             sfuMiddleware.onSocketConnected = handleOnMigrationJoinResponse
         }
-=======
-        log.debug("Setting user media", subsystems: .webRTC)
-        await setupUserMedia(callSettings: callSettings)
-        log.debug("Connecting WS channel", subsystems: .webRTC)
-        signalChannel?.connect()
-        sfuMiddleware.onSocketConnected = handleOnSocketConnected
->>>>>>> 60e47b52
         sfuMiddleware.onParticipantCountUpdated = { [weak self] participantCount in
             self?.onParticipantCountUpdated?(participantCount)
         }
@@ -395,12 +377,7 @@
               participant.showTrack != isVisible else {
             return
         }
-<<<<<<< HEAD
-        log.debug("Setting track for \(participant.name) to \(isVisible)")
-=======
         log.debug("Setting track for \(participant.name) to \(isVisible)", subsystems: .webRTC)
-        let updated = participant.withUpdated(showTrack: isVisible)
->>>>>>> 60e47b52
         let trackId = participant.trackLookupPrefix ?? participant.id
         let track = await state.tracks[trackId]
         track?.isEnabled = isVisible
@@ -651,16 +628,11 @@
         return videoTrack
     }
     
-<<<<<<< HEAD
     private func makeJoinRequest(
         subscriberSdp: String,
         migrating: Bool = false
     ) async -> Stream_Video_Sfu_Event_JoinRequest {
-        log.debug("Executing join request")
-=======
-    private func makeJoinRequest(subscriberSdp: String) -> Stream_Video_Sfu_Event_JoinRequest {
         log.debug("Executing join request", subsystems: .webRTC)
->>>>>>> 60e47b52
         var joinRequest = Stream_Video_Sfu_Event_JoinRequest()
         joinRequest.sessionID = sessionID
         joinRequest.subscriberSdp = subscriberSdp
