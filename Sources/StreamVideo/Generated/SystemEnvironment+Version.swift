--- conflicted
+++ resolved
@@ -7,11 +7,7 @@
 
 extension SystemEnvironment {
   /// A Stream Video version.
-<<<<<<< HEAD
-  public static let version: String = "0.5.0"
+  public static let version: String = "0.5.1"
   /// The WebRTC version.
   public static let webRTCVersion: String = "114.5735.8"
-=======
-  public static let version: String = "0.5.1"
->>>>>>> 2954bd81
 }