//
// Copyright © 2024 Stream.io Inc. All rights reserved.
//

import Foundation

enum HTTPMethod: String {
    case get = "GET"
    case post = "POST"
    case put = "PUT"
    case delete = "DELETE"
    case head = "HEAD"
    case patch = "PATCH"
    case options = "OPTIONS"
    case trace = "TRACE"
    case connect = "CONNECT"

    init(stringValue: String) {
        guard let method = HTTPMethod(rawValue: stringValue.uppercased()) else {
            self = .get
            return
        }
        self = method
    }
}

internal struct Request {
    var url: URL
    var method: HTTPMethod
    var body: Data? = nil
    var queryParams: [URLQueryItem] = []
    var headers: [String: String] = [:]

    func urlRequest() throws -> URLRequest {
        var urlComponents = URLComponents(url: url, resolvingAgainstBaseURL: true)!
        var existingQueryItems = urlComponents.queryItems ?? []
        existingQueryItems.append(contentsOf: queryParams)
        urlComponents.queryItems = existingQueryItems
        var urlRequest = URLRequest(url: urlComponents.url!)
        headers.forEach { (k, v) in
            urlRequest.setValue(v, forHTTPHeaderField: k)
        }
        urlRequest.httpMethod = method.rawValue
        urlRequest.httpBody = body
        return urlRequest
    }
}

protocol DefaultAPITransport: Sendable {
    func execute(request: Request) async throws -> (Data, URLResponse)
}

protocol DefaultAPIClientMiddleware: Sendable {
    func intercept(
        _ request: Request,
        next: (Request) async throws -> (Data, URLResponse)
    ) async throws -> (Data, URLResponse)
}

struct EmptyResponse: Codable {}

open class DefaultAPI: DefaultAPIEndpoints, @unchecked Sendable {
    internal var transport: DefaultAPITransport
    internal var middlewares: [DefaultAPIClientMiddleware]
    internal var basePath: String
    internal var jsonDecoder: JSONDecoder
    internal var jsonEncoder: JSONEncoder

    init(
        basePath: String,
        transport: DefaultAPITransport,
        middlewares: [DefaultAPIClientMiddleware],
        jsonDecoder: JSONDecoder = JSONDecoder.default,
        jsonEncoder: JSONEncoder = JSONEncoder.default
    ) {
        self.basePath = basePath
        self.transport = transport
        self.middlewares = middlewares
        self.jsonDecoder = jsonDecoder
        self.jsonEncoder = jsonEncoder
    }

    func send<Response: Codable>(
        request: Request,
        deserializer: (Data) throws -> Response
    ) async throws -> Response {

        // TODO: make this a bit nicer and create an API error to make it easier to handle stuff
        func makeError(_ error: Error) -> Error {
            error
        }

        func wrappingErrors<R>(
            work: () async throws -> R,
            mapError: (Error) -> Error
        ) async throws -> R {
            do {
                return try await work()
            } catch {
                throw mapError(error)
            }
        }

        let (data, _) = try await wrappingErrors {
            var next: (Request) async throws -> (Data, URLResponse) = { _request in
                try await wrappingErrors {
                    try await self.transport.execute(request: _request)
                } mapError: { error in
                    makeError(error)
                }
            }
            for middleware in middlewares.reversed() {
                let tmp = next
                next = {
                    try await middleware.intercept(
                        $0,
                        next: tmp
                    )
                }
            }
            return try await next(request)
        } mapError: { error in
            makeError(error)
        }

        return try await wrappingErrors {
            try deserializer(data)
        } mapError: { error in
            makeError(error)
        }
    }

    func makeRequest(
        uriPath: String,
        queryParams: [URLQueryItem] = [],
        httpMethod: String
    ) throws -> Request {
        let url = URL(string: basePath + uriPath)!
        return Request(
            url: url,
            method: .init(stringValue: httpMethod),
            queryParams: queryParams,
            headers: ["Content-Type": "application/json"]
        )
    }

    func makeRequest<T: Encodable>(
        uriPath: String,
        queryParams: [URLQueryItem] = [],
        httpMethod: String,
        request: T
    ) throws -> Request {
        var r = try makeRequest(uriPath: uriPath, queryParams: queryParams, httpMethod: httpMethod)
        r.body = try jsonEncoder.encode(request)
        return r
    }

    open func queryCallMembers(queryMembersRequest: QueryMembersRequest) async throws -> QueryMembersResponse {
        let path = "/video/call/members"
        
        let urlRequest = try makeRequest(
            uriPath: path,
            httpMethod: "POST",
            request: queryMembersRequest
        )
        return try await send(request: urlRequest) {
            try self.jsonDecoder.decode(QueryMembersResponse.self, from: $0)
        }
    }

    open func queryCallStats(queryCallStatsRequest: QueryCallStatsRequest) async throws -> QueryCallStatsResponse {
        let path = "/video/call/stats"
        
        let urlRequest = try makeRequest(
            uriPath: path,
            httpMethod: "POST",
            request: queryCallStatsRequest
        )
        return try await send(request: urlRequest) {
            try self.jsonDecoder.decode(QueryCallStatsResponse.self, from: $0)
        }
    }

    open func getCall(
        type: String,
        id: String,
        membersLimit: Int?,
        ring: Bool?,
        notify: Bool?,
        video: Bool?
    ) async throws -> GetCallResponse {
        var path = "/video/call/{type}/{id}"
        
        let typePreEscape = "\(APIHelper.mapValueToPathItem(type))"
        let typePostEscape = typePreEscape.addingPercentEncoding(withAllowedCharacters: .urlPathAllowed) ?? ""
        path = path.replacingOccurrences(of: String(format: "{%@}", "type"), with: typePostEscape, options: .literal, range: nil)
        let idPreEscape = "\(APIHelper.mapValueToPathItem(id))"
        let idPostEscape = idPreEscape.addingPercentEncoding(withAllowedCharacters: .urlPathAllowed) ?? ""
        path = path.replacingOccurrences(of: String(format: "{%@}", "id"), with: idPostEscape, options: .literal, range: nil)
        let queryParams = APIHelper.mapValuesToQueryItems([
            "members_limit": (wrappedValue: membersLimit?.encodeToJSON(), isExplode: true),
            "ring": (wrappedValue: ring?.encodeToJSON(), isExplode: true),
            "notify": (wrappedValue: notify?.encodeToJSON(), isExplode: true),
            "video": (wrappedValue: video?.encodeToJSON(), isExplode: true)
            
        ])
        
        let urlRequest = try makeRequest(
            uriPath: path,
            queryParams: queryParams ?? [],
            httpMethod: "GET"
        )
        return try await send(request: urlRequest) {
            try self.jsonDecoder.decode(GetCallResponse.self, from: $0)
        }
    }

    open func updateCall(type: String, id: String, updateCallRequest: UpdateCallRequest) async throws -> UpdateCallResponse {
        var path = "/video/call/{type}/{id}"
        
        let typePreEscape = "\(APIHelper.mapValueToPathItem(type))"
        let typePostEscape = typePreEscape.addingPercentEncoding(withAllowedCharacters: .urlPathAllowed) ?? ""
        path = path.replacingOccurrences(of: String(format: "{%@}", "type"), with: typePostEscape, options: .literal, range: nil)
        let idPreEscape = "\(APIHelper.mapValueToPathItem(id))"
        let idPostEscape = idPreEscape.addingPercentEncoding(withAllowedCharacters: .urlPathAllowed) ?? ""
        path = path.replacingOccurrences(of: String(format: "{%@}", "id"), with: idPostEscape, options: .literal, range: nil)
        
        let urlRequest = try makeRequest(
            uriPath: path,
            httpMethod: "PATCH",
            request: updateCallRequest
        )
        return try await send(request: urlRequest) {
            try self.jsonDecoder.decode(UpdateCallResponse.self, from: $0)
        }
    }

    open func getOrCreateCall(
        type: String,
        id: String,
        getOrCreateCallRequest: GetOrCreateCallRequest
    ) async throws -> GetOrCreateCallResponse {
        var path = "/video/call/{type}/{id}"
        
        let typePreEscape = "\(APIHelper.mapValueToPathItem(type))"
        let typePostEscape = typePreEscape.addingPercentEncoding(withAllowedCharacters: .urlPathAllowed) ?? ""
        path = path.replacingOccurrences(of: String(format: "{%@}", "type"), with: typePostEscape, options: .literal, range: nil)
        let idPreEscape = "\(APIHelper.mapValueToPathItem(id))"
        let idPostEscape = idPreEscape.addingPercentEncoding(withAllowedCharacters: .urlPathAllowed) ?? ""
        path = path.replacingOccurrences(of: String(format: "{%@}", "id"), with: idPostEscape, options: .literal, range: nil)
        
        let urlRequest = try makeRequest(
            uriPath: path,
            httpMethod: "POST",
            request: getOrCreateCallRequest
        )
        return try await send(request: urlRequest) {
            try self.jsonDecoder.decode(GetOrCreateCallResponse.self, from: $0)
        }
    }

    open func acceptCall(type: String, id: String) async throws -> AcceptCallResponse {
        var path = "/video/call/{type}/{id}/accept"
        
        let typePreEscape = "\(APIHelper.mapValueToPathItem(type))"
        let typePostEscape = typePreEscape.addingPercentEncoding(withAllowedCharacters: .urlPathAllowed) ?? ""
        path = path.replacingOccurrences(of: String(format: "{%@}", "type"), with: typePostEscape, options: .literal, range: nil)
        let idPreEscape = "\(APIHelper.mapValueToPathItem(id))"
        let idPostEscape = idPreEscape.addingPercentEncoding(withAllowedCharacters: .urlPathAllowed) ?? ""
        path = path.replacingOccurrences(of: String(format: "{%@}", "id"), with: idPostEscape, options: .literal, range: nil)
        
        let urlRequest = try makeRequest(
            uriPath: path,
            httpMethod: "POST"
        )
        return try await send(request: urlRequest) {
            try self.jsonDecoder.decode(AcceptCallResponse.self, from: $0)
        }
    }

    open func blockUser(type: String, id: String, blockUserRequest: BlockUserRequest) async throws -> BlockUserResponse {
        var path = "/video/call/{type}/{id}/block"
        
        let typePreEscape = "\(APIHelper.mapValueToPathItem(type))"
        let typePostEscape = typePreEscape.addingPercentEncoding(withAllowedCharacters: .urlPathAllowed) ?? ""
        path = path.replacingOccurrences(of: String(format: "{%@}", "type"), with: typePostEscape, options: .literal, range: nil)
        let idPreEscape = "\(APIHelper.mapValueToPathItem(id))"
        let idPostEscape = idPreEscape.addingPercentEncoding(withAllowedCharacters: .urlPathAllowed) ?? ""
        path = path.replacingOccurrences(of: String(format: "{%@}", "id"), with: idPostEscape, options: .literal, range: nil)
        
        let urlRequest = try makeRequest(
            uriPath: path,
            httpMethod: "POST",
            request: blockUserRequest
        )
        return try await send(request: urlRequest) {
            try self.jsonDecoder.decode(BlockUserResponse.self, from: $0)
        }
    }

    open func deleteCall(type: String, id: String, deleteCallRequest: DeleteCallRequest) async throws -> DeleteCallResponse {
        var path = "/video/call/{type}/{id}/delete"
        
        let typePreEscape = "\(APIHelper.mapValueToPathItem(type))"
        let typePostEscape = typePreEscape.addingPercentEncoding(withAllowedCharacters: .urlPathAllowed) ?? ""
        path = path.replacingOccurrences(of: String(format: "{%@}", "type"), with: typePostEscape, options: .literal, range: nil)
        let idPreEscape = "\(APIHelper.mapValueToPathItem(id))"
        let idPostEscape = idPreEscape.addingPercentEncoding(withAllowedCharacters: .urlPathAllowed) ?? ""
        path = path.replacingOccurrences(of: String(format: "{%@}", "id"), with: idPostEscape, options: .literal, range: nil)
        
        let urlRequest = try makeRequest(
            uriPath: path,
            httpMethod: "POST",
            request: deleteCallRequest
        )
        return try await send(request: urlRequest) {
            try self.jsonDecoder.decode(DeleteCallResponse.self, from: $0)
        }
    }

    open func sendEvent(type: String, id: String, sendEventRequest: SendEventRequest) async throws -> SendEventResponse {
        var path = "/video/call/{type}/{id}/event"
        
        let typePreEscape = "\(APIHelper.mapValueToPathItem(type))"
        let typePostEscape = typePreEscape.addingPercentEncoding(withAllowedCharacters: .urlPathAllowed) ?? ""
        path = path.replacingOccurrences(of: String(format: "{%@}", "type"), with: typePostEscape, options: .literal, range: nil)
        let idPreEscape = "\(APIHelper.mapValueToPathItem(id))"
        let idPostEscape = idPreEscape.addingPercentEncoding(withAllowedCharacters: .urlPathAllowed) ?? ""
        path = path.replacingOccurrences(of: String(format: "{%@}", "id"), with: idPostEscape, options: .literal, range: nil)
        
        let urlRequest = try makeRequest(
            uriPath: path,
            httpMethod: "POST",
            request: sendEventRequest
        )
        return try await send(request: urlRequest) {
            try self.jsonDecoder.decode(SendEventResponse.self, from: $0)
        }
    }

    open func collectUserFeedback(
        type: String,
        id: String,
        session: String,
        collectUserFeedbackRequest: CollectUserFeedbackRequest
    ) async throws -> CollectUserFeedbackResponse {
        var path = "/video/call/{type}/{id}/feedback/{session}"
        
        let typePreEscape = "\(APIHelper.mapValueToPathItem(type))"
        let typePostEscape = typePreEscape.addingPercentEncoding(withAllowedCharacters: .urlPathAllowed) ?? ""
        path = path.replacingOccurrences(of: String(format: "{%@}", "type"), with: typePostEscape, options: .literal, range: nil)
        let idPreEscape = "\(APIHelper.mapValueToPathItem(id))"
        let idPostEscape = idPreEscape.addingPercentEncoding(withAllowedCharacters: .urlPathAllowed) ?? ""
        path = path.replacingOccurrences(of: String(format: "{%@}", "id"), with: idPostEscape, options: .literal, range: nil)
        let sessionPreEscape = "\(APIHelper.mapValueToPathItem(session))"
        let sessionPostEscape = sessionPreEscape.addingPercentEncoding(withAllowedCharacters: .urlPathAllowed) ?? ""
        path = path.replacingOccurrences(
            of: String(format: "{%@}", "session"),
            with: sessionPostEscape,
            options: .literal,
            range: nil
        )
        
        let urlRequest = try makeRequest(
            uriPath: path,
            httpMethod: "POST",
            request: collectUserFeedbackRequest
        )
        return try await send(request: urlRequest) {
            try self.jsonDecoder.decode(CollectUserFeedbackResponse.self, from: $0)
        }
    }

    open func goLive(type: String, id: String, goLiveRequest: GoLiveRequest) async throws -> GoLiveResponse {
        var path = "/video/call/{type}/{id}/go_live"
        
        let typePreEscape = "\(APIHelper.mapValueToPathItem(type))"
        let typePostEscape = typePreEscape.addingPercentEncoding(withAllowedCharacters: .urlPathAllowed) ?? ""
        path = path.replacingOccurrences(of: String(format: "{%@}", "type"), with: typePostEscape, options: .literal, range: nil)
        let idPreEscape = "\(APIHelper.mapValueToPathItem(id))"
        let idPostEscape = idPreEscape.addingPercentEncoding(withAllowedCharacters: .urlPathAllowed) ?? ""
        path = path.replacingOccurrences(of: String(format: "{%@}", "id"), with: idPostEscape, options: .literal, range: nil)
        
        let urlRequest = try makeRequest(
            uriPath: path,
            httpMethod: "POST",
            request: goLiveRequest
        )
        return try await send(request: urlRequest) {
            try self.jsonDecoder.decode(GoLiveResponse.self, from: $0)
        }
    }

    open func joinCall(type: String, id: String, joinCallRequest: JoinCallRequest) async throws -> JoinCallResponse {
        var path = "/video/call/{type}/{id}/join"
        
        let typePreEscape = "\(APIHelper.mapValueToPathItem(type))"
        let typePostEscape = typePreEscape.addingPercentEncoding(withAllowedCharacters: .urlPathAllowed) ?? ""
        path = path.replacingOccurrences(of: String(format: "{%@}", "type"), with: typePostEscape, options: .literal, range: nil)
        let idPreEscape = "\(APIHelper.mapValueToPathItem(id))"
        let idPostEscape = idPreEscape.addingPercentEncoding(withAllowedCharacters: .urlPathAllowed) ?? ""
        path = path.replacingOccurrences(of: String(format: "{%@}", "id"), with: idPostEscape, options: .literal, range: nil)
        
        let urlRequest = try makeRequest(
            uriPath: path,
            httpMethod: "POST",
            request: joinCallRequest
        )
        return try await send(request: urlRequest) {
            try self.jsonDecoder.decode(JoinCallResponse.self, from: $0)
        }
    }

    open func endCall(type: String, id: String) async throws -> EndCallResponse {
        var path = "/video/call/{type}/{id}/mark_ended"
        
        let typePreEscape = "\(APIHelper.mapValueToPathItem(type))"
        let typePostEscape = typePreEscape.addingPercentEncoding(withAllowedCharacters: .urlPathAllowed) ?? ""
        path = path.replacingOccurrences(of: String(format: "{%@}", "type"), with: typePostEscape, options: .literal, range: nil)
        let idPreEscape = "\(APIHelper.mapValueToPathItem(id))"
        let idPostEscape = idPreEscape.addingPercentEncoding(withAllowedCharacters: .urlPathAllowed) ?? ""
        path = path.replacingOccurrences(of: String(format: "{%@}", "id"), with: idPostEscape, options: .literal, range: nil)
        
        let urlRequest = try makeRequest(
            uriPath: path,
            httpMethod: "POST"
        )
        return try await send(request: urlRequest) {
            try self.jsonDecoder.decode(EndCallResponse.self, from: $0)
        }
    }

    open func updateCallMembers(
        type: String,
        id: String,
        updateCallMembersRequest: UpdateCallMembersRequest
    ) async throws -> UpdateCallMembersResponse {
        var path = "/video/call/{type}/{id}/members"
        
        let typePreEscape = "\(APIHelper.mapValueToPathItem(type))"
        let typePostEscape = typePreEscape.addingPercentEncoding(withAllowedCharacters: .urlPathAllowed) ?? ""
        path = path.replacingOccurrences(of: String(format: "{%@}", "type"), with: typePostEscape, options: .literal, range: nil)
        let idPreEscape = "\(APIHelper.mapValueToPathItem(id))"
        let idPostEscape = idPreEscape.addingPercentEncoding(withAllowedCharacters: .urlPathAllowed) ?? ""
        path = path.replacingOccurrences(of: String(format: "{%@}", "id"), with: idPostEscape, options: .literal, range: nil)
        
        let urlRequest = try makeRequest(
            uriPath: path,
            httpMethod: "POST",
            request: updateCallMembersRequest
        )
        return try await send(request: urlRequest) {
            try self.jsonDecoder.decode(UpdateCallMembersResponse.self, from: $0)
        }
    }

    open func muteUsers(type: String, id: String, muteUsersRequest: MuteUsersRequest) async throws -> MuteUsersResponse {
        var path = "/video/call/{type}/{id}/mute_users"
        
        let typePreEscape = "\(APIHelper.mapValueToPathItem(type))"
        let typePostEscape = typePreEscape.addingPercentEncoding(withAllowedCharacters: .urlPathAllowed) ?? ""
        path = path.replacingOccurrences(of: String(format: "{%@}", "type"), with: typePostEscape, options: .literal, range: nil)
        let idPreEscape = "\(APIHelper.mapValueToPathItem(id))"
        let idPostEscape = idPreEscape.addingPercentEncoding(withAllowedCharacters: .urlPathAllowed) ?? ""
        path = path.replacingOccurrences(of: String(format: "{%@}", "id"), with: idPostEscape, options: .literal, range: nil)
        
        let urlRequest = try makeRequest(
            uriPath: path,
            httpMethod: "POST",
            request: muteUsersRequest
        )
        return try await send(request: urlRequest) {
            try self.jsonDecoder.decode(MuteUsersResponse.self, from: $0)
        }
    }

    open func videoPin(type: String, id: String, pinRequest: PinRequest) async throws -> PinResponse {
        var path = "/video/call/{type}/{id}/pin"
        
        let typePreEscape = "\(APIHelper.mapValueToPathItem(type))"
        let typePostEscape = typePreEscape.addingPercentEncoding(withAllowedCharacters: .urlPathAllowed) ?? ""
        path = path.replacingOccurrences(of: String(format: "{%@}", "type"), with: typePostEscape, options: .literal, range: nil)
        let idPreEscape = "\(APIHelper.mapValueToPathItem(id))"
        let idPostEscape = idPreEscape.addingPercentEncoding(withAllowedCharacters: .urlPathAllowed) ?? ""
        path = path.replacingOccurrences(of: String(format: "{%@}", "id"), with: idPostEscape, options: .literal, range: nil)
        
        let urlRequest = try makeRequest(
            uriPath: path,
            httpMethod: "POST",
            request: pinRequest
        )
        return try await send(request: urlRequest) {
            try self.jsonDecoder.decode(PinResponse.self, from: $0)
        }
    }

    open func sendVideoReaction(
        type: String,
        id: String,
        sendReactionRequest: SendReactionRequest
    ) async throws -> SendReactionResponse {
        var path = "/video/call/{type}/{id}/reaction"
        
        let typePreEscape = "\(APIHelper.mapValueToPathItem(type))"
        let typePostEscape = typePreEscape.addingPercentEncoding(withAllowedCharacters: .urlPathAllowed) ?? ""
        path = path.replacingOccurrences(of: String(format: "{%@}", "type"), with: typePostEscape, options: .literal, range: nil)
        let idPreEscape = "\(APIHelper.mapValueToPathItem(id))"
        let idPostEscape = idPreEscape.addingPercentEncoding(withAllowedCharacters: .urlPathAllowed) ?? ""
        path = path.replacingOccurrences(of: String(format: "{%@}", "id"), with: idPostEscape, options: .literal, range: nil)
        
        let urlRequest = try makeRequest(
            uriPath: path,
            httpMethod: "POST",
            request: sendReactionRequest
        )
        return try await send(request: urlRequest) {
            try self.jsonDecoder.decode(SendReactionResponse.self, from: $0)
        }
    }

    open func listRecordings(type: String, id: String) async throws -> ListRecordingsResponse {
        var path = "/video/call/{type}/{id}/recordings"
        
        let typePreEscape = "\(APIHelper.mapValueToPathItem(type))"
        let typePostEscape = typePreEscape.addingPercentEncoding(withAllowedCharacters: .urlPathAllowed) ?? ""
        path = path.replacingOccurrences(of: String(format: "{%@}", "type"), with: typePostEscape, options: .literal, range: nil)
        let idPreEscape = "\(APIHelper.mapValueToPathItem(id))"
        let idPostEscape = idPreEscape.addingPercentEncoding(withAllowedCharacters: .urlPathAllowed) ?? ""
        path = path.replacingOccurrences(of: String(format: "{%@}", "id"), with: idPostEscape, options: .literal, range: nil)
        
        let urlRequest = try makeRequest(
            uriPath: path,
            httpMethod: "GET"
        )
        return try await send(request: urlRequest) {
            try self.jsonDecoder.decode(ListRecordingsResponse.self, from: $0)
        }
    }

    open func rejectCall(type: String, id: String, rejectCallRequest: RejectCallRequest) async throws -> RejectCallResponse {
        var path = "/video/call/{type}/{id}/reject"
        
        let typePreEscape = "\(APIHelper.mapValueToPathItem(type))"
        let typePostEscape = typePreEscape.addingPercentEncoding(withAllowedCharacters: .urlPathAllowed) ?? ""
        path = path.replacingOccurrences(of: String(format: "{%@}", "type"), with: typePostEscape, options: .literal, range: nil)
        let idPreEscape = "\(APIHelper.mapValueToPathItem(id))"
        let idPostEscape = idPreEscape.addingPercentEncoding(withAllowedCharacters: .urlPathAllowed) ?? ""
        path = path.replacingOccurrences(of: String(format: "{%@}", "id"), with: idPostEscape, options: .literal, range: nil)
        
        let urlRequest = try makeRequest(
            uriPath: path,
            httpMethod: "POST",
            request: rejectCallRequest
        )
        return try await send(request: urlRequest) {
            try self.jsonDecoder.decode(RejectCallResponse.self, from: $0)
        }
    }

    open func requestPermission(
        type: String,
        id: String,
        requestPermissionRequest: RequestPermissionRequest
    ) async throws -> RequestPermissionResponse {
        var path = "/video/call/{type}/{id}/request_permission"
        
        let typePreEscape = "\(APIHelper.mapValueToPathItem(type))"
        let typePostEscape = typePreEscape.addingPercentEncoding(withAllowedCharacters: .urlPathAllowed) ?? ""
        path = path.replacingOccurrences(of: String(format: "{%@}", "type"), with: typePostEscape, options: .literal, range: nil)
        let idPreEscape = "\(APIHelper.mapValueToPathItem(id))"
        let idPostEscape = idPreEscape.addingPercentEncoding(withAllowedCharacters: .urlPathAllowed) ?? ""
        path = path.replacingOccurrences(of: String(format: "{%@}", "id"), with: idPostEscape, options: .literal, range: nil)
        
        let urlRequest = try makeRequest(
            uriPath: path,
            httpMethod: "POST",
            request: requestPermissionRequest
        )
        return try await send(request: urlRequest) {
            try self.jsonDecoder.decode(RequestPermissionResponse.self, from: $0)
        }
    }

    open func startRTMPBroadcasts(
        type: String,
        id: String,
        startRTMPBroadcastsRequest: StartRTMPBroadcastsRequest
    ) async throws -> StartRTMPBroadcastsResponse {
        var path = "/video/call/{type}/{id}/rtmp_broadcasts"
        
        let typePreEscape = "\(APIHelper.mapValueToPathItem(type))"
        let typePostEscape = typePreEscape.addingPercentEncoding(withAllowedCharacters: .urlPathAllowed) ?? ""
        path = path.replacingOccurrences(of: String(format: "{%@}", "type"), with: typePostEscape, options: .literal, range: nil)
        let idPreEscape = "\(APIHelper.mapValueToPathItem(id))"
        let idPostEscape = idPreEscape.addingPercentEncoding(withAllowedCharacters: .urlPathAllowed) ?? ""
        path = path.replacingOccurrences(of: String(format: "{%@}", "id"), with: idPostEscape, options: .literal, range: nil)
        
        let urlRequest = try makeRequest(
            uriPath: path,
            httpMethod: "POST",
            request: startRTMPBroadcastsRequest
        )
        return try await send(request: urlRequest) {
            try self.jsonDecoder.decode(StartRTMPBroadcastsResponse.self, from: $0)
        }
    }

    open func stopAllRTMPBroadcasts(type: String, id: String) async throws -> StopAllRTMPBroadcastsResponse {
        var path = "/video/call/{type}/{id}/rtmp_broadcasts/stop"
        
        let typePreEscape = "\(APIHelper.mapValueToPathItem(type))"
        let typePostEscape = typePreEscape.addingPercentEncoding(withAllowedCharacters: .urlPathAllowed) ?? ""
        path = path.replacingOccurrences(of: String(format: "{%@}", "type"), with: typePostEscape, options: .literal, range: nil)
        let idPreEscape = "\(APIHelper.mapValueToPathItem(id))"
        let idPostEscape = idPreEscape.addingPercentEncoding(withAllowedCharacters: .urlPathAllowed) ?? ""
        path = path.replacingOccurrences(of: String(format: "{%@}", "id"), with: idPostEscape, options: .literal, range: nil)
        
        let urlRequest = try makeRequest(
            uriPath: path,
            httpMethod: "POST"
        )
        return try await send(request: urlRequest) {
            try self.jsonDecoder.decode(StopAllRTMPBroadcastsResponse.self, from: $0)
        }
    }

    open func stopRTMPBroadcast(type: String, id: String, name: String) async throws -> StopRTMPBroadcastsResponse {
        var path = "/video/call/{type}/{id}/rtmp_broadcasts/{name}/stop"
        
        let typePreEscape = "\(APIHelper.mapValueToPathItem(type))"
        let typePostEscape = typePreEscape.addingPercentEncoding(withAllowedCharacters: .urlPathAllowed) ?? ""
        path = path.replacingOccurrences(of: String(format: "{%@}", "type"), with: typePostEscape, options: .literal, range: nil)
        let idPreEscape = "\(APIHelper.mapValueToPathItem(id))"
        let idPostEscape = idPreEscape.addingPercentEncoding(withAllowedCharacters: .urlPathAllowed) ?? ""
        path = path.replacingOccurrences(of: String(format: "{%@}", "id"), with: idPostEscape, options: .literal, range: nil)
        let namePreEscape = "\(APIHelper.mapValueToPathItem(name))"
        let namePostEscape = namePreEscape.addingPercentEncoding(withAllowedCharacters: .urlPathAllowed) ?? ""
        path = path.replacingOccurrences(of: String(format: "{%@}", "name"), with: namePostEscape, options: .literal, range: nil)
        
        let urlRequest = try makeRequest(
            uriPath: path,
            httpMethod: "POST"
        )
        return try await send(request: urlRequest) {
            try self.jsonDecoder.decode(StopRTMPBroadcastsResponse.self, from: $0)
        }
    }

    open func startHLSBroadcasting(type: String, id: String) async throws -> StartHLSBroadcastingResponse {
        var path = "/video/call/{type}/{id}/start_broadcasting"
        
        let typePreEscape = "\(APIHelper.mapValueToPathItem(type))"
        let typePostEscape = typePreEscape.addingPercentEncoding(withAllowedCharacters: .urlPathAllowed) ?? ""
        path = path.replacingOccurrences(of: String(format: "{%@}", "type"), with: typePostEscape, options: .literal, range: nil)
        let idPreEscape = "\(APIHelper.mapValueToPathItem(id))"
        let idPostEscape = idPreEscape.addingPercentEncoding(withAllowedCharacters: .urlPathAllowed) ?? ""
        path = path.replacingOccurrences(of: String(format: "{%@}", "id"), with: idPostEscape, options: .literal, range: nil)
        
        let urlRequest = try makeRequest(
            uriPath: path,
            httpMethod: "POST"
        )
        return try await send(request: urlRequest) {
            try self.jsonDecoder.decode(StartHLSBroadcastingResponse.self, from: $0)
        }
    }

    open func startRecording(
        type: String,
        id: String,
        startRecordingRequest: StartRecordingRequest
    ) async throws -> StartRecordingResponse {
        var path = "/video/call/{type}/{id}/start_recording"
        
        let typePreEscape = "\(APIHelper.mapValueToPathItem(type))"
        let typePostEscape = typePreEscape.addingPercentEncoding(withAllowedCharacters: .urlPathAllowed) ?? ""
        path = path.replacingOccurrences(of: String(format: "{%@}", "type"), with: typePostEscape, options: .literal, range: nil)
        let idPreEscape = "\(APIHelper.mapValueToPathItem(id))"
        let idPostEscape = idPreEscape.addingPercentEncoding(withAllowedCharacters: .urlPathAllowed) ?? ""
        path = path.replacingOccurrences(of: String(format: "{%@}", "id"), with: idPostEscape, options: .literal, range: nil)
        
        let urlRequest = try makeRequest(
            uriPath: path,
            httpMethod: "POST",
            request: startRecordingRequest
        )
        return try await send(request: urlRequest) {
            try self.jsonDecoder.decode(StartRecordingResponse.self, from: $0)
        }
    }

    open func startTranscription(
        type: String,
        id: String,
        startTranscriptionRequest: StartTranscriptionRequest
    ) async throws -> StartTranscriptionResponse {
        var path = "/video/call/{type}/{id}/start_transcription"
        
        let typePreEscape = "\(APIHelper.mapValueToPathItem(type))"
        let typePostEscape = typePreEscape.addingPercentEncoding(withAllowedCharacters: .urlPathAllowed) ?? ""
        path = path.replacingOccurrences(of: String(format: "{%@}", "type"), with: typePostEscape, options: .literal, range: nil)
        let idPreEscape = "\(APIHelper.mapValueToPathItem(id))"
        let idPostEscape = idPreEscape.addingPercentEncoding(withAllowedCharacters: .urlPathAllowed) ?? ""
        path = path.replacingOccurrences(of: String(format: "{%@}", "id"), with: idPostEscape, options: .literal, range: nil)
        
        let urlRequest = try makeRequest(
            uriPath: path,
            httpMethod: "POST",
            request: startTranscriptionRequest
        )
        return try await send(request: urlRequest) {
            try self.jsonDecoder.decode(StartTranscriptionResponse.self, from: $0)
        }
    }

    open func getCallStats(type: String, id: String, session: String) async throws -> GetCallStatsResponse {
        var path = "/video/call/{type}/{id}/stats/{session}"
        
        let typePreEscape = "\(APIHelper.mapValueToPathItem(type))"
        let typePostEscape = typePreEscape.addingPercentEncoding(withAllowedCharacters: .urlPathAllowed) ?? ""
        path = path.replacingOccurrences(of: String(format: "{%@}", "type"), with: typePostEscape, options: .literal, range: nil)
        let idPreEscape = "\(APIHelper.mapValueToPathItem(id))"
        let idPostEscape = idPreEscape.addingPercentEncoding(withAllowedCharacters: .urlPathAllowed) ?? ""
        path = path.replacingOccurrences(of: String(format: "{%@}", "id"), with: idPostEscape, options: .literal, range: nil)
        let sessionPreEscape = "\(APIHelper.mapValueToPathItem(session))"
        let sessionPostEscape = sessionPreEscape.addingPercentEncoding(withAllowedCharacters: .urlPathAllowed) ?? ""
        path = path.replacingOccurrences(
            of: String(format: "{%@}", "session"),
            with: sessionPostEscape,
            options: .literal,
            range: nil
        )
        
        let urlRequest = try makeRequest(
            uriPath: path,
            httpMethod: "GET"
        )
        return try await send(request: urlRequest) {
            try self.jsonDecoder.decode(GetCallStatsResponse.self, from: $0)
        }
    }

    open func stopHLSBroadcasting(type: String, id: String) async throws -> StopHLSBroadcastingResponse {
        var path = "/video/call/{type}/{id}/stop_broadcasting"
        
        let typePreEscape = "\(APIHelper.mapValueToPathItem(type))"
        let typePostEscape = typePreEscape.addingPercentEncoding(withAllowedCharacters: .urlPathAllowed) ?? ""
        path = path.replacingOccurrences(of: String(format: "{%@}", "type"), with: typePostEscape, options: .literal, range: nil)
        let idPreEscape = "\(APIHelper.mapValueToPathItem(id))"
        let idPostEscape = idPreEscape.addingPercentEncoding(withAllowedCharacters: .urlPathAllowed) ?? ""
        path = path.replacingOccurrences(of: String(format: "{%@}", "id"), with: idPostEscape, options: .literal, range: nil)
        
        let urlRequest = try makeRequest(
            uriPath: path,
            httpMethod: "POST"
        )
        return try await send(request: urlRequest) {
            try self.jsonDecoder.decode(StopHLSBroadcastingResponse.self, from: $0)
        }
    }

    open func stopLive(type: String, id: String) async throws -> StopLiveResponse {
        var path = "/video/call/{type}/{id}/stop_live"
        
        let typePreEscape = "\(APIHelper.mapValueToPathItem(type))"
        let typePostEscape = typePreEscape.addingPercentEncoding(withAllowedCharacters: .urlPathAllowed) ?? ""
        path = path.replacingOccurrences(of: String(format: "{%@}", "type"), with: typePostEscape, options: .literal, range: nil)
        let idPreEscape = "\(APIHelper.mapValueToPathItem(id))"
        let idPostEscape = idPreEscape.addingPercentEncoding(withAllowedCharacters: .urlPathAllowed) ?? ""
        path = path.replacingOccurrences(of: String(format: "{%@}", "id"), with: idPostEscape, options: .literal, range: nil)
        
        let urlRequest = try makeRequest(
            uriPath: path,
            httpMethod: "POST"
        )
        return try await send(request: urlRequest) {
            try self.jsonDecoder.decode(StopLiveResponse.self, from: $0)
        }
    }

    open func stopRecording(type: String, id: String) async throws -> StopRecordingResponse {
        var path = "/video/call/{type}/{id}/stop_recording"
        
        let typePreEscape = "\(APIHelper.mapValueToPathItem(type))"
        let typePostEscape = typePreEscape.addingPercentEncoding(withAllowedCharacters: .urlPathAllowed) ?? ""
        path = path.replacingOccurrences(of: String(format: "{%@}", "type"), with: typePostEscape, options: .literal, range: nil)
        let idPreEscape = "\(APIHelper.mapValueToPathItem(id))"
        let idPostEscape = idPreEscape.addingPercentEncoding(withAllowedCharacters: .urlPathAllowed) ?? ""
        path = path.replacingOccurrences(of: String(format: "{%@}", "id"), with: idPostEscape, options: .literal, range: nil)
        
        let urlRequest = try makeRequest(
            uriPath: path,
            httpMethod: "POST"
        )
        return try await send(request: urlRequest) {
            try self.jsonDecoder.decode(StopRecordingResponse.self, from: $0)
        }
    }

    open func stopTranscription(type: String, id: String) async throws -> StopTranscriptionResponse {
        var path = "/video/call/{type}/{id}/stop_transcription"
        
        let typePreEscape = "\(APIHelper.mapValueToPathItem(type))"
        let typePostEscape = typePreEscape.addingPercentEncoding(withAllowedCharacters: .urlPathAllowed) ?? ""
        path = path.replacingOccurrences(of: String(format: "{%@}", "type"), with: typePostEscape, options: .literal, range: nil)
        let idPreEscape = "\(APIHelper.mapValueToPathItem(id))"
        let idPostEscape = idPreEscape.addingPercentEncoding(withAllowedCharacters: .urlPathAllowed) ?? ""
        path = path.replacingOccurrences(of: String(format: "{%@}", "id"), with: idPostEscape, options: .literal, range: nil)
        
        let urlRequest = try makeRequest(
            uriPath: path,
            httpMethod: "POST"
        )
        return try await send(request: urlRequest) {
            try self.jsonDecoder.decode(StopTranscriptionResponse.self, from: $0)
        }
    }

    open func listTranscriptions(type: String, id: String) async throws -> ListTranscriptionsResponse {
        var path = "/video/call/{type}/{id}/transcriptions"
        
        let typePreEscape = "\(APIHelper.mapValueToPathItem(type))"
        let typePostEscape = typePreEscape.addingPercentEncoding(withAllowedCharacters: .urlPathAllowed) ?? ""
        path = path.replacingOccurrences(of: String(format: "{%@}", "type"), with: typePostEscape, options: .literal, range: nil)
        let idPreEscape = "\(APIHelper.mapValueToPathItem(id))"
        let idPostEscape = idPreEscape.addingPercentEncoding(withAllowedCharacters: .urlPathAllowed) ?? ""
        path = path.replacingOccurrences(of: String(format: "{%@}", "id"), with: idPostEscape, options: .literal, range: nil)
        
        let urlRequest = try makeRequest(
            uriPath: path,
            httpMethod: "GET"
        )
        return try await send(request: urlRequest) {
            try self.jsonDecoder.decode(ListTranscriptionsResponse.self, from: $0)
        }
    }

    open func unblockUser(type: String, id: String, unblockUserRequest: UnblockUserRequest) async throws -> UnblockUserResponse {
        var path = "/video/call/{type}/{id}/unblock"
        
        let typePreEscape = "\(APIHelper.mapValueToPathItem(type))"
        let typePostEscape = typePreEscape.addingPercentEncoding(withAllowedCharacters: .urlPathAllowed) ?? ""
        path = path.replacingOccurrences(of: String(format: "{%@}", "type"), with: typePostEscape, options: .literal, range: nil)
        let idPreEscape = "\(APIHelper.mapValueToPathItem(id))"
        let idPostEscape = idPreEscape.addingPercentEncoding(withAllowedCharacters: .urlPathAllowed) ?? ""
        path = path.replacingOccurrences(of: String(format: "{%@}", "id"), with: idPostEscape, options: .literal, range: nil)
        
        let urlRequest = try makeRequest(
            uriPath: path,
            httpMethod: "POST",
            request: unblockUserRequest
        )
        return try await send(request: urlRequest) {
            try self.jsonDecoder.decode(UnblockUserResponse.self, from: $0)
        }
    }

    open func videoUnpin(type: String, id: String, unpinRequest: UnpinRequest) async throws -> UnpinResponse {
        var path = "/video/call/{type}/{id}/unpin"
        
        let typePreEscape = "\(APIHelper.mapValueToPathItem(type))"
        let typePostEscape = typePreEscape.addingPercentEncoding(withAllowedCharacters: .urlPathAllowed) ?? ""
        path = path.replacingOccurrences(of: String(format: "{%@}", "type"), with: typePostEscape, options: .literal, range: nil)
        let idPreEscape = "\(APIHelper.mapValueToPathItem(id))"
        let idPostEscape = idPreEscape.addingPercentEncoding(withAllowedCharacters: .urlPathAllowed) ?? ""
        path = path.replacingOccurrences(of: String(format: "{%@}", "id"), with: idPostEscape, options: .literal, range: nil)
        
        let urlRequest = try makeRequest(
            uriPath: path,
            httpMethod: "POST",
            request: unpinRequest
        )
        return try await send(request: urlRequest) {
            try self.jsonDecoder.decode(UnpinResponse.self, from: $0)
        }
    }

    open func updateUserPermissions(
        type: String,
        id: String,
        updateUserPermissionsRequest: UpdateUserPermissionsRequest
    ) async throws -> UpdateUserPermissionsResponse {
        var path = "/video/call/{type}/{id}/user_permissions"
        
        let typePreEscape = "\(APIHelper.mapValueToPathItem(type))"
        let typePostEscape = typePreEscape.addingPercentEncoding(withAllowedCharacters: .urlPathAllowed) ?? ""
        path = path.replacingOccurrences(of: String(format: "{%@}", "type"), with: typePostEscape, options: .literal, range: nil)
        let idPreEscape = "\(APIHelper.mapValueToPathItem(id))"
        let idPostEscape = idPreEscape.addingPercentEncoding(withAllowedCharacters: .urlPathAllowed) ?? ""
        path = path.replacingOccurrences(of: String(format: "{%@}", "id"), with: idPostEscape, options: .literal, range: nil)
        
        let urlRequest = try makeRequest(
            uriPath: path,
            httpMethod: "POST",
            request: updateUserPermissionsRequest
        )
        return try await send(request: urlRequest) {
            try self.jsonDecoder.decode(UpdateUserPermissionsResponse.self, from: $0)
        }
    }

    open func deleteRecording(type: String, id: String, session: String, filename: String) async throws -> DeleteRecordingResponse {
        var path = "/video/call/{type}/{id}/{session}/recordings/{filename}"
        
        let typePreEscape = "\(APIHelper.mapValueToPathItem(type))"
        let typePostEscape = typePreEscape.addingPercentEncoding(withAllowedCharacters: .urlPathAllowed) ?? ""
        path = path.replacingOccurrences(of: String(format: "{%@}", "type"), with: typePostEscape, options: .literal, range: nil)
        let idPreEscape = "\(APIHelper.mapValueToPathItem(id))"
        let idPostEscape = idPreEscape.addingPercentEncoding(withAllowedCharacters: .urlPathAllowed) ?? ""
        path = path.replacingOccurrences(of: String(format: "{%@}", "id"), with: idPostEscape, options: .literal, range: nil)
        let sessionPreEscape = "\(APIHelper.mapValueToPathItem(session))"
        let sessionPostEscape = sessionPreEscape.addingPercentEncoding(withAllowedCharacters: .urlPathAllowed) ?? ""
        path = path.replacingOccurrences(
            of: String(format: "{%@}", "session"),
            with: sessionPostEscape,
            options: .literal,
            range: nil
        )
        let filenamePreEscape = "\(APIHelper.mapValueToPathItem(filename))"
        let filenamePostEscape = filenamePreEscape.addingPercentEncoding(withAllowedCharacters: .urlPathAllowed) ?? ""
        path = path.replacingOccurrences(
            of: String(format: "{%@}", "filename"),
            with: filenamePostEscape,
            options: .literal,
            range: nil
        )
        
        let urlRequest = try makeRequest(
            uriPath: path,
            httpMethod: "DELETE"
        )
        return try await send(request: urlRequest) {
            try self.jsonDecoder.decode(DeleteRecordingResponse.self, from: $0)
        }
    }

    open func deleteTranscription(
        type: String,
        id: String,
        session: String,
        filename: String
    ) async throws -> DeleteTranscriptionResponse {
        var path = "/video/call/{type}/{id}/{session}/transcriptions/{filename}"
        
        let typePreEscape = "\(APIHelper.mapValueToPathItem(type))"
        let typePostEscape = typePreEscape.addingPercentEncoding(withAllowedCharacters: .urlPathAllowed) ?? ""
        path = path.replacingOccurrences(of: String(format: "{%@}", "type"), with: typePostEscape, options: .literal, range: nil)
        let idPreEscape = "\(APIHelper.mapValueToPathItem(id))"
        let idPostEscape = idPreEscape.addingPercentEncoding(withAllowedCharacters: .urlPathAllowed) ?? ""
        path = path.replacingOccurrences(of: String(format: "{%@}", "id"), with: idPostEscape, options: .literal, range: nil)
        let sessionPreEscape = "\(APIHelper.mapValueToPathItem(session))"
        let sessionPostEscape = sessionPreEscape.addingPercentEncoding(withAllowedCharacters: .urlPathAllowed) ?? ""
        path = path.replacingOccurrences(
            of: String(format: "{%@}", "session"),
            with: sessionPostEscape,
            options: .literal,
            range: nil
        )
        let filenamePreEscape = "\(APIHelper.mapValueToPathItem(filename))"
        let filenamePostEscape = filenamePreEscape.addingPercentEncoding(withAllowedCharacters: .urlPathAllowed) ?? ""
        path = path.replacingOccurrences(
            of: String(format: "{%@}", "filename"),
            with: filenamePostEscape,
            options: .literal,
            range: nil
        )
        
        let urlRequest = try makeRequest(
            uriPath: path,
            httpMethod: "DELETE"
        )
        return try await send(request: urlRequest) {
            try self.jsonDecoder.decode(DeleteTranscriptionResponse.self, from: $0)
        }
    }

    open func queryCalls(queryCallsRequest: QueryCallsRequest) async throws -> QueryCallsResponse {
        let path = "/video/calls"
        
        let urlRequest = try makeRequest(
            uriPath: path,
            httpMethod: "POST",
            request: queryCallsRequest
        )
        return try await send(request: urlRequest) {
            try self.jsonDecoder.decode(QueryCallsResponse.self, from: $0)
        }
    }

    open func deleteDevice(id: String) async throws -> ModelResponse {
        let path = "/video/devices"
        
        let queryParams = APIHelper.mapValuesToQueryItems([
            "id": (wrappedValue: id.encodeToJSON(), isExplode: true)
            
        ])
        
        let urlRequest = try makeRequest(
            uriPath: path,
            queryParams: queryParams ?? [],
            httpMethod: "DELETE"
        )
        return try await send(request: urlRequest) {
            try self.jsonDecoder.decode(ModelResponse.self, from: $0)
        }
    }

    open func listDevices() async throws -> ListDevicesResponse {
        let path = "/video/devices"
        
        let urlRequest = try makeRequest(
            uriPath: path,
            httpMethod: "GET"
        )
        return try await send(request: urlRequest) {
            try self.jsonDecoder.decode(ListDevicesResponse.self, from: $0)
        }
    }

    open func createDevice(createDeviceRequest: CreateDeviceRequest) async throws -> ModelResponse {
        let path = "/video/devices"
        
        let urlRequest = try makeRequest(
            uriPath: path,
            httpMethod: "POST",
            request: createDeviceRequest
        )
        return try await send(request: urlRequest) {
            try self.jsonDecoder.decode(ModelResponse.self, from: $0)
        }
    }

    open func getEdges() async throws -> GetEdgesResponse {
        let path = "/video/edges"
        
        let urlRequest = try makeRequest(
            uriPath: path,
            httpMethod: "GET"
        )
        return try await send(request: urlRequest) {
            try self.jsonDecoder.decode(GetEdgesResponse.self, from: $0)
        }
    }

    open func createGuest(createGuestRequest: CreateGuestRequest) async throws -> CreateGuestResponse {
        let path = "/video/guest"
        
        let urlRequest = try makeRequest(
            uriPath: path,
            httpMethod: "POST",
            request: createGuestRequest
        )
        return try await send(request: urlRequest) {
            try self.jsonDecoder.decode(CreateGuestResponse.self, from: $0)
        }
    }

    open func videoConnect() async throws {
        let path = "/video/longpoll"
        
        let urlRequest = try makeRequest(
            uriPath: path,
            httpMethod: "GET"
        )
        _ = try await send(request: urlRequest) {
            try self.jsonDecoder.decode(EmptyResponse.self, from: $0)
        }
    }
    
    /**
     Start closed captions
     
     - parameter type: (path)
     - parameter id: (path)
     - returns: StartClosedCaptionsResponse
     */

    open func startClosedCaptions(type: String, id: String) async throws -> StartClosedCaptionsResponse {
        var localVariablePath = "/video/call/{type}/{id}/start_closed_captions"
        let typePreEscape = "\(APIHelper.mapValueToPathItem(type))"
        let typePostEscape = typePreEscape.addingPercentEncoding(withAllowedCharacters: .urlPathAllowed) ?? ""
        localVariablePath = localVariablePath.replacingOccurrences(of: "{type}", with: typePostEscape, options: .literal, range: nil)
        let idPreEscape = "\(APIHelper.mapValueToPathItem(id))"
        let idPostEscape = idPreEscape.addingPercentEncoding(withAllowedCharacters: .urlPathAllowed) ?? ""
        localVariablePath = localVariablePath.replacingOccurrences(of: "{id}", with: idPostEscape, options: .literal, range: nil)
        
        let urlRequest = try makeRequest(
            uriPath: localVariablePath,
            httpMethod: "POST"
        )
        return try await send(request: urlRequest) {
            try self.jsonDecoder.decode(StartClosedCaptionsResponse.self, from: $0)
        }
    }
    
    /**
     Stop closed captions
     
     - parameter type: (path)
     - parameter id: (path)
     - returns: StopClosedCaptionsResponse
     */

    open func stopClosedCaptions(type: String, id: String) async throws -> StopClosedCaptionsResponse {
        var localVariablePath = "/video/call/{type}/{id}/stop_closed_captions"
        let typePreEscape = "\(APIHelper.mapValueToPathItem(type))"
        let typePostEscape = typePreEscape.addingPercentEncoding(withAllowedCharacters: .urlPathAllowed) ?? ""
        localVariablePath = localVariablePath.replacingOccurrences(of: "{type}", with: typePostEscape, options: .literal, range: nil)
        let idPreEscape = "\(APIHelper.mapValueToPathItem(id))"
        let idPostEscape = idPreEscape.addingPercentEncoding(withAllowedCharacters: .urlPathAllowed) ?? ""
        localVariablePath = localVariablePath.replacingOccurrences(of: "{id}", with: idPostEscape, options: .literal, range: nil)
        
        let urlRequest = try makeRequest(
            uriPath: localVariablePath,
            httpMethod: "POST"
        )
        return try await send(request: urlRequest) {
            try self.jsonDecoder.decode(StopClosedCaptionsResponse.self, from: $0)
        }
    }
}

protocol DefaultAPIEndpoints {
<<<<<<< HEAD
    func queryCallMembers(queryMembersRequest: QueryMembersRequest) async throws -> QueryMembersResponse
        
    func queryCallStats(queryCallStatsRequest: QueryCallStatsRequest) async throws -> QueryCallStatsResponse
        
    func getCall(type: String, id: String, membersLimit: Int?, ring: Bool?, notify: Bool?, video: Bool?) async throws
        -> GetCallResponse
        
    func updateCall(type: String, id: String, updateCallRequest: UpdateCallRequest) async throws -> UpdateCallResponse
        
    func getOrCreateCall(type: String, id: String, getOrCreateCallRequest: GetOrCreateCallRequest) async throws
        -> GetOrCreateCallResponse
        
    func acceptCall(type: String, id: String) async throws -> AcceptCallResponse
        
    func blockUser(type: String, id: String, blockUserRequest: BlockUserRequest) async throws -> BlockUserResponse
        
    func deleteCall(type: String, id: String, deleteCallRequest: DeleteCallRequest) async throws -> DeleteCallResponse
        
    func sendEvent(type: String, id: String, sendEventRequest: SendEventRequest) async throws -> SendEventResponse
        
    func collectUserFeedback(
        type: String,
        id: String,
        session: String,
        collectUserFeedbackRequest: CollectUserFeedbackRequest
    ) async throws -> CollectUserFeedbackResponse
        
    func goLive(type: String, id: String, goLiveRequest: GoLiveRequest) async throws -> GoLiveResponse
        
    func joinCall(type: String, id: String, joinCallRequest: JoinCallRequest) async throws -> JoinCallResponse
        
    func endCall(type: String, id: String) async throws -> EndCallResponse
        
    func updateCallMembers(type: String, id: String, updateCallMembersRequest: UpdateCallMembersRequest) async throws
        -> UpdateCallMembersResponse
        
    func muteUsers(type: String, id: String, muteUsersRequest: MuteUsersRequest) async throws -> MuteUsersResponse
        
    func videoPin(type: String, id: String, pinRequest: PinRequest) async throws -> PinResponse
        
    func sendVideoReaction(type: String, id: String, sendReactionRequest: SendReactionRequest) async throws -> SendReactionResponse
        
    func listRecordings(type: String, id: String) async throws -> ListRecordingsResponse
        
    func rejectCall(type: String, id: String, rejectCallRequest: RejectCallRequest) async throws -> RejectCallResponse
        
    func requestPermission(type: String, id: String, requestPermissionRequest: RequestPermissionRequest) async throws
        -> RequestPermissionResponse
        
    func startRTMPBroadcasts(type: String, id: String, startRTMPBroadcastsRequest: StartRTMPBroadcastsRequest) async throws
        -> StartRTMPBroadcastsResponse
        
    func stopAllRTMPBroadcasts(type: String, id: String) async throws -> StopAllRTMPBroadcastsResponse
        
    func stopRTMPBroadcast(type: String, id: String, name: String) async throws -> StopRTMPBroadcastsResponse
        
    func startHLSBroadcasting(type: String, id: String) async throws -> StartHLSBroadcastingResponse
        
    func startRecording(type: String, id: String, startRecordingRequest: StartRecordingRequest) async throws
        -> StartRecordingResponse
        
    func startTranscription(type: String, id: String, startTranscriptionRequest: StartTranscriptionRequest) async throws
        -> StartTranscriptionResponse
        
    func getCallStats(type: String, id: String, session: String) async throws -> GetCallStatsResponse
        
    func stopHLSBroadcasting(type: String, id: String) async throws -> StopHLSBroadcastingResponse
        
    func stopLive(type: String, id: String) async throws -> StopLiveResponse
        
    func stopRecording(type: String, id: String) async throws -> StopRecordingResponse
        
    func stopTranscription(type: String, id: String) async throws -> StopTranscriptionResponse
        
    func listTranscriptions(type: String, id: String) async throws -> ListTranscriptionsResponse
        
    func unblockUser(type: String, id: String, unblockUserRequest: UnblockUserRequest) async throws -> UnblockUserResponse
        
    func videoUnpin(type: String, id: String, unpinRequest: UnpinRequest) async throws -> UnpinResponse
        
    func updateUserPermissions(type: String, id: String, updateUserPermissionsRequest: UpdateUserPermissionsRequest) async throws
        -> UpdateUserPermissionsResponse
        
    func deleteRecording(type: String, id: String, session: String, filename: String) async throws -> DeleteRecordingResponse
        
    func deleteTranscription(type: String, id: String, session: String, filename: String) async throws
        -> DeleteTranscriptionResponse
        
    func queryCalls(queryCallsRequest: QueryCallsRequest) async throws -> QueryCallsResponse
        
    func deleteDevice(id: String) async throws -> ModelResponse
        
    func listDevices() async throws -> ListDevicesResponse
        
    func createDevice(createDeviceRequest: CreateDeviceRequest) async throws -> ModelResponse
        
    func getEdges() async throws -> GetEdgesResponse
        
    func createGuest(createGuestRequest: CreateGuestRequest) async throws -> CreateGuestResponse
        
    func videoConnect() async throws -> Void
}
=======


        func acceptCall(type: String, id: String) async throws -> AcceptCallResponse


        func blockUser(type: String, id: String, blockUserRequest: BlockUserRequest) async throws -> BlockUserResponse


        func collectUserFeedback(type: String, id: String, session: String, collectUserFeedbackRequest: CollectUserFeedbackRequest) async throws -> CollectUserFeedbackResponse


        func createDevice(createDeviceRequest: CreateDeviceRequest) async throws -> ModelResponse


        func createGuest(createGuestRequest: CreateGuestRequest) async throws -> CreateGuestResponse


        func deleteCall(type: String, id: String, deleteCallRequest: DeleteCallRequest) async throws -> DeleteCallResponse


        func deleteDevice(id: String) async throws -> ModelResponse


        func deleteRecording(type: String, id: String, session: String, filename: String) async throws -> DeleteRecordingResponse


        func deleteTranscription(type: String, id: String, session: String, filename: String) async throws -> DeleteTranscriptionResponse


        func endCall(type: String, id: String) async throws -> EndCallResponse


        func getCall(type: String, id: String, connectionId: String?, membersLimit: Int?, ring: Bool?, notify: Bool?, video: Bool?) async throws -> GetCallResponse


        func getCallStats(type: String, id: String, session: String) async throws -> GetCallStatsResponse


        func getEdges() async throws -> GetEdgesResponse


        func getOrCreateCall(type: String, id: String, getOrCreateCallRequest: GetOrCreateCallRequest, connectionId: String?) async throws -> GetOrCreateCallResponse


        func goLive(type: String, id: String, goLiveRequest: GoLiveRequest) async throws -> GoLiveResponse


        func joinCall(type: String, id: String, joinCallRequest: JoinCallRequest, connectionId: String?) async throws -> JoinCallResponse


        func listDevices() async throws -> ListDevicesResponse


        func listRecordings(type: String, id: String) async throws -> ListRecordingsResponse


        func listTranscriptions(type: String, id: String) async throws -> ListTranscriptionsResponse


        func muteUsers(type: String, id: String, muteUsersRequest: MuteUsersRequest) async throws -> MuteUsersResponse


        func queryCallStats(queryCallStatsRequest: QueryCallStatsRequest) async throws -> QueryCallStatsResponse


        func queryCalls(queryCallsRequest: QueryCallsRequest, connectionId: String?) async throws -> QueryCallsResponse


        func queryMembers(queryMembersRequest: QueryMembersRequest) async throws -> QueryMembersResponse


        func rejectCall(type: String, id: String, rejectCallRequest: RejectCallRequest) async throws -> RejectCallResponse


        func requestPermission(type: String, id: String, requestPermissionRequest: RequestPermissionRequest) async throws -> RequestPermissionResponse


        func sendEvent(type: String, id: String, sendEventRequest: SendEventRequest) async throws -> SendEventResponse


        func sendVideoReaction(type: String, id: String, sendReactionRequest: SendReactionRequest) async throws -> SendReactionResponse


        func startHLSBroadcasting(type: String, id: String) async throws -> StartHLSBroadcastingResponse


        func startRTMPBroadcast(type: String, id: String, startRTMPBroadcastsRequest: StartRTMPBroadcastsRequest) async throws -> StartRTMPBroadcastsResponse


        func startRecording(type: String, id: String, startRecordingRequest: StartRecordingRequest) async throws -> StartRecordingResponse


        func startTranscription(type: String, id: String, startTranscriptionRequest: StartTranscriptionRequest) async throws -> StartTranscriptionResponse


        func stopAllRTMPBroadcasts(type: String, id: String) async throws -> StopAllRTMPBroadcastsResponse


        func stopHLSBroadcasting(type: String, id: String) async throws -> StopHLSBroadcastingResponse


        func stopLive(type: String, id: String) async throws -> StopLiveResponse


        func stopRTMPBroadcast(type: String, id: String, name: String, body: [String: RawJSON]) async throws -> StopRTMPBroadcastsResponse


        func stopRecording(type: String, id: String) async throws -> StopRecordingResponse


        func stopTranscription(type: String, id: String) async throws -> StopTranscriptionResponse


        func unblockUser(type: String, id: String, unblockUserRequest: UnblockUserRequest) async throws -> UnblockUserResponse


        func updateCall(type: String, id: String, updateCallRequest: UpdateCallRequest) async throws -> UpdateCallResponse


        func updateCallMembers(type: String, id: String, updateCallMembersRequest: UpdateCallMembersRequest) async throws -> UpdateCallMembersResponse


        func updateUserPermissions(type: String, id: String, updateUserPermissionsRequest: UpdateUserPermissionsRequest) async throws -> UpdateUserPermissionsResponse


        func videoPin(type: String, id: String, pinRequest: PinRequest) async throws -> PinResponse


        func videoUnpin(type: String, id: String, unpinRequest: UnpinRequest) async throws -> UnpinResponse


        func startClosedCaptions(type: String, id: String) async throws -> StartClosedCaptionsResponse
    
    
        func stopClosedCaptions(type: String, id: String) async throws -> StopClosedCaptionsResponse
}
>>>>>>> 5ebe8fbf
<|MERGE_RESOLUTION|>--- conflicted
+++ resolved
@@ -1121,7 +1121,6 @@
 }
 
 protocol DefaultAPIEndpoints {
-<<<<<<< HEAD
     func queryCallMembers(queryMembersRequest: QueryMembersRequest) async throws -> QueryMembersResponse
         
     func queryCallStats(queryCallStatsRequest: QueryCallStatsRequest) async throws -> QueryCallStatsResponse
@@ -1223,142 +1222,9 @@
     func createGuest(createGuestRequest: CreateGuestRequest) async throws -> CreateGuestResponse
         
     func videoConnect() async throws -> Void
-}
-=======
-
-
-        func acceptCall(type: String, id: String) async throws -> AcceptCallResponse
-
-
-        func blockUser(type: String, id: String, blockUserRequest: BlockUserRequest) async throws -> BlockUserResponse
-
-
-        func collectUserFeedback(type: String, id: String, session: String, collectUserFeedbackRequest: CollectUserFeedbackRequest) async throws -> CollectUserFeedbackResponse
-
-
-        func createDevice(createDeviceRequest: CreateDeviceRequest) async throws -> ModelResponse
-
-
-        func createGuest(createGuestRequest: CreateGuestRequest) async throws -> CreateGuestResponse
-
-
-        func deleteCall(type: String, id: String, deleteCallRequest: DeleteCallRequest) async throws -> DeleteCallResponse
-
-
-        func deleteDevice(id: String) async throws -> ModelResponse
-
-
-        func deleteRecording(type: String, id: String, session: String, filename: String) async throws -> DeleteRecordingResponse
-
-
-        func deleteTranscription(type: String, id: String, session: String, filename: String) async throws -> DeleteTranscriptionResponse
-
-
-        func endCall(type: String, id: String) async throws -> EndCallResponse
-
-
-        func getCall(type: String, id: String, connectionId: String?, membersLimit: Int?, ring: Bool?, notify: Bool?, video: Bool?) async throws -> GetCallResponse
-
-
-        func getCallStats(type: String, id: String, session: String) async throws -> GetCallStatsResponse
-
-
-        func getEdges() async throws -> GetEdgesResponse
-
-
-        func getOrCreateCall(type: String, id: String, getOrCreateCallRequest: GetOrCreateCallRequest, connectionId: String?) async throws -> GetOrCreateCallResponse
-
-
-        func goLive(type: String, id: String, goLiveRequest: GoLiveRequest) async throws -> GoLiveResponse
-
-
-        func joinCall(type: String, id: String, joinCallRequest: JoinCallRequest, connectionId: String?) async throws -> JoinCallResponse
-
-
-        func listDevices() async throws -> ListDevicesResponse
-
-
-        func listRecordings(type: String, id: String) async throws -> ListRecordingsResponse
-
-
-        func listTranscriptions(type: String, id: String) async throws -> ListTranscriptionsResponse
-
-
-        func muteUsers(type: String, id: String, muteUsersRequest: MuteUsersRequest) async throws -> MuteUsersResponse
-
-
-        func queryCallStats(queryCallStatsRequest: QueryCallStatsRequest) async throws -> QueryCallStatsResponse
-
-
-        func queryCalls(queryCallsRequest: QueryCallsRequest, connectionId: String?) async throws -> QueryCallsResponse
-
-
-        func queryMembers(queryMembersRequest: QueryMembersRequest) async throws -> QueryMembersResponse
-
-
-        func rejectCall(type: String, id: String, rejectCallRequest: RejectCallRequest) async throws -> RejectCallResponse
-
-
-        func requestPermission(type: String, id: String, requestPermissionRequest: RequestPermissionRequest) async throws -> RequestPermissionResponse
-
-
-        func sendEvent(type: String, id: String, sendEventRequest: SendEventRequest) async throws -> SendEventResponse
-
-
-        func sendVideoReaction(type: String, id: String, sendReactionRequest: SendReactionRequest) async throws -> SendReactionResponse
-
-
-        func startHLSBroadcasting(type: String, id: String) async throws -> StartHLSBroadcastingResponse
-
-
-        func startRTMPBroadcast(type: String, id: String, startRTMPBroadcastsRequest: StartRTMPBroadcastsRequest) async throws -> StartRTMPBroadcastsResponse
-
-
-        func startRecording(type: String, id: String, startRecordingRequest: StartRecordingRequest) async throws -> StartRecordingResponse
-
-
-        func startTranscription(type: String, id: String, startTranscriptionRequest: StartTranscriptionRequest) async throws -> StartTranscriptionResponse
-
-
-        func stopAllRTMPBroadcasts(type: String, id: String) async throws -> StopAllRTMPBroadcastsResponse
-
-
-        func stopHLSBroadcasting(type: String, id: String) async throws -> StopHLSBroadcastingResponse
-
-
-        func stopLive(type: String, id: String) async throws -> StopLiveResponse
-
-
-        func stopRTMPBroadcast(type: String, id: String, name: String, body: [String: RawJSON]) async throws -> StopRTMPBroadcastsResponse
-
-
-        func stopRecording(type: String, id: String) async throws -> StopRecordingResponse
-
-
-        func stopTranscription(type: String, id: String) async throws -> StopTranscriptionResponse
-
-
-        func unblockUser(type: String, id: String, unblockUserRequest: UnblockUserRequest) async throws -> UnblockUserResponse
-
-
-        func updateCall(type: String, id: String, updateCallRequest: UpdateCallRequest) async throws -> UpdateCallResponse
-
-
-        func updateCallMembers(type: String, id: String, updateCallMembersRequest: UpdateCallMembersRequest) async throws -> UpdateCallMembersResponse
-
-
-        func updateUserPermissions(type: String, id: String, updateUserPermissionsRequest: UpdateUserPermissionsRequest) async throws -> UpdateUserPermissionsResponse
-
-
-        func videoPin(type: String, id: String, pinRequest: PinRequest) async throws -> PinResponse
-
-
-        func videoUnpin(type: String, id: String, unpinRequest: UnpinRequest) async throws -> UnpinResponse
-
-
-        func startClosedCaptions(type: String, id: String) async throws -> StartClosedCaptionsResponse
     
-    
-        func stopClosedCaptions(type: String, id: String) async throws -> StopClosedCaptionsResponse
-}
->>>>>>> 5ebe8fbf
+    func startClosedCaptions(type: String, id: String) async throws -> StartClosedCaptionsResponse
+
+    func stopClosedCaptions(type: String, id: String) async throws -> StopClosedCaptionsResponse
+
+}