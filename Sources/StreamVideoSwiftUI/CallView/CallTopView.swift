--- conflicted
+++ resolved
@@ -65,14 +65,10 @@
         )
     }
     
-<<<<<<< HEAD
-=======
     private var hideLayoutMenu: Bool {
         viewModel.call?.state.screenSharingSession != nil
             && viewModel.call?.state.isCurrentUserScreensharing == false
     }
-    
->>>>>>> aea01d57
 }
 
 struct SharingIndicator: View {
