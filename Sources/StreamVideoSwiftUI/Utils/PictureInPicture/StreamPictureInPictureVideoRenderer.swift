--- conflicted
+++ resolved
@@ -125,54 +125,35 @@
     }
 
     nonisolated func renderFrame(_ frame: RTCVideoFrame?) {
-        nonisolated(unsafe) let unsafeFrame = frame
-        Task { @MainActor [weak self] in
-            guard let self, let frame = unsafeFrame else {
+        Task { @MainActor in
+            guard let frame = frame else {
                 return
             }
-            
+
             // Update the trackSize and re-calculate rendering properties if the size
             // has changed.
-            self.trackSize = .init(width: Int(frame.width), height: Int(frame.height))
-
-            log.debug("→ Received frame with trackSize:\(self.trackSize)")
+            trackSize = .init(width: Int(frame.width), height: Int(frame.height))
+
+            log.debug("→ Received frame with trackSize:\(trackSize)")
 
             defer {
-                self.handleFrameSkippingIfRequired()
-            }
-
-            guard self.shouldRenderFrame else {
+                handleFrameSkippingIfRequired()
+            }
+
+            guard shouldRenderFrame else {
                 log.debug("→ Skipping frame.")
                 return
             }
 
-<<<<<<< HEAD
-            let pixelBuffer: RTCVideoFrameBuffer? = {
-                if let i420buffer = frame.buffer as? RTCI420Buffer {
-                    return i420buffer
-                } else {
-                    return frame.buffer
-                }
-            }()
-
             if
-                let pixelBuffer = pixelBuffer,
-                let sampleBuffer = self.bufferTransformer.transformAndResizeIfRequired(pixelBuffer, targetSize: self.contentSize) {
-                log.debug("➕ Buffer for trackId:\(self.track?.trackId ?? "n/a") added.")
-                self.bufferPublisher.send(sampleBuffer)
+                let yuvBuffer = bufferTransformer.transformAndResizeIfRequired(frame, targetSize: contentSize)?
+                .buffer as? StreamRTCYUVBuffer,
+                let sampleBuffer = yuvBuffer.sampleBuffer {
+                log.debug("➕ Buffer for trackId:\(track?.trackId ?? "n/a") added.")
+                bufferPublisher.send(sampleBuffer)
             } else {
                 log.warning("Failed to convert \(type(of: frame.buffer)) CMSampleBuffer.")
             }
-=======
-        if
-            let yuvBuffer = bufferTransformer.transformAndResizeIfRequired(frame, targetSize: contentSize)?
-            .buffer as? StreamRTCYUVBuffer,
-            let sampleBuffer = yuvBuffer.sampleBuffer {
-            log.debug("➕ Buffer for trackId:\(track?.trackId ?? "n/a") added.")
-            bufferPublisher.send(sampleBuffer)
-        } else {
-            log.warning("Failed to convert \(type(of: frame.buffer)) CMSampleBuffer.")
->>>>>>> 562b9ce3
         }
     }
 
