--- conflicted
+++ resolved
@@ -5,11 +5,8 @@
 # Upcoming
 
 ### 🐞 Fixed
-<<<<<<< HEAD
 - CallKit should only handle the CallAccepted events that match the userId of the current user. [#733](https://github.com/GetStream/stream-video-swift/pull/733)
-=======
 - During a reconnection/migration the current user will not be appearing twice any more. [#731](https://github.com/GetStream/stream-video-swift/pull/731)
->>>>>>> f898c5e5
 
 # [1.19.2](https://github.com/GetStream/stream-video-swift/releases/tag/1.19.2)
 _March 27, 2025_
