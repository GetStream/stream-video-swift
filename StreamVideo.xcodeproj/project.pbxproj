// !$*UTF8*$!
{
	archiveVersion = 1;
	classes = {
	};
	objectVersion = 55;
	objects = {

/* Begin PBXBuildFile section */
		82392D542993C9E100941435 /* StreamTestCase.swift in Sources */ = {isa = PBXBuildFile; fileRef = 82392D532993C9E100941435 /* StreamTestCase.swift */; };
		82392D5F2993CCB300941435 /* ParticipantRobot.swift in Sources */ = {isa = PBXBuildFile; fileRef = 82392D5E2993CCB300941435 /* ParticipantRobot.swift */; };
		82392D662993CD7B00941435 /* StreamChatTestHelpers in Frameworks */ = {isa = PBXBuildFile; productRef = 82392D652993CD7B00941435 /* StreamChatTestHelpers */; };
		82392D6B2993CDF500941435 /* UserRobot.swift in Sources */ = {isa = PBXBuildFile; fileRef = 82392D6A2993CDF500941435 /* UserRobot.swift */; };
		82392D6D2993CE7200941435 /* StreamVideoUITests.swift in Sources */ = {isa = PBXBuildFile; fileRef = 82392D6C2993CE7200941435 /* StreamVideoUITests.swift */; };
		82392D6F2994027C00941435 /* TerminalRobot.swift in Sources */ = {isa = PBXBuildFile; fileRef = 82392D6E2994027C00941435 /* TerminalRobot.swift */; };
		82392D71299403B200941435 /* VideoTests.swift in Sources */ = {isa = PBXBuildFile; fileRef = 82392D70299403B200941435 /* VideoTests.swift */; };
		82686160290A7556005BFFED /* SystemEnvironment.swift in Sources */ = {isa = PBXBuildFile; fileRef = 8268615F290A7556005BFFED /* SystemEnvironment.swift */; };
		828DE5BD299521EF00F93197 /* UserRobot+Asserts.swift in Sources */ = {isa = PBXBuildFile; fileRef = 828DE5BC299521EF00F93197 /* UserRobot+Asserts.swift */; };
		82A6678029B63F5400B55BFC /* ModifiedContent.swift in Sources */ = {isa = PBXBuildFile; fileRef = 82A6677F29B63F5400B55BFC /* ModifiedContent.swift */; };
		82C837E029A531ED00CB6B0E /* CallPage.swift in Sources */ = {isa = PBXBuildFile; fileRef = 82C837DF29A531ED00CB6B0E /* CallPage.swift */; };
		82C837E229A532C000CB6B0E /* LoginPage.swift in Sources */ = {isa = PBXBuildFile; fileRef = 82C837E129A532C000CB6B0E /* LoginPage.swift */; };
		82C837E429A5333700CB6B0E /* CallDetailsPage.swift in Sources */ = {isa = PBXBuildFile; fileRef = 82C837E329A5333700CB6B0E /* CallDetailsPage.swift */; };
		8403C0AD2897CF4D0092BD43 /* CallKitService.swift in Sources */ = {isa = PBXBuildFile; fileRef = 8403C0AC2897CF4D0092BD43 /* CallKitService.swift */; };
		8403C0AF2897D9940092BD43 /* VoipPushService.swift in Sources */ = {isa = PBXBuildFile; fileRef = 8403C0AE2897D9940092BD43 /* VoipPushService.swift */; };
		840425B628D0A96F0084C637 /* VideoParticipantsView.swift in Sources */ = {isa = PBXBuildFile; fileRef = 840425B528D0A96F0084C637 /* VideoParticipantsView.swift */; };
		84093811288A90390089A35B /* HomeView.swift in Sources */ = {isa = PBXBuildFile; fileRef = 84093810288A90390089A35B /* HomeView.swift */; };
		8409465629AF4EEC007AF5BF /* CallReactionEvent.swift in Sources */ = {isa = PBXBuildFile; fileRef = 8409465029AF4EEB007AF5BF /* CallReactionEvent.swift */; };
		8409465729AF4EEC007AF5BF /* CallRecording.swift in Sources */ = {isa = PBXBuildFile; fileRef = 8409465129AF4EEC007AF5BF /* CallRecording.swift */; };
		8409465829AF4EEC007AF5BF /* SendReactionRequest.swift in Sources */ = {isa = PBXBuildFile; fileRef = 8409465229AF4EEC007AF5BF /* SendReactionRequest.swift */; };
		8409465929AF4EEC007AF5BF /* SendReactionResponse.swift in Sources */ = {isa = PBXBuildFile; fileRef = 8409465329AF4EEC007AF5BF /* SendReactionResponse.swift */; };
		8409465A29AF4EEC007AF5BF /* ReactionResponse.swift in Sources */ = {isa = PBXBuildFile; fileRef = 8409465429AF4EEC007AF5BF /* ReactionResponse.swift */; };
		8409465B29AF4EEC007AF5BF /* ListRecordingsResponse.swift in Sources */ = {isa = PBXBuildFile; fileRef = 8409465529AF4EEC007AF5BF /* ListRecordingsResponse.swift */; };
		840A5A5629054F69006A1E4B /* UserListProvider.swift in Sources */ = {isa = PBXBuildFile; fileRef = 840A5A5529054F69006A1E4B /* UserListProvider.swift */; };
		840A5A5829054F98006A1E4B /* MockUserListProvider.swift in Sources */ = {isa = PBXBuildFile; fileRef = 840A5A5729054F98006A1E4B /* MockUserListProvider.swift */; };
		8411925E28C5E5D00074EF88 /* DefaultRTCConfiguration.swift in Sources */ = {isa = PBXBuildFile; fileRef = 8411925D28C5E5D00074EF88 /* DefaultRTCConfiguration.swift */; };
		8415D3E1290B2AF2006E53CB /* outgoing.m4a in Resources */ = {isa = PBXBuildFile; fileRef = 8415D3E0290B2AF2006E53CB /* outgoing.m4a */; };
		8415D3E3290BC882006E53CB /* Sounds.swift in Sources */ = {isa = PBXBuildFile; fileRef = 8415D3E2290BC882006E53CB /* Sounds.swift */; };
		841947982886D9CD0007B36E /* BundleExtensions.swift in Sources */ = {isa = PBXBuildFile; fileRef = 841947972886D9CD0007B36E /* BundleExtensions.swift */; };
		8419479A2886EBD20007B36E /* UserConnectionProvider.swift in Sources */ = {isa = PBXBuildFile; fileRef = 841947992886EBD20007B36E /* UserConnectionProvider.swift */; };
		841F2C8029429DEC00D8D655 /* StreamVideoSwiftUI.framework in Frameworks */ = {isa = PBXBuildFile; fileRef = 84F73807287C141000A363F4 /* StreamVideoSwiftUI.framework */; };
		84201793288AB699004964B3 /* AddUserView.swift in Sources */ = {isa = PBXBuildFile; fileRef = 84201792288AB699004964B3 /* AddUserView.swift */; };
		84231E4728B2506B007985EF /* VideoRenderer.swift in Sources */ = {isa = PBXBuildFile; fileRef = 84231E4628B2506B007985EF /* VideoRenderer.swift */; };
		8423B7562950BB0B00012F8D /* Sentry in Frameworks */ = {isa = PBXBuildFile; productRef = 8423B7552950BB0B00012F8D /* Sentry */; };
		84274F462884249A00CF8794 /* ConnectionRecoveryHandler.swift in Sources */ = {isa = PBXBuildFile; fileRef = 84274F452884249900CF8794 /* ConnectionRecoveryHandler.swift */; };
		84274F482884251600CF8794 /* InternetConnection.swift in Sources */ = {isa = PBXBuildFile; fileRef = 84274F472884251600CF8794 /* InternetConnection.swift */; };
		842C7EAE28A2773700C2AB7F /* IncomingCallView.swift in Sources */ = {isa = PBXBuildFile; fileRef = 842C7EAD28A2773700C2AB7F /* IncomingCallView.swift */; };
		842C7EB828A2916700C2AB7F /* IncomingCallViewModel.swift in Sources */ = {isa = PBXBuildFile; fileRef = 842C7EB728A2916700C2AB7F /* IncomingCallViewModel.swift */; };
		842C7EBA28A2A85C00C2AB7F /* CallingGroupView.swift in Sources */ = {isa = PBXBuildFile; fileRef = 842C7EB928A2A85C00C2AB7F /* CallingGroupView.swift */; };
		842C7EBC28A2A86700C2AB7F /* CallingParticipantView.swift in Sources */ = {isa = PBXBuildFile; fileRef = 842C7EBB28A2A86700C2AB7F /* CallingParticipantView.swift */; };
		842C7EBE28A2B31400C2AB7F /* Assets.xcassets in Resources */ = {isa = PBXBuildFile; fileRef = 842C7EBD28A2B31400C2AB7F /* Assets.xcassets */; };
		842C7EBF28A2B3FA00C2AB7F /* Assets.xcassets in Resources */ = {isa = PBXBuildFile; fileRef = 842C7EBD28A2B31400C2AB7F /* Assets.xcassets */; };
		842D8BDA2865B37800801910 /* StreamVideoSwiftUIApp.swift in Sources */ = {isa = PBXBuildFile; fileRef = 842D8BD52865B37800801910 /* StreamVideoSwiftUIApp.swift */; };
		842D8BDB2865B37800801910 /* Assets.xcassets in Resources */ = {isa = PBXBuildFile; fileRef = 842D8BD62865B37800801910 /* Assets.xcassets */; };
		842D8BDC2865B37800801910 /* Preview Assets.xcassets in Resources */ = {isa = PBXBuildFile; fileRef = 842D8BD82865B37800801910 /* Preview Assets.xcassets */; };
		8434C5222899572F0001490A /* CallService.swift in Sources */ = {isa = PBXBuildFile; fileRef = 8434C5212899572F0001490A /* CallService.swift */; };
		8434C525289AA2E20001490A /* Fonts.swift in Sources */ = {isa = PBXBuildFile; fileRef = 8434C524289AA2E20001490A /* Fonts.swift */; };
		8434C527289AA2F00001490A /* Images.swift in Sources */ = {isa = PBXBuildFile; fileRef = 8434C526289AA2F00001490A /* Images.swift */; };
		8434C529289AA2FA0001490A /* Colors.swift in Sources */ = {isa = PBXBuildFile; fileRef = 8434C528289AA2FA0001490A /* Colors.swift */; };
		8434C52B289AA3150001490A /* Appearance.swift in Sources */ = {isa = PBXBuildFile; fileRef = 8434C52A289AA3150001490A /* Appearance.swift */; };
		8434C52D289AA41D0001490A /* ImageExtensions.swift in Sources */ = {isa = PBXBuildFile; fileRef = 8434C52C289AA41D0001490A /* ImageExtensions.swift */; };
		8434C52F289AA77B0001490A /* BundleExtensions.swift in Sources */ = {isa = PBXBuildFile; fileRef = 8434C52E289AA77B0001490A /* BundleExtensions.swift */; };
		8434C531289AA8770001490A /* StreamVideoUI.swift in Sources */ = {isa = PBXBuildFile; fileRef = 8434C530289AA8770001490A /* StreamVideoUI.swift */; };
		8434C539289BBBBA0001490A /* L10n_template.stencil in Resources */ = {isa = PBXBuildFile; fileRef = 8434C538289BBBBA0001490A /* L10n_template.stencil */; };
		8434C53B289BBF020001490A /* Localizable.strings in Resources */ = {isa = PBXBuildFile; fileRef = 8434C53D289BBF020001490A /* Localizable.strings */; };
		8434C53E289BBF120001490A /* Localizable.stringsdict in Resources */ = {isa = PBXBuildFile; fileRef = 8434C540289BBF120001490A /* Localizable.stringsdict */; };
		8434C542289BC0B00001490A /* L10n.swift in Sources */ = {isa = PBXBuildFile; fileRef = 8434C541289BC0B00001490A /* L10n.swift */; };
		843697CD28C647B600839D99 /* VideoCapturer.swift in Sources */ = {isa = PBXBuildFile; fileRef = 843697CC28C647B600839D99 /* VideoCapturer.swift */; };
		843697CF28C7898A00839D99 /* VideoOptions.swift in Sources */ = {isa = PBXBuildFile; fileRef = 843697CE28C7898A00839D99 /* VideoOptions.swift */; };
		843697D228C7A25F00839D99 /* ParticipantsGridView.swift in Sources */ = {isa = PBXBuildFile; fileRef = 843697D028C7A23300839D99 /* ParticipantsGridView.swift */; };
		8440861E2901A1700027849C /* SfuMiddleware.swift in Sources */ = {isa = PBXBuildFile; fileRef = 8440861D2901A16F0027849C /* SfuMiddleware.swift */; };
		84429933293FA48B0037232A /* ScreenSharingView.swift in Sources */ = {isa = PBXBuildFile; fileRef = 84429931293FA4850037232A /* ScreenSharingView.swift */; };
		844299362940A17F0037232A /* ZoomableScrollView.swift in Sources */ = {isa = PBXBuildFile; fileRef = 844299342940A16F0037232A /* ZoomableScrollView.swift */; };
		8442993A29422BEA0037232A /* BackportStateObject.swift in Sources */ = {isa = PBXBuildFile; fileRef = 8442993929422BEA0037232A /* BackportStateObject.swift */; };
		8442993C294232360037232A /* IncomingCallView_iOS13.swift in Sources */ = {isa = PBXBuildFile; fileRef = 8442993B294232360037232A /* IncomingCallView_iOS13.swift */; };
		844299412942394C0037232A /* VideoView_iOS13.swift in Sources */ = {isa = PBXBuildFile; fileRef = 844299402942394C0037232A /* VideoView_iOS13.swift */; };
		844299432942484A0037232A /* DemoUsers.swift in Sources */ = {isa = PBXBuildFile; fileRef = 844299422942484A0037232A /* DemoUsers.swift */; };
		844299442942484A0037232A /* DemoUsers.swift in Sources */ = {isa = PBXBuildFile; fileRef = 844299422942484A0037232A /* DemoUsers.swift */; };
		8456E6C2287EB405004E180E /* LoginView.swift in Sources */ = {isa = PBXBuildFile; fileRef = 8456E6C1287EB405004E180E /* LoginView.swift */; };
		8456E6C4287EB43A004E180E /* LoginViewModel.swift in Sources */ = {isa = PBXBuildFile; fileRef = 8456E6C3287EB43A004E180E /* LoginViewModel.swift */; };
		8456E6C6287EB55F004E180E /* AppState.swift in Sources */ = {isa = PBXBuildFile; fileRef = 8456E6C5287EB55F004E180E /* AppState.swift */; };
		8456E6D1287EC343004E180E /* Logger.swift in Sources */ = {isa = PBXBuildFile; fileRef = 8456E6C8287EC343004E180E /* Logger.swift */; };
		8456E6D2287EC343004E180E /* ConsoleLogDestination.swift in Sources */ = {isa = PBXBuildFile; fileRef = 8456E6CA287EC343004E180E /* ConsoleLogDestination.swift */; };
		8456E6D3287EC343004E180E /* BaseLogDestination.swift in Sources */ = {isa = PBXBuildFile; fileRef = 8456E6CB287EC343004E180E /* BaseLogDestination.swift */; };
		8456E6D4287EC343004E180E /* LogDestination.swift in Sources */ = {isa = PBXBuildFile; fileRef = 8456E6CC287EC343004E180E /* LogDestination.swift */; };
		8456E6D5287EC343004E180E /* PrefixLogFormatter.swift in Sources */ = {isa = PBXBuildFile; fileRef = 8456E6CE287EC343004E180E /* PrefixLogFormatter.swift */; };
		8456E6D6287EC343004E180E /* LogFormatter.swift in Sources */ = {isa = PBXBuildFile; fileRef = 8456E6CF287EC343004E180E /* LogFormatter.swift */; };
		8456E6DB287EC530004E180E /* StreamRuntimeCheck.swift in Sources */ = {isa = PBXBuildFile; fileRef = 8456E6DA287EC530004E180E /* StreamRuntimeCheck.swift */; };
		8457CF9128BB835F00E8CF50 /* CallView.swift in Sources */ = {isa = PBXBuildFile; fileRef = 8457CF9028BB835F00E8CF50 /* CallView.swift */; };
		8458872328A3A9E2002A81BF /* CallingParticipantsView.swift in Sources */ = {isa = PBXBuildFile; fileRef = 8458872228A3A9E2002A81BF /* CallingParticipantsView.swift */; };
		8458872728A3F34D002A81BF /* HelperViews.swift in Sources */ = {isa = PBXBuildFile; fileRef = 8458872628A3F34D002A81BF /* HelperViews.swift */; };
		8458872A28A3F935002A81BF /* OutgoingCallView.swift in Sources */ = {isa = PBXBuildFile; fileRef = 8458872928A3F935002A81BF /* OutgoingCallView.swift */; };
		8458872E28A4EC1F002A81BF /* CallSettings.swift in Sources */ = {isa = PBXBuildFile; fileRef = 8458872D28A4EC1F002A81BF /* CallSettings.swift */; };
		8458B704290ACF2A00F8E487 /* CallSoundsPlayer.swift in Sources */ = {isa = PBXBuildFile; fileRef = 8458B703290ACF2A00F8E487 /* CallSoundsPlayer.swift */; };
		8458B706290ACFE400F8E487 /* incoming.wav in Resources */ = {isa = PBXBuildFile; fileRef = 8458B705290ACFE400F8E487 /* incoming.wav */; };
		845C573228DDC57B00D38FCC /* DemoAppUtils.swift in Sources */ = {isa = PBXBuildFile; fileRef = 845C573128DDC57A00D38FCC /* DemoAppUtils.swift */; };
		8468821328DFA448003BA9EE /* LocalStorage.swift in Sources */ = {isa = PBXBuildFile; fileRef = 8468821228DFA448003BA9EE /* LocalStorage.swift */; };
		8468822428E1C685003BA9EE /* VoipNotificationsController.swift in Sources */ = {isa = PBXBuildFile; fileRef = 8468822328E1C685003BA9EE /* VoipNotificationsController.swift */; };
<<<<<<< HEAD
		8469593229BB3D7500134EA0 /* SignalServer_Tests.swift in Sources */ = {isa = PBXBuildFile; fileRef = 8469593129BB3D7500134EA0 /* SignalServer_Tests.swift */; };
		8469593429BB5CE200134EA0 /* HTTPConfig.swift in Sources */ = {isa = PBXBuildFile; fileRef = 8469593329BB5CE200134EA0 /* HTTPConfig.swift */; };
=======
		8469593729BB6B4E00134EA0 /* EdgeResponse.swift in Sources */ = {isa = PBXBuildFile; fileRef = 8469593529BB6B4E00134EA0 /* EdgeResponse.swift */; };
		8469593829BB6B4E00134EA0 /* GetEdgesResponse.swift in Sources */ = {isa = PBXBuildFile; fileRef = 8469593629BB6B4E00134EA0 /* GetEdgesResponse.swift */; };
>>>>>>> d80068f0
		846FBE8628AA696900147F6E /* ColorExtensions.swift in Sources */ = {isa = PBXBuildFile; fileRef = 846FBE8528AA696900147F6E /* ColorExtensions.swift */; };
		846FBE8928AAD83C00147F6E /* InviteParticipantsView.swift in Sources */ = {isa = PBXBuildFile; fileRef = 846FBE8828AAD83C00147F6E /* InviteParticipantsView.swift */; };
		846FBE8B28AAD84A00147F6E /* InviteParticipantsViewModel.swift in Sources */ = {isa = PBXBuildFile; fileRef = 846FBE8A28AAD84A00147F6E /* InviteParticipantsViewModel.swift */; };
		846FBE8D28AAEBBC00147F6E /* SearchBar.swift in Sources */ = {isa = PBXBuildFile; fileRef = 846FBE8C28AAEBBC00147F6E /* SearchBar.swift */; };
		846FBE8F28AAEC5D00147F6E /* KeyboardReadable.swift in Sources */ = {isa = PBXBuildFile; fileRef = 846FBE8E28AAEC5D00147F6E /* KeyboardReadable.swift */; };
		846FBE9128AAF52600147F6E /* SelectedParticipantView.swift in Sources */ = {isa = PBXBuildFile; fileRef = 846FBE9028AAF52600147F6E /* SelectedParticipantView.swift */; };
		84767502290A824B0015DC53 /* WebRTC in Frameworks */ = {isa = PBXBuildFile; productRef = 84767501290A824B0015DC53 /* WebRTC */; };
		8478EB13288A054B00525538 /* VideoConfig.swift in Sources */ = {isa = PBXBuildFile; fileRef = 8478EB12288A054B00525538 /* VideoConfig.swift */; };
		848A73C02926314F0089AA6E /* MinimizedCallView.swift in Sources */ = {isa = PBXBuildFile; fileRef = 848A73BF2926314F0089AA6E /* MinimizedCallView.swift */; };
		848A73C229269E7D0089AA6E /* CornerDragableView.swift in Sources */ = {isa = PBXBuildFile; fileRef = 848A73C129269E7D0089AA6E /* CornerDragableView.swift */; };
		848A8058290A808A00F3079B /* StreamVideo.framework in Frameworks */ = {isa = PBXBuildFile; fileRef = 84F737ED287C13AC00A363F4 /* StreamVideo.framework */; };
		848A8059290A808A00F3079B /* StreamVideo.framework in Embed Frameworks */ = {isa = PBXBuildFile; fileRef = 84F737ED287C13AC00A363F4 /* StreamVideo.framework */; settings = {ATTRIBUTES = (CodeSignOnCopy, RemoveHeadersOnCopy, ); }; };
		848A805B290A808C00F3079B /* StreamVideoSwiftUI.framework in Frameworks */ = {isa = PBXBuildFile; fileRef = 84F73807287C141000A363F4 /* StreamVideoSwiftUI.framework */; };
		848A805C290A808C00F3079B /* StreamVideoSwiftUI.framework in Embed Frameworks */ = {isa = PBXBuildFile; fileRef = 84F73807287C141000A363F4 /* StreamVideoSwiftUI.framework */; settings = {ATTRIBUTES = (CodeSignOnCopy, RemoveHeadersOnCopy, ); }; };
		848A805D290A808E00F3079B /* StreamVideoUIKit.framework in Frameworks */ = {isa = PBXBuildFile; fileRef = 84F73828287C146D00A363F4 /* StreamVideoUIKit.framework */; };
		848A805E290A808E00F3079B /* StreamVideoUIKit.framework in Embed Frameworks */ = {isa = PBXBuildFile; fileRef = 84F73828287C146D00A363F4 /* StreamVideoUIKit.framework */; settings = {ATTRIBUTES = (CodeSignOnCopy, RemoveHeadersOnCopy, ); }; };
		848EDB8D29940DA8008A65E5 /* CallCapabilities.swift in Sources */ = {isa = PBXBuildFile; fileRef = 848EDB8C29940DA8008A65E5 /* CallCapabilities.swift */; };
		8490DD1F298D39D9007E53D2 /* JsonEventDecoder.swift in Sources */ = {isa = PBXBuildFile; fileRef = 8490DD1E298D39D9007E53D2 /* JsonEventDecoder.swift */; };
		8490DD21298D4ADF007E53D2 /* StreamJsonDecoder.swift in Sources */ = {isa = PBXBuildFile; fileRef = 8490DD20298D4ADF007E53D2 /* StreamJsonDecoder.swift */; };
		8490DD23298D5330007E53D2 /* Data+Gzip.swift in Sources */ = {isa = PBXBuildFile; fileRef = 8490DD22298D5330007E53D2 /* Data+Gzip.swift */; };
		8492B871290801DC00006649 /* CallViewModel_Tests.swift in Sources */ = {isa = PBXBuildFile; fileRef = 8492B870290801DC00006649 /* CallViewModel_Tests.swift */; };
		8492B875290808AE00006649 /* StreamVideoEnvironment.swift in Sources */ = {isa = PBXBuildFile; fileRef = 8492B874290808AE00006649 /* StreamVideoEnvironment.swift */; };
		8492B87829081D1600006649 /* MockHTTPClient.swift in Sources */ = {isa = PBXBuildFile; fileRef = 8492B87729081D1600006649 /* MockHTTPClient.swift */; };
		8492B87A29081E6600006649 /* MockStreamVideo.swift in Sources */ = {isa = PBXBuildFile; fileRef = 8492B87929081E6600006649 /* MockStreamVideo.swift */; };
		8493223729082E620013C029 /* OutgoingCallView_Tests.swift in Sources */ = {isa = PBXBuildFile; fileRef = 8493223629082E620013C029 /* OutgoingCallView_Tests.swift */; };
		8493223B29082EDB0013C029 /* StreamVideoUITestCase.swift in Sources */ = {isa = PBXBuildFile; fileRef = 8493223A29082EDB0013C029 /* StreamVideoUITestCase.swift */; };
		8493223C29082F0F0013C029 /* MockHTTPClient.swift in Sources */ = {isa = PBXBuildFile; fileRef = 8492B87729081D1600006649 /* MockHTTPClient.swift */; };
		8493223D29082F0F0013C029 /* MockStreamVideo.swift in Sources */ = {isa = PBXBuildFile; fileRef = 8492B87929081E6600006649 /* MockStreamVideo.swift */; };
		84932240290830390013C029 /* SnapshotTesting in Frameworks */ = {isa = PBXBuildFile; productRef = 8493223F290830390013C029 /* SnapshotTesting */; };
		84932243290830F80013C029 /* ViewFrameUtils.swift in Sources */ = {isa = PBXBuildFile; fileRef = 84932242290830F80013C029 /* ViewFrameUtils.swift */; };
		8493224F2908378A0013C029 /* AppDelegate.swift in Sources */ = {isa = PBXBuildFile; fileRef = 8493224E2908378A0013C029 /* AppDelegate.swift */; };
		849322512908378A0013C029 /* SceneDelegate.swift in Sources */ = {isa = PBXBuildFile; fileRef = 849322502908378A0013C029 /* SceneDelegate.swift */; };
		849322582908378B0013C029 /* Assets.xcassets in Resources */ = {isa = PBXBuildFile; fileRef = 849322572908378B0013C029 /* Assets.xcassets */; };
		8493225B2908378B0013C029 /* LaunchScreen.storyboard in Resources */ = {isa = PBXBuildFile; fileRef = 849322592908378B0013C029 /* LaunchScreen.storyboard */; };
		849322612908385C0013C029 /* HomeViewController.swift in Sources */ = {isa = PBXBuildFile; fileRef = 849322602908385C0013C029 /* HomeViewController.swift */; };
		8493226A290919F10013C029 /* LoginViewController.swift in Sources */ = {isa = PBXBuildFile; fileRef = 84932269290919F10013C029 /* LoginViewController.swift */; };
		8493226E2909235C0013C029 /* AddUserView.swift in Sources */ = {isa = PBXBuildFile; fileRef = 84201792288AB699004964B3 /* AddUserView.swift */; };
		8493226F2909238F0013C029 /* AppState.swift in Sources */ = {isa = PBXBuildFile; fileRef = 8456E6C5287EB55F004E180E /* AppState.swift */; };
		84932270290923960013C029 /* LocalStorage.swift in Sources */ = {isa = PBXBuildFile; fileRef = 8468821228DFA448003BA9EE /* LocalStorage.swift */; };
		84932274290929290013C029 /* UIView+Extensions.swift in Sources */ = {isa = PBXBuildFile; fileRef = 84932273290929290013C029 /* UIView+Extensions.swift */; };
		84932276290929630013C029 /* Animation.swift in Sources */ = {isa = PBXBuildFile; fileRef = 84932275290929630013C029 /* Animation.swift */; };
		84932278290929EF0013C029 /* NSLayoutConstraint+Extensions.swift in Sources */ = {isa = PBXBuildFile; fileRef = 84932277290929EF0013C029 /* NSLayoutConstraint+Extensions.swift */; };
		8493227A290938440013C029 /* CallViewController_Tests.swift in Sources */ = {isa = PBXBuildFile; fileRef = 84932279290938440013C029 /* CallViewController_Tests.swift */; };
		8493227B290938930013C029 /* StreamVideoUITestCase.swift in Sources */ = {isa = PBXBuildFile; fileRef = 8493223A29082EDB0013C029 /* StreamVideoUITestCase.swift */; };
		8493227C290939590013C029 /* CallViewController.swift in Sources */ = {isa = PBXBuildFile; fileRef = 8493226229083BF20013C029 /* CallViewController.swift */; };
		8493227D29093A1A0013C029 /* MockHTTPClient.swift in Sources */ = {isa = PBXBuildFile; fileRef = 8492B87729081D1600006649 /* MockHTTPClient.swift */; };
		8493227E29093A420013C029 /* MockStreamVideo.swift in Sources */ = {isa = PBXBuildFile; fileRef = 8492B87929081E6600006649 /* MockStreamVideo.swift */; };
		8493228029093A9E0013C029 /* SnapshotTesting in Frameworks */ = {isa = PBXBuildFile; productRef = 8493227F29093A9E0013C029 /* SnapshotTesting */; };
		8498796828A15F0300D06F31 /* ViewFactory.swift in Sources */ = {isa = PBXBuildFile; fileRef = 8498796728A15F0300D06F31 /* ViewFactory.swift */; };
		849EDA8B297AFCC80072A12D /* PreJoiningView.swift in Sources */ = {isa = PBXBuildFile; fileRef = 849EDA8A297AFCC80072A12D /* PreJoiningView.swift */; };
		849EDA8D297AFD840072A12D /* Camera.swift in Sources */ = {isa = PBXBuildFile; fileRef = 849EDA8C297AFD840072A12D /* Camera.swift */; };
		849EDA8F297AFE1C0072A12D /* PreJoiningViewModel.swift in Sources */ = {isa = PBXBuildFile; fileRef = 849EDA8E297AFE1C0072A12D /* PreJoiningViewModel.swift */; };
		84A26C9929435F4100B29E53 /* NukeUI in Frameworks */ = {isa = PBXBuildFile; productRef = 84A26C9829435F4100B29E53 /* NukeUI */; };
		84A6CD6128D49A7700318EC3 /* CallBackgrounds.swift in Sources */ = {isa = PBXBuildFile; fileRef = 84A6CD6028D49A7700318EC3 /* CallBackgrounds.swift */; };
		84A7379C28F0557F001A6769 /* CallEvents.swift in Sources */ = {isa = PBXBuildFile; fileRef = 84A7379B28F0557F001A6769 /* CallEvents.swift */; };
		84A737CE28F4716E001A6769 /* signal.pb.swift in Sources */ = {isa = PBXBuildFile; fileRef = 84A737AE28F4716E001A6769 /* signal.pb.swift */; };
		84A737CF28F4716E001A6769 /* signal.twirp.swift in Sources */ = {isa = PBXBuildFile; fileRef = 84A737AF28F4716E001A6769 /* signal.twirp.swift */; };
		84A737D028F4716E001A6769 /* models.pb.swift in Sources */ = {isa = PBXBuildFile; fileRef = 84A737B128F4716E001A6769 /* models.pb.swift */; };
		84A737D128F4716E001A6769 /* events.pb.swift in Sources */ = {isa = PBXBuildFile; fileRef = 84A737B328F4716E001A6769 /* events.pb.swift */; };
		84A7E17428814D7400526C98 /* LatencyService.swift in Sources */ = {isa = PBXBuildFile; fileRef = 84A7E17328814D7400526C98 /* LatencyService.swift */; };
		84A7E1792881922400526C98 /* HTTPClient.swift in Sources */ = {isa = PBXBuildFile; fileRef = 84A7E1782881922400526C98 /* HTTPClient.swift */; };
		84A7E1802883629700526C98 /* WebSocketClient.swift in Sources */ = {isa = PBXBuildFile; fileRef = 84A7E17C2883629700526C98 /* WebSocketClient.swift */; };
		84A7E1812883629700526C98 /* WebSocketPingController.swift in Sources */ = {isa = PBXBuildFile; fileRef = 84A7E17D2883629700526C98 /* WebSocketPingController.swift */; };
		84A7E1822883629700526C98 /* RetryStrategy.swift in Sources */ = {isa = PBXBuildFile; fileRef = 84A7E17E2883629700526C98 /* RetryStrategy.swift */; };
		84A7E184288362DF00526C98 /* Atomic.swift in Sources */ = {isa = PBXBuildFile; fileRef = 84A7E183288362DF00526C98 /* Atomic.swift */; };
		84A7E1862883632100526C98 /* ConnectionStatus.swift in Sources */ = {isa = PBXBuildFile; fileRef = 84A7E1852883632100526C98 /* ConnectionStatus.swift */; };
		84A7E1892883638200526C98 /* WebSocketEngine.swift in Sources */ = {isa = PBXBuildFile; fileRef = 84A7E1872883638200526C98 /* WebSocketEngine.swift */; };
		84A7E18A2883638200526C98 /* URLSessionWebSocketEngine.swift in Sources */ = {isa = PBXBuildFile; fileRef = 84A7E1882883638200526C98 /* URLSessionWebSocketEngine.swift */; };
		84A7E18C288363AC00526C98 /* EventNotificationCenter.swift in Sources */ = {isa = PBXBuildFile; fileRef = 84A7E18B288363AC00526C98 /* EventNotificationCenter.swift */; };
		84A7E1922883647200526C98 /* Event.swift in Sources */ = {isa = PBXBuildFile; fileRef = 84A7E18F2883647200526C98 /* Event.swift */; };
		84A7E1942883652000526C98 /* EventMiddleware.swift in Sources */ = {isa = PBXBuildFile; fileRef = 84A7E1932883652000526C98 /* EventMiddleware.swift */; };
		84A7E1962883661A00526C98 /* BackgroundTaskScheduler.swift in Sources */ = {isa = PBXBuildFile; fileRef = 84A7E1952883661A00526C98 /* BackgroundTaskScheduler.swift */; };
		84A7E1A82883E46200526C98 /* Timers.swift in Sources */ = {isa = PBXBuildFile; fileRef = 84A7E1A72883E46200526C98 /* Timers.swift */; };
		84A7E1AA2883E4AD00526C98 /* APIKey.swift in Sources */ = {isa = PBXBuildFile; fileRef = 84A7E1A92883E4AD00526C98 /* APIKey.swift */; };
		84A7E1AC2883E51E00526C98 /* HTTPHeader.swift in Sources */ = {isa = PBXBuildFile; fileRef = 84A7E1AB2883E51E00526C98 /* HTTPHeader.swift */; };
		84A7E1AE2883E6B300526C98 /* HTTPUtils.swift in Sources */ = {isa = PBXBuildFile; fileRef = 84A7E1AD2883E6B300526C98 /* HTTPUtils.swift */; };
		84A7E1B02883E73100526C98 /* EventBatcher.swift in Sources */ = {isa = PBXBuildFile; fileRef = 84A7E1AF2883E73100526C98 /* EventBatcher.swift */; };
		84A8416D29A3CD1E009E1261 /* CoordinatorRequests.swift in Sources */ = {isa = PBXBuildFile; fileRef = 849FD33B2982D4870032B914 /* CoordinatorRequests.swift */; };
		84A881FC299E476000EA22ED /* AnyCodable.swift in Sources */ = {isa = PBXBuildFile; fileRef = 84A881FB299E476000EA22ED /* AnyCodable.swift */; };
		84A881FE299E478D00EA22ED /* AnyDecodable.swift in Sources */ = {isa = PBXBuildFile; fileRef = 84A881FD299E478D00EA22ED /* AnyDecodable.swift */; };
		84A88200299E484800EA22ED /* AnyEncodable.swift in Sources */ = {isa = PBXBuildFile; fileRef = 84A881FF299E484800EA22ED /* AnyEncodable.swift */; };
		84A88202299E8C5200EA22ED /* EventsController.swift in Sources */ = {isa = PBXBuildFile; fileRef = 84A88201299E8C5200EA22ED /* EventsController.swift */; };
		84A88204299F83C500EA22ED /* CustomEventsMiddleware.swift in Sources */ = {isa = PBXBuildFile; fileRef = 84A88203299F83C500EA22ED /* CustomEventsMiddleware.swift */; };
		84A8B88F2993CAFD003AA570 /* PermissionsController.swift in Sources */ = {isa = PBXBuildFile; fileRef = 84A8B88E2993CAFD003AA570 /* PermissionsController.swift */; };
		84A8B8912993D3AB003AA570 /* PermissionsMiddleware.swift in Sources */ = {isa = PBXBuildFile; fileRef = 84A8B8902993D3AB003AA570 /* PermissionsMiddleware.swift */; };
		84AF64BC287C34320012A503 /* WebRTC in Frameworks */ = {isa = PBXBuildFile; productRef = 84AF64BB287C34320012A503 /* WebRTC */; };
		84AF64BE287C34450012A503 /* WebRTC in Frameworks */ = {isa = PBXBuildFile; productRef = 84AF64BD287C34450012A503 /* WebRTC */; };
		84AF64D2287C78E70012A503 /* User.swift in Sources */ = {isa = PBXBuildFile; fileRef = 84AF64D1287C78E70012A503 /* User.swift */; };
		84AF64D5287C79320012A503 /* RawJSON.swift in Sources */ = {isa = PBXBuildFile; fileRef = 84AF64D4287C79320012A503 /* RawJSON.swift */; };
		84AF64D7287C79610012A503 /* Token.swift in Sources */ = {isa = PBXBuildFile; fileRef = 84AF64D6287C79610012A503 /* Token.swift */; };
		84AF64D9287C79F60012A503 /* Errors.swift in Sources */ = {isa = PBXBuildFile; fileRef = 84AF64D8287C79F60012A503 /* Errors.swift */; };
		84AF64DB287C7A2C0012A503 /* ErrorPayload.swift in Sources */ = {isa = PBXBuildFile; fileRef = 84AF64DA287C7A2C0012A503 /* ErrorPayload.swift */; };
		84B04BE728941EA6003A8DCD /* StatsConstants.swift in Sources */ = {isa = PBXBuildFile; fileRef = 84B04BE628941EA6003A8DCD /* StatsConstants.swift */; };
		84B57D33297F278500E4E709 /* MicrophoneChecker.swift in Sources */ = {isa = PBXBuildFile; fileRef = 84B57D32297F278500E4E709 /* MicrophoneChecker.swift */; };
		84B57D37297F406400E4E709 /* MicrophoneCheckView.swift in Sources */ = {isa = PBXBuildFile; fileRef = 84B57D36297F406400E4E709 /* MicrophoneCheckView.swift */; };
		84B57D39297FFF8300E4E709 /* PreJoiningView_iOS13.swift in Sources */ = {isa = PBXBuildFile; fileRef = 84B57D38297FFF8300E4E709 /* PreJoiningView_iOS13.swift */; };
		84B57E1729817A5900E4E709 /* CoordinatorClient.swift in Sources */ = {isa = PBXBuildFile; fileRef = 84B57E1629817A5900E4E709 /* CoordinatorClient.swift */; };
		84B9A56D29112F39004DE31A /* EndpointConfig.swift in Sources */ = {isa = PBXBuildFile; fileRef = 84B9A56C29112F39004DE31A /* EndpointConfig.swift */; };
		84B9A58F29140D3D004DE31A /* Nuke in Frameworks */ = {isa = PBXBuildFile; productRef = 84B9A58E29140D3D004DE31A /* Nuke */; };
		84B9A59329140D44004DE31A /* Nuke in Frameworks */ = {isa = PBXBuildFile; productRef = 84B9A59229140D44004DE31A /* Nuke */; };
		84B9A59529140D44004DE31A /* NukeUI in Frameworks */ = {isa = PBXBuildFile; productRef = 84B9A59429140D44004DE31A /* NukeUI */; };
		84BBF62B28AFC24000387A02 /* PeerConnectionFactory.swift in Sources */ = {isa = PBXBuildFile; fileRef = 84BBF62A28AFC24000387A02 /* PeerConnectionFactory.swift */; };
		84BBF62D28AFC72700387A02 /* DefaultRTCMediaConstraints.swift in Sources */ = {isa = PBXBuildFile; fileRef = 84BBF62C28AFC72700387A02 /* DefaultRTCMediaConstraints.swift */; };
		84BD8FF429B0F208002CFBA0 /* HTTPClient.swift in Sources */ = {isa = PBXBuildFile; fileRef = 84BD8FF329B0F208002CFBA0 /* HTTPClient.swift */; };
		84BD8FF629B0F27F002CFBA0 /* TokenService.swift in Sources */ = {isa = PBXBuildFile; fileRef = 84BD8FF529B0F27F002CFBA0 /* TokenService.swift */; };
		84BD8FF729B0F964002CFBA0 /* LoginViewModel.swift in Sources */ = {isa = PBXBuildFile; fileRef = 8456E6C3287EB43A004E180E /* LoginViewModel.swift */; };
		84BD8FF829B0F97B002CFBA0 /* TokenService.swift in Sources */ = {isa = PBXBuildFile; fileRef = 84BD8FF529B0F27F002CFBA0 /* TokenService.swift */; };
		84BD8FF929B0F97E002CFBA0 /* HTTPClient.swift in Sources */ = {isa = PBXBuildFile; fileRef = 84BD8FF329B0F208002CFBA0 /* HTTPClient.swift */; };
		84BD8FFB29B0FA5B002CFBA0 /* LoginView.swift in Sources */ = {isa = PBXBuildFile; fileRef = 84429945294248A20037232A /* LoginView.swift */; };
		84BD8FFD29B1019E002CFBA0 /* RecordingController.swift in Sources */ = {isa = PBXBuildFile; fileRef = 84BD8FFC29B1019E002CFBA0 /* RecordingController.swift */; };
		84BD8FFF29B109B5002CFBA0 /* RecordingEventsMiddleware.swift in Sources */ = {isa = PBXBuildFile; fileRef = 84BD8FFE29B109B5002CFBA0 /* RecordingEventsMiddleware.swift */; };
		84BE8A5628BE314000B34D2F /* SwiftProtobuf in Frameworks */ = {isa = PBXBuildFile; productRef = 84BE8A5528BE314000B34D2F /* SwiftProtobuf */; };
		84C267C928F5980F00F0F673 /* ConnectOptions.swift in Sources */ = {isa = PBXBuildFile; fileRef = 84C267C828F5980F00F0F673 /* ConnectOptions.swift */; };
		84C619C629432E890051C513 /* NukeUI in Frameworks */ = {isa = PBXBuildFile; productRef = 84C619C529432E890051C513 /* NukeUI */; };
		84CBBE0B29228BA900D0DA61 /* StreamVideoTestCase.swift in Sources */ = {isa = PBXBuildFile; fileRef = 8492B8722908024800006649 /* StreamVideoTestCase.swift */; };
		84D419B828E7155100F574F9 /* CallContainer.swift in Sources */ = {isa = PBXBuildFile; fileRef = 84D419B728E7155100F574F9 /* CallContainer.swift */; };
		84DC382D29A8B9EC00946713 /* CallParticipantMenuAction.swift in Sources */ = {isa = PBXBuildFile; fileRef = 84DC382C29A8B9EC00946713 /* CallParticipantMenuAction.swift */; };
		84DC382F29A8BB8D00946713 /* CallParticipantsInfoViewModel.swift in Sources */ = {isa = PBXBuildFile; fileRef = 84DC382E29A8BB8D00946713 /* CallParticipantsInfoViewModel.swift */; };
		84DC388E29ADFCFD00946713 /* JSONEncodingHelper.swift in Sources */ = {isa = PBXBuildFile; fileRef = 84DC383C29ADFCFB00946713 /* JSONEncodingHelper.swift */; };
		84DC388F29ADFCFD00946713 /* CodableHelper.swift in Sources */ = {isa = PBXBuildFile; fileRef = 84DC383D29ADFCFB00946713 /* CodableHelper.swift */; };
		84DC389029ADFCFD00946713 /* SendEventResponse.swift in Sources */ = {isa = PBXBuildFile; fileRef = 84DC383F29ADFCFC00946713 /* SendEventResponse.swift */; };
		84DC389129ADFCFD00946713 /* VideoSettings.swift in Sources */ = {isa = PBXBuildFile; fileRef = 84DC384029ADFCFC00946713 /* VideoSettings.swift */; };
		84DC389229ADFCFD00946713 /* RequestPermissionRequest.swift in Sources */ = {isa = PBXBuildFile; fileRef = 84DC384129ADFCFC00946713 /* RequestPermissionRequest.swift */; };
		84DC389329ADFCFD00946713 /* ScreensharingSettingsRequest.swift in Sources */ = {isa = PBXBuildFile; fileRef = 84DC384229ADFCFC00946713 /* ScreensharingSettingsRequest.swift */; };
		84DC389429ADFCFD00946713 /* UpdateUserPermissionsRequest.swift in Sources */ = {isa = PBXBuildFile; fileRef = 84DC384329ADFCFC00946713 /* UpdateUserPermissionsRequest.swift */; };
		84DC389529ADFCFD00946713 /* QueryMembersRequest.swift in Sources */ = {isa = PBXBuildFile; fileRef = 84DC384429ADFCFC00946713 /* QueryMembersRequest.swift */; };
		84DC389629ADFCFD00946713 /* EndCallResponse.swift in Sources */ = {isa = PBXBuildFile; fileRef = 84DC384529ADFCFC00946713 /* EndCallResponse.swift */; };
		84DC389729ADFCFD00946713 /* StopLiveResponse.swift in Sources */ = {isa = PBXBuildFile; fileRef = 84DC384629ADFCFC00946713 /* StopLiveResponse.swift */; };
		84DC389829ADFCFD00946713 /* VideoSettingsRequest.swift in Sources */ = {isa = PBXBuildFile; fileRef = 84DC384729ADFCFC00946713 /* VideoSettingsRequest.swift */; };
		84DC389929ADFCFD00946713 /* GetCallEdgeServerResponse.swift in Sources */ = {isa = PBXBuildFile; fileRef = 84DC384829ADFCFC00946713 /* GetCallEdgeServerResponse.swift */; };
		84DC389A29ADFCFD00946713 /* APIError.swift in Sources */ = {isa = PBXBuildFile; fileRef = 84DC384929ADFCFC00946713 /* APIError.swift */; };
		84DC389B29ADFCFD00946713 /* PermissionRequestEvent.swift in Sources */ = {isa = PBXBuildFile; fileRef = 84DC384A29ADFCFC00946713 /* PermissionRequestEvent.swift */; };
		84DC389C29ADFCFD00946713 /* GetOrCreateCallResponse.swift in Sources */ = {isa = PBXBuildFile; fileRef = 84DC384B29ADFCFC00946713 /* GetOrCreateCallResponse.swift */; };
		84DC389D29ADFCFD00946713 /* DatacenterResponse.swift in Sources */ = {isa = PBXBuildFile; fileRef = 84DC384C29ADFCFC00946713 /* DatacenterResponse.swift */; };
		84DC389E29ADFCFD00946713 /* CallCreatedEvent.swift in Sources */ = {isa = PBXBuildFile; fileRef = 84DC384D29ADFCFC00946713 /* CallCreatedEvent.swift */; };
		84DC389F29ADFCFD00946713 /* JoinCallResponse.swift in Sources */ = {isa = PBXBuildFile; fileRef = 84DC384E29ADFCFC00946713 /* JoinCallResponse.swift */; };
		84DC38A029ADFCFD00946713 /* CustomVideoEvent.swift in Sources */ = {isa = PBXBuildFile; fileRef = 84DC384F29ADFCFC00946713 /* CustomVideoEvent.swift */; };
		84DC38A129ADFCFD00946713 /* BlockUserResponse.swift in Sources */ = {isa = PBXBuildFile; fileRef = 84DC385029ADFCFC00946713 /* BlockUserResponse.swift */; };
		84DC38A229ADFCFD00946713 /* UnblockedUserEvent.swift in Sources */ = {isa = PBXBuildFile; fileRef = 84DC385129ADFCFC00946713 /* UnblockedUserEvent.swift */; };
		84DC38A329ADFCFD00946713 /* MuteUsersResponse.swift in Sources */ = {isa = PBXBuildFile; fileRef = 84DC385229ADFCFC00946713 /* MuteUsersResponse.swift */; };
		84DC38A429ADFCFD00946713 /* BackstageSettings.swift in Sources */ = {isa = PBXBuildFile; fileRef = 84DC385329ADFCFC00946713 /* BackstageSettings.swift */; };
		84DC38A529ADFCFD00946713 /* SFUResponse.swift in Sources */ = {isa = PBXBuildFile; fileRef = 84DC385429ADFCFC00946713 /* SFUResponse.swift */; };
		84DC38A629ADFCFD00946713 /* CallCancelledEvent.swift in Sources */ = {isa = PBXBuildFile; fileRef = 84DC385529ADFCFC00946713 /* CallCancelledEvent.swift */; };
		84DC38A729ADFCFD00946713 /* GoLiveResponse.swift in Sources */ = {isa = PBXBuildFile; fileRef = 84DC385629ADFCFC00946713 /* GoLiveResponse.swift */; };
		84DC38A829ADFCFD00946713 /* QueryCallsResponse.swift in Sources */ = {isa = PBXBuildFile; fileRef = 84DC385729ADFCFC00946713 /* QueryCallsResponse.swift */; };
		84DC38A929ADFCFD00946713 /* CallUpdatedEvent.swift in Sources */ = {isa = PBXBuildFile; fileRef = 84DC385829ADFCFC00946713 /* CallUpdatedEvent.swift */; };
		84DC38AA29ADFCFD00946713 /* CallRecordingStoppedEvent.swift in Sources */ = {isa = PBXBuildFile; fileRef = 84DC385929ADFCFC00946713 /* CallRecordingStoppedEvent.swift */; };
		84DC38AB29ADFCFD00946713 /* RecordSettingsRequest.swift in Sources */ = {isa = PBXBuildFile; fileRef = 84DC385A29ADFCFC00946713 /* RecordSettingsRequest.swift */; };
		84DC38AC29ADFCFD00946713 /* CallAcceptedEvent.swift in Sources */ = {isa = PBXBuildFile; fileRef = 84DC385B29ADFCFC00946713 /* CallAcceptedEvent.swift */; };
		84DC38AD29ADFCFD00946713 /* HealthCheckEvent.swift in Sources */ = {isa = PBXBuildFile; fileRef = 84DC385C29ADFCFC00946713 /* HealthCheckEvent.swift */; };
		84DC38AE29ADFCFD00946713 /* BlockedUserEvent.swift in Sources */ = {isa = PBXBuildFile; fileRef = 84DC385D29ADFCFC00946713 /* BlockedUserEvent.swift */; };
		84DC38AF29ADFCFD00946713 /* PaginationParamsRequest.swift in Sources */ = {isa = PBXBuildFile; fileRef = 84DC385E29ADFCFC00946713 /* PaginationParamsRequest.swift */; };
		84DC38B029ADFCFD00946713 /* MuteUsersRequest.swift in Sources */ = {isa = PBXBuildFile; fileRef = 84DC385F29ADFCFC00946713 /* MuteUsersRequest.swift */; };
		84DC38B129ADFCFD00946713 /* AudioSettings.swift in Sources */ = {isa = PBXBuildFile; fileRef = 84DC386029ADFCFC00946713 /* AudioSettings.swift */; };
		84DC38B229ADFCFD00946713 /* UnblockUserResponse.swift in Sources */ = {isa = PBXBuildFile; fileRef = 84DC386129ADFCFC00946713 /* UnblockUserResponse.swift */; };
		84DC38B329ADFCFD00946713 /* AnyEvent.swift in Sources */ = {isa = PBXBuildFile; fileRef = 84DC386229ADFCFC00946713 /* AnyEvent.swift */; };
		84DC38B429ADFCFD00946713 /* ICEServer.swift in Sources */ = {isa = PBXBuildFile; fileRef = 84DC386329ADFCFC00946713 /* ICEServer.swift */; };
		84DC38B529ADFCFD00946713 /* CallStateResponseFields.swift in Sources */ = {isa = PBXBuildFile; fileRef = 84DC386429ADFCFC00946713 /* CallStateResponseFields.swift */; };
		84DC38B629ADFCFD00946713 /* QueryMembersResponse.swift in Sources */ = {isa = PBXBuildFile; fileRef = 84DC386529ADFCFC00946713 /* QueryMembersResponse.swift */; };
		84DC38B729ADFCFD00946713 /* CallRecordingStartedEvent.swift in Sources */ = {isa = PBXBuildFile; fileRef = 84DC386629ADFCFC00946713 /* CallRecordingStartedEvent.swift */; };
		84DC38B829ADFCFD00946713 /* UpdateUserPermissionsResponse.swift in Sources */ = {isa = PBXBuildFile; fileRef = 84DC386729ADFCFC00946713 /* UpdateUserPermissionsResponse.swift */; };
		84DC38B929ADFCFD00946713 /* MemberRequest.swift in Sources */ = {isa = PBXBuildFile; fileRef = 84DC386829ADFCFC00946713 /* MemberRequest.swift */; };
		84DC38BA29ADFCFD00946713 /* CallResponse.swift in Sources */ = {isa = PBXBuildFile; fileRef = 84DC386929ADFCFC00946713 /* CallResponse.swift */; };
		84DC38BB29ADFCFD00946713 /* UnblockUserRequest.swift in Sources */ = {isa = PBXBuildFile; fileRef = 84DC386A29ADFCFC00946713 /* UnblockUserRequest.swift */; };
		84DC38BC29ADFCFD00946713 /* BroadcastSettings.swift in Sources */ = {isa = PBXBuildFile; fileRef = 84DC386B29ADFCFC00946713 /* BroadcastSettings.swift */; };
		84DC38BD29ADFCFD00946713 /* UserResponse.swift in Sources */ = {isa = PBXBuildFile; fileRef = 84DC386C29ADFCFC00946713 /* UserResponse.swift */; };
		84DC38BE29ADFCFD00946713 /* CallSettingsRequest.swift in Sources */ = {isa = PBXBuildFile; fileRef = 84DC386D29ADFCFC00946713 /* CallSettingsRequest.swift */; };
		84DC38BF29ADFCFD00946713 /* ScreensharingSettings.swift in Sources */ = {isa = PBXBuildFile; fileRef = 84DC386E29ADFCFC00946713 /* ScreensharingSettings.swift */; };
		84DC38C029ADFCFD00946713 /* UserRequest.swift in Sources */ = {isa = PBXBuildFile; fileRef = 84DC386F29ADFCFC00946713 /* UserRequest.swift */; };
		84DC38C129ADFCFD00946713 /* CallRequest.swift in Sources */ = {isa = PBXBuildFile; fileRef = 84DC387029ADFCFC00946713 /* CallRequest.swift */; };
		84DC38C229ADFCFD00946713 /* HLSSettings.swift in Sources */ = {isa = PBXBuildFile; fileRef = 84DC387129ADFCFC00946713 /* HLSSettings.swift */; };
		84DC38C329ADFCFD00946713 /* GeofenceSettings.swift in Sources */ = {isa = PBXBuildFile; fileRef = 84DC387229ADFCFC00946713 /* GeofenceSettings.swift */; };
		84DC38C429ADFCFD00946713 /* MemberResponse.swift in Sources */ = {isa = PBXBuildFile; fileRef = 84DC387329ADFCFC00946713 /* MemberResponse.swift */; };
		84DC38C529ADFCFD00946713 /* GetOrCreateCallRequest.swift in Sources */ = {isa = PBXBuildFile; fileRef = 84DC387429ADFCFC00946713 /* GetOrCreateCallRequest.swift */; };
		84DC38C629ADFCFD00946713 /* CallRejectedEvent.swift in Sources */ = {isa = PBXBuildFile; fileRef = 84DC387529ADFCFC00946713 /* CallRejectedEvent.swift */; };
		84DC38C729ADFCFD00946713 /* UpdateCallResponse.swift in Sources */ = {isa = PBXBuildFile; fileRef = 84DC387629ADFCFC00946713 /* UpdateCallResponse.swift */; };
		84DC38C829ADFCFD00946713 /* Device.swift in Sources */ = {isa = PBXBuildFile; fileRef = 84DC387729ADFCFC00946713 /* Device.swift */; };
		84DC38C929ADFCFD00946713 /* GetCallEdgeServerRequest.swift in Sources */ = {isa = PBXBuildFile; fileRef = 84DC387829ADFCFC00946713 /* GetCallEdgeServerRequest.swift */; };
		84DC38CA29ADFCFD00946713 /* UpdateCallRequest.swift in Sources */ = {isa = PBXBuildFile; fileRef = 84DC387929ADFCFC00946713 /* UpdateCallRequest.swift */; };
		84DC38CB29ADFCFD00946713 /* SortParamRequest.swift in Sources */ = {isa = PBXBuildFile; fileRef = 84DC387A29ADFCFC00946713 /* SortParamRequest.swift */; };
		84DC38CC29ADFCFD00946713 /* RequestPermissionResponse.swift in Sources */ = {isa = PBXBuildFile; fileRef = 84DC387B29ADFCFC00946713 /* RequestPermissionResponse.swift */; };
		84DC38CD29ADFCFD00946713 /* SendEventRequest.swift in Sources */ = {isa = PBXBuildFile; fileRef = 84DC387C29ADFCFC00946713 /* SendEventRequest.swift */; };
		84DC38CE29ADFCFD00946713 /* BlockUserRequest.swift in Sources */ = {isa = PBXBuildFile; fileRef = 84DC387D29ADFCFC00946713 /* BlockUserRequest.swift */; };
		84DC38CF29ADFCFD00946713 /* QueryCallsRequest.swift in Sources */ = {isa = PBXBuildFile; fileRef = 84DC387E29ADFCFC00946713 /* QueryCallsRequest.swift */; };
		84DC38D029ADFCFD00946713 /* OwnUserResponse.swift in Sources */ = {isa = PBXBuildFile; fileRef = 84DC387F29ADFCFC00946713 /* OwnUserResponse.swift */; };
		84DC38D129ADFCFD00946713 /* Credentials.swift in Sources */ = {isa = PBXBuildFile; fileRef = 84DC388029ADFCFC00946713 /* Credentials.swift */; };
		84DC38D229ADFCFD00946713 /* UpdatedCallPermissionsEvent.swift in Sources */ = {isa = PBXBuildFile; fileRef = 84DC388129ADFCFC00946713 /* UpdatedCallPermissionsEvent.swift */; };
		84DC38D329ADFCFD00946713 /* CallEndedEvent.swift in Sources */ = {isa = PBXBuildFile; fileRef = 84DC388229ADFCFC00946713 /* CallEndedEvent.swift */; };
		84DC38D429ADFCFD00946713 /* CallSettingsResponse.swift in Sources */ = {isa = PBXBuildFile; fileRef = 84DC388329ADFCFC00946713 /* CallSettingsResponse.swift */; };
		84DC38D529ADFCFD00946713 /* Coordinates.swift in Sources */ = {isa = PBXBuildFile; fileRef = 84DC388429ADFCFC00946713 /* Coordinates.swift */; };
		84DC38D629ADFCFD00946713 /* GeofenceSettingsRequest.swift in Sources */ = {isa = PBXBuildFile; fileRef = 84DC388529ADFCFC00946713 /* GeofenceSettingsRequest.swift */; };
		84DC38D729ADFCFD00946713 /* RecordSettings.swift in Sources */ = {isa = PBXBuildFile; fileRef = 84DC388629ADFCFC00946713 /* RecordSettings.swift */; };
		84DC38D829ADFCFD00946713 /* JoinCallRequest.swift in Sources */ = {isa = PBXBuildFile; fileRef = 84DC388729ADFCFC00946713 /* JoinCallRequest.swift */; };
		84DC38D929ADFCFD00946713 /* OpenISO8601DateFormatter.swift in Sources */ = {isa = PBXBuildFile; fileRef = 84DC388829ADFCFC00946713 /* OpenISO8601DateFormatter.swift */; };
		84DC38DA29ADFCFD00946713 /* Extensions.swift in Sources */ = {isa = PBXBuildFile; fileRef = 84DC388929ADFCFC00946713 /* Extensions.swift */; };
		84DC38DB29ADFCFD00946713 /* JSONDataEncoding.swift in Sources */ = {isa = PBXBuildFile; fileRef = 84DC388A29ADFCFC00946713 /* JSONDataEncoding.swift */; };
		84DC38DC29ADFCFD00946713 /* Configuration.swift in Sources */ = {isa = PBXBuildFile; fileRef = 84DC388B29ADFCFC00946713 /* Configuration.swift */; };
		84DC38DD29ADFCFD00946713 /* Models.swift in Sources */ = {isa = PBXBuildFile; fileRef = 84DC388C29ADFCFC00946713 /* Models.swift */; };
		84DC38DE29ADFCFD00946713 /* SynchronizedDictionary.swift in Sources */ = {isa = PBXBuildFile; fileRef = 84DC388D29ADFCFC00946713 /* SynchronizedDictionary.swift */; };
		84E4F7922947476400DD4CE3 /* CallViewHelper.swift in Sources */ = {isa = PBXBuildFile; fileRef = 84E4F7912947476300DD4CE3 /* CallViewHelper.swift */; };
		84E4F7D1294CB5F300DD4CE3 /* ConnectionQuality.swift in Sources */ = {isa = PBXBuildFile; fileRef = 84E4F7D0294CB5F300DD4CE3 /* ConnectionQuality.swift */; };
		84E4F7D3294CCBE700DD4CE3 /* ConnectionQualityIndicator.swift in Sources */ = {isa = PBXBuildFile; fileRef = 84E4F7D2294CCBE700DD4CE3 /* ConnectionQualityIndicator.swift */; };
		84E7CD3728D64609009F3542 /* CallingIndicator.swift in Sources */ = {isa = PBXBuildFile; fileRef = 84E7CD3628D64609009F3542 /* CallingIndicator.swift */; };
		84E86D4F2905E731004BA44C /* Utils.swift in Sources */ = {isa = PBXBuildFile; fileRef = 84E86D4E2905E731004BA44C /* Utils.swift */; };
		84EA5D3C28BFB890004D3531 /* CallParticipantImageView.swift in Sources */ = {isa = PBXBuildFile; fileRef = 84EA5D3B28BFB890004D3531 /* CallParticipantImageView.swift */; };
		84EA5D3F28C09AAC004D3531 /* CallController.swift in Sources */ = {isa = PBXBuildFile; fileRef = 84EA5D3E28C09AAB004D3531 /* CallController.swift */; };
		84EA5D4128C0ABCB004D3531 /* CallCoordinatorController.swift in Sources */ = {isa = PBXBuildFile; fileRef = 84EA5D4028C0ABCB004D3531 /* CallCoordinatorController.swift */; };
		84EA5D4328C1E944004D3531 /* AudioSession.swift in Sources */ = {isa = PBXBuildFile; fileRef = 84EA5D4228C1E944004D3531 /* AudioSession.swift */; };
		84EBAA8E288BCB2700BE3176 /* CallsMiddleware.swift in Sources */ = {isa = PBXBuildFile; fileRef = 84EBAA8D288BCB2700BE3176 /* CallsMiddleware.swift */; };
		84EBAA90288BCEAA00BE3176 /* IncomingCall.swift in Sources */ = {isa = PBXBuildFile; fileRef = 84EBAA8F288BCEAA00BE3176 /* IncomingCall.swift */; };
		84ED240D286C9515002A3186 /* CallView.swift in Sources */ = {isa = PBXBuildFile; fileRef = 84ED240C286C9515002A3186 /* CallView.swift */; };
		84F0867B29632DA40099907A /* VideoFilters.swift in Sources */ = {isa = PBXBuildFile; fileRef = 84F0867A29632DA30099907A /* VideoFilters.swift */; };
		84F3B0DA289083E70088751D /* WebSocketConstants.swift in Sources */ = {isa = PBXBuildFile; fileRef = 84F3B0D9289083E70088751D /* WebSocketConstants.swift */; };
		84F3B0DE28913E0F0088751D /* CallControlsView.swift in Sources */ = {isa = PBXBuildFile; fileRef = 84F3B0DD28913E0E0088751D /* CallControlsView.swift */; };
		84F3B0E0289150B10088751D /* CallParticipant.swift in Sources */ = {isa = PBXBuildFile; fileRef = 84F3B0DF289150B10088751D /* CallParticipant.swift */; };
		84F3B0E228916FF20088751D /* CallParticipantsInfoView.swift in Sources */ = {isa = PBXBuildFile; fileRef = 84F3B0E128916FF20088751D /* CallParticipantsInfoView.swift */; };
		84F3B0E4289174F60088751D /* ContainerHelpers.swift in Sources */ = {isa = PBXBuildFile; fileRef = 84F3B0E3289174F60088751D /* ContainerHelpers.swift */; };
		84F3B0E528917C620088751D /* Modifiers.swift in Sources */ = {isa = PBXBuildFile; fileRef = 84EBAA92288C137E00BE3176 /* Modifiers.swift */; };
		84F737F5287C13AD00A363F4 /* StreamVideo.framework in Frameworks */ = {isa = PBXBuildFile; fileRef = 84F737ED287C13AC00A363F4 /* StreamVideo.framework */; };
		84F737FB287C13AD00A363F4 /* StreamVideo.h in Headers */ = {isa = PBXBuildFile; fileRef = 84F737EF287C13AC00A363F4 /* StreamVideo.h */; settings = {ATTRIBUTES = (Public, ); }; };
		84F7380F287C141000A363F4 /* StreamVideoSwiftUI.framework in Frameworks */ = {isa = PBXBuildFile; fileRef = 84F73807287C141000A363F4 /* StreamVideoSwiftUI.framework */; };
		84F73817287C141000A363F4 /* StreamVideoSwiftUI.h in Headers */ = {isa = PBXBuildFile; fileRef = 84F73809287C141000A363F4 /* StreamVideoSwiftUI.h */; settings = {ATTRIBUTES = (Public, ); }; };
		84F7381A287C141000A363F4 /* StreamVideoSwiftUI.framework in Frameworks */ = {isa = PBXBuildFile; fileRef = 84F73807287C141000A363F4 /* StreamVideoSwiftUI.framework */; };
		84F7381B287C141000A363F4 /* StreamVideoSwiftUI.framework in Embed Frameworks */ = {isa = PBXBuildFile; fileRef = 84F73807287C141000A363F4 /* StreamVideoSwiftUI.framework */; settings = {ATTRIBUTES = (CodeSignOnCopy, RemoveHeadersOnCopy, ); }; };
		84F73830287C146D00A363F4 /* StreamVideoUIKit.framework in Frameworks */ = {isa = PBXBuildFile; fileRef = 84F73828287C146D00A363F4 /* StreamVideoUIKit.framework */; };
		84F73836287C146D00A363F4 /* StreamVideoUIKit.h in Headers */ = {isa = PBXBuildFile; fileRef = 84F7382A287C146D00A363F4 /* StreamVideoUIKit.h */; settings = {ATTRIBUTES = (Public, ); }; };
		84F7383D287C18E500A363F4 /* CallViewModel.swift in Sources */ = {isa = PBXBuildFile; fileRef = 84ED240E286C9530002A3186 /* CallViewModel.swift */; };
		84F73843287C195600A363F4 /* StreamVideo.framework in Frameworks */ = {isa = PBXBuildFile; fileRef = 84F737ED287C13AC00A363F4 /* StreamVideo.framework */; };
		84F73848287C196B00A363F4 /* StreamVideo.framework in Frameworks */ = {isa = PBXBuildFile; fileRef = 84F737ED287C13AC00A363F4 /* StreamVideo.framework */; };
		84F7384D287C198500A363F4 /* StreamVideo.framework in Frameworks */ = {isa = PBXBuildFile; fileRef = 84F737ED287C13AC00A363F4 /* StreamVideo.framework */; };
		84F7384E287C198500A363F4 /* StreamVideo.framework in Embed Frameworks */ = {isa = PBXBuildFile; fileRef = 84F737ED287C13AC00A363F4 /* StreamVideo.framework */; settings = {ATTRIBUTES = (CodeSignOnCopy, RemoveHeadersOnCopy, ); }; };
		84F73853287C1A2900A363F4 /* InjectedValues.swift in Sources */ = {isa = PBXBuildFile; fileRef = 84C299722876E8C90034B735 /* InjectedValues.swift */; };
		84F73854287C1A2D00A363F4 /* InjectedValuesExtensions.swift in Sources */ = {isa = PBXBuildFile; fileRef = 84C299742876E8F80034B735 /* InjectedValuesExtensions.swift */; };
		84F73855287C1A3400A363F4 /* Utils.swift in Sources */ = {isa = PBXBuildFile; fileRef = 84C2997C28784BB30034B735 /* Utils.swift */; };
		84F73856287C1A3400A363F4 /* CallType.swift in Sources */ = {isa = PBXBuildFile; fileRef = 84C2997828784B180034B735 /* CallType.swift */; };
		84F73858287C1A3400A363F4 /* ConnectionState.swift in Sources */ = {isa = PBXBuildFile; fileRef = 84C2997A28784B500034B735 /* ConnectionState.swift */; };
		84F73859287C1A3400A363F4 /* StreamVideo.swift in Sources */ = {isa = PBXBuildFile; fileRef = 84C2996D2876E42D0034B735 /* StreamVideo.swift */; };
		84F7385A287C1A3400A363F4 /* Call.swift in Sources */ = {isa = PBXBuildFile; fileRef = 84C2996B2876D93D0034B735 /* Call.swift */; };
		84FC2C1328ACDF3A00181490 /* ProtoModel.swift in Sources */ = {isa = PBXBuildFile; fileRef = 84FC2C1228ACDF3A00181490 /* ProtoModel.swift */; };
		84FC2C1E28ACF2AE00181490 /* WebRTCClient.swift in Sources */ = {isa = PBXBuildFile; fileRef = 84FC2C1D28ACF2AE00181490 /* WebRTCClient.swift */; };
		84FC2C2228ACF2E000181490 /* PeerConnection.swift in Sources */ = {isa = PBXBuildFile; fileRef = 84FC2C2128ACF2E000181490 /* PeerConnection.swift */; };
		84FC2C2428AD1B5E00181490 /* WebRTCEventDecoder.swift in Sources */ = {isa = PBXBuildFile; fileRef = 84FC2C2328AD1B5E00181490 /* WebRTCEventDecoder.swift */; };
		84FC2C2828AD350100181490 /* WebRTCEvents.swift in Sources */ = {isa = PBXBuildFile; fileRef = 84FC2C2728AD350100181490 /* WebRTCEvents.swift */; };
/* End PBXBuildFile section */

/* Begin PBXContainerItemProxy section */
		82392D572993C9E100941435 /* PBXContainerItemProxy */ = {
			isa = PBXContainerItemProxy;
			containerPortal = 842D8BBB2865B31B00801910 /* Project object */;
			proxyType = 1;
			remoteGlobalIDString = 842D8BC22865B31B00801910;
			remoteInfo = DemoApp;
		};
		84932246290832B90013C029 /* PBXContainerItemProxy */ = {
			isa = PBXContainerItemProxy;
			containerPortal = 842D8BBB2865B31B00801910 /* Project object */;
			proxyType = 1;
			remoteGlobalIDString = 84F737EC287C13AC00A363F4;
			remoteInfo = StreamVideo;
		};
		8493226429083DBD0013C029 /* PBXContainerItemProxy */ = {
			isa = PBXContainerItemProxy;
			containerPortal = 842D8BBB2865B31B00801910 /* Project object */;
			proxyType = 1;
			remoteGlobalIDString = 84F73827287C146D00A363F4;
			remoteInfo = StreamVideoUIKit;
		};
		8493226629083DCB0013C029 /* PBXContainerItemProxy */ = {
			isa = PBXContainerItemProxy;
			containerPortal = 842D8BBB2865B31B00801910 /* Project object */;
			proxyType = 1;
			remoteGlobalIDString = 84F73806287C141000A363F4;
			remoteInfo = StreamVideoSwiftUI;
		};
		84F737F6287C13AD00A363F4 /* PBXContainerItemProxy */ = {
			isa = PBXContainerItemProxy;
			containerPortal = 842D8BBB2865B31B00801910 /* Project object */;
			proxyType = 1;
			remoteGlobalIDString = 84F737EC287C13AC00A363F4;
			remoteInfo = StreamVideo;
		};
		84F73810287C141000A363F4 /* PBXContainerItemProxy */ = {
			isa = PBXContainerItemProxy;
			containerPortal = 842D8BBB2865B31B00801910 /* Project object */;
			proxyType = 1;
			remoteGlobalIDString = 84F73806287C141000A363F4;
			remoteInfo = StreamVideoSwiftUI;
		};
		84F73818287C141000A363F4 /* PBXContainerItemProxy */ = {
			isa = PBXContainerItemProxy;
			containerPortal = 842D8BBB2865B31B00801910 /* Project object */;
			proxyType = 1;
			remoteGlobalIDString = 84F73806287C141000A363F4;
			remoteInfo = StreamVideoSwiftUI;
		};
		84F73831287C146D00A363F4 /* PBXContainerItemProxy */ = {
			isa = PBXContainerItemProxy;
			containerPortal = 842D8BBB2865B31B00801910 /* Project object */;
			proxyType = 1;
			remoteGlobalIDString = 84F73827287C146D00A363F4;
			remoteInfo = StreamVideoUIKit;
		};
		84F7384A287C196B00A363F4 /* PBXContainerItemProxy */ = {
			isa = PBXContainerItemProxy;
			containerPortal = 842D8BBB2865B31B00801910 /* Project object */;
			proxyType = 1;
			remoteGlobalIDString = 84F737EC287C13AC00A363F4;
			remoteInfo = StreamVideo;
		};
		84F7384F287C198500A363F4 /* PBXContainerItemProxy */ = {
			isa = PBXContainerItemProxy;
			containerPortal = 842D8BBB2865B31B00801910 /* Project object */;
			proxyType = 1;
			remoteGlobalIDString = 84F737EC287C13AC00A363F4;
			remoteInfo = StreamVideo;
		};
/* End PBXContainerItemProxy section */

/* Begin PBXCopyFilesBuildPhase section */
		848A805A290A808A00F3079B /* Embed Frameworks */ = {
			isa = PBXCopyFilesBuildPhase;
			buildActionMask = 2147483647;
			dstPath = "";
			dstSubfolderSpec = 10;
			files = (
				848A805C290A808C00F3079B /* StreamVideoSwiftUI.framework in Embed Frameworks */,
				848A8059290A808A00F3079B /* StreamVideo.framework in Embed Frameworks */,
				848A805E290A808E00F3079B /* StreamVideoUIKit.framework in Embed Frameworks */,
			);
			name = "Embed Frameworks";
			runOnlyForDeploymentPostprocessing = 0;
		};
		84F7381F287C141000A363F4 /* Embed Frameworks */ = {
			isa = PBXCopyFilesBuildPhase;
			buildActionMask = 2147483647;
			dstPath = "";
			dstSubfolderSpec = 10;
			files = (
				84F7384E287C198500A363F4 /* StreamVideo.framework in Embed Frameworks */,
				84F7381B287C141000A363F4 /* StreamVideoSwiftUI.framework in Embed Frameworks */,
			);
			name = "Embed Frameworks";
			runOnlyForDeploymentPostprocessing = 0;
		};
/* End PBXCopyFilesBuildPhase section */

/* Begin PBXFileReference section */
		8228CD8B2911BABF00F32136 /* DemoAppUIKit.entitlements */ = {isa = PBXFileReference; lastKnownFileType = text.plist.entitlements; path = DemoAppUIKit.entitlements; sourceTree = "<group>"; };
		8228CD8C29128CA000F32136 /* Info.plist */ = {isa = PBXFileReference; lastKnownFileType = text.plist.xml; path = Info.plist; sourceTree = "<group>"; };
		82392D512993C9E100941435 /* SwiftUIDemoAppUITests.xctest */ = {isa = PBXFileReference; explicitFileType = wrapper.cfbundle; includeInIndex = 0; path = SwiftUIDemoAppUITests.xctest; sourceTree = BUILT_PRODUCTS_DIR; };
		82392D532993C9E100941435 /* StreamTestCase.swift */ = {isa = PBXFileReference; lastKnownFileType = sourcecode.swift; path = StreamTestCase.swift; sourceTree = "<group>"; };
		82392D5E2993CCB300941435 /* ParticipantRobot.swift */ = {isa = PBXFileReference; lastKnownFileType = sourcecode.swift; path = ParticipantRobot.swift; sourceTree = "<group>"; };
		82392D6A2993CDF500941435 /* UserRobot.swift */ = {isa = PBXFileReference; lastKnownFileType = sourcecode.swift; path = UserRobot.swift; sourceTree = "<group>"; };
		82392D6C2993CE7200941435 /* StreamVideoUITests.swift */ = {isa = PBXFileReference; lastKnownFileType = sourcecode.swift; path = StreamVideoUITests.swift; sourceTree = "<group>"; };
		82392D6E2994027C00941435 /* TerminalRobot.swift */ = {isa = PBXFileReference; lastKnownFileType = sourcecode.swift; path = TerminalRobot.swift; sourceTree = "<group>"; };
		82392D70299403B200941435 /* VideoTests.swift */ = {isa = PBXFileReference; lastKnownFileType = sourcecode.swift; path = VideoTests.swift; sourceTree = "<group>"; };
		82392D7429940C4500941435 /* SwiftUIDemoApp.xctestplan */ = {isa = PBXFileReference; lastKnownFileType = text; path = SwiftUIDemoApp.xctestplan; sourceTree = "<group>"; };
		8268615F290A7556005BFFED /* SystemEnvironment.swift */ = {isa = PBXFileReference; lastKnownFileType = sourcecode.swift; path = SystemEnvironment.swift; sourceTree = "<group>"; };
		828DE5BC299521EF00F93197 /* UserRobot+Asserts.swift */ = {isa = PBXFileReference; lastKnownFileType = sourcecode.swift; path = "UserRobot+Asserts.swift"; sourceTree = "<group>"; };
		82A6677F29B63F5400B55BFC /* ModifiedContent.swift */ = {isa = PBXFileReference; lastKnownFileType = sourcecode.swift; path = ModifiedContent.swift; sourceTree = "<group>"; };
		82B82F2229114001001B5FD7 /* Info.plist */ = {isa = PBXFileReference; lastKnownFileType = text.plist.xml; path = Info.plist; sourceTree = "<group>"; };
		82B82F242911414D001B5FD7 /* Info.plist */ = {isa = PBXFileReference; lastKnownFileType = text.plist.xml; path = Info.plist; sourceTree = "<group>"; };
		82B82F2729114176001B5FD7 /* Info.plist */ = {isa = PBXFileReference; lastKnownFileType = text.plist.xml; path = Info.plist; sourceTree = "<group>"; };
		82C837DF29A531ED00CB6B0E /* CallPage.swift */ = {isa = PBXFileReference; lastKnownFileType = sourcecode.swift; path = CallPage.swift; sourceTree = "<group>"; };
		82C837E129A532C000CB6B0E /* LoginPage.swift */ = {isa = PBXFileReference; lastKnownFileType = sourcecode.swift; path = LoginPage.swift; sourceTree = "<group>"; };
		82C837E329A5333700CB6B0E /* CallDetailsPage.swift */ = {isa = PBXFileReference; lastKnownFileType = sourcecode.swift; path = CallDetailsPage.swift; sourceTree = "<group>"; };
		8400B48E29429ADC00663B99 /* libswift_Concurrency.tbd */ = {isa = PBXFileReference; lastKnownFileType = "sourcecode.text-based-dylib-definition"; name = libswift_Concurrency.tbd; path = usr/lib/swift/libswift_Concurrency.tbd; sourceTree = SDKROOT; };
		8403C0AC2897CF4D0092BD43 /* CallKitService.swift */ = {isa = PBXFileReference; lastKnownFileType = sourcecode.swift; path = CallKitService.swift; sourceTree = "<group>"; };
		8403C0AE2897D9940092BD43 /* VoipPushService.swift */ = {isa = PBXFileReference; lastKnownFileType = sourcecode.swift; path = VoipPushService.swift; sourceTree = "<group>"; };
		8403C0B02897E7E70092BD43 /* DemoApp.entitlements */ = {isa = PBXFileReference; lastKnownFileType = text.plist.entitlements; path = DemoApp.entitlements; sourceTree = "<group>"; };
		840425B528D0A96F0084C637 /* VideoParticipantsView.swift */ = {isa = PBXFileReference; lastKnownFileType = sourcecode.swift; path = VideoParticipantsView.swift; sourceTree = "<group>"; };
		84093810288A90390089A35B /* HomeView.swift */ = {isa = PBXFileReference; lastKnownFileType = sourcecode.swift; path = HomeView.swift; sourceTree = "<group>"; };
		8409465029AF4EEB007AF5BF /* CallReactionEvent.swift */ = {isa = PBXFileReference; fileEncoding = 4; lastKnownFileType = sourcecode.swift; path = CallReactionEvent.swift; sourceTree = "<group>"; };
		8409465129AF4EEC007AF5BF /* CallRecording.swift */ = {isa = PBXFileReference; fileEncoding = 4; lastKnownFileType = sourcecode.swift; path = CallRecording.swift; sourceTree = "<group>"; };
		8409465229AF4EEC007AF5BF /* SendReactionRequest.swift */ = {isa = PBXFileReference; fileEncoding = 4; lastKnownFileType = sourcecode.swift; path = SendReactionRequest.swift; sourceTree = "<group>"; };
		8409465329AF4EEC007AF5BF /* SendReactionResponse.swift */ = {isa = PBXFileReference; fileEncoding = 4; lastKnownFileType = sourcecode.swift; path = SendReactionResponse.swift; sourceTree = "<group>"; };
		8409465429AF4EEC007AF5BF /* ReactionResponse.swift */ = {isa = PBXFileReference; fileEncoding = 4; lastKnownFileType = sourcecode.swift; path = ReactionResponse.swift; sourceTree = "<group>"; };
		8409465529AF4EEC007AF5BF /* ListRecordingsResponse.swift */ = {isa = PBXFileReference; fileEncoding = 4; lastKnownFileType = sourcecode.swift; path = ListRecordingsResponse.swift; sourceTree = "<group>"; };
		840A5A5529054F69006A1E4B /* UserListProvider.swift */ = {isa = PBXFileReference; lastKnownFileType = sourcecode.swift; path = UserListProvider.swift; sourceTree = "<group>"; };
		840A5A5729054F98006A1E4B /* MockUserListProvider.swift */ = {isa = PBXFileReference; lastKnownFileType = sourcecode.swift; path = MockUserListProvider.swift; sourceTree = "<group>"; };
		8411925D28C5E5D00074EF88 /* DefaultRTCConfiguration.swift */ = {isa = PBXFileReference; lastKnownFileType = sourcecode.swift; path = DefaultRTCConfiguration.swift; sourceTree = "<group>"; };
		8415D3E0290B2AF2006E53CB /* outgoing.m4a */ = {isa = PBXFileReference; lastKnownFileType = file; path = outgoing.m4a; sourceTree = "<group>"; };
		8415D3E2290BC882006E53CB /* Sounds.swift */ = {isa = PBXFileReference; lastKnownFileType = sourcecode.swift; path = Sounds.swift; sourceTree = "<group>"; };
		841947972886D9CD0007B36E /* BundleExtensions.swift */ = {isa = PBXFileReference; lastKnownFileType = sourcecode.swift; path = BundleExtensions.swift; sourceTree = "<group>"; };
		841947992886EBD20007B36E /* UserConnectionProvider.swift */ = {isa = PBXFileReference; lastKnownFileType = sourcecode.swift; path = UserConnectionProvider.swift; sourceTree = "<group>"; };
		841F2C7D29429DAD00D8D655 /* libswift_Concurrency.tbd */ = {isa = PBXFileReference; lastKnownFileType = "sourcecode.text-based-dylib-definition"; name = libswift_Concurrency.tbd; path = Platforms/MacOSX.platform/Developer/SDKs/MacOSX13.0.sdk/usr/lib/swift/libswift_Concurrency.tbd; sourceTree = DEVELOPER_DIR; };
		84201792288AB699004964B3 /* AddUserView.swift */ = {isa = PBXFileReference; lastKnownFileType = sourcecode.swift; path = AddUserView.swift; sourceTree = "<group>"; };
		84231E4628B2506B007985EF /* VideoRenderer.swift */ = {isa = PBXFileReference; lastKnownFileType = sourcecode.swift; path = VideoRenderer.swift; sourceTree = "<group>"; };
		84274F452884249900CF8794 /* ConnectionRecoveryHandler.swift */ = {isa = PBXFileReference; fileEncoding = 4; lastKnownFileType = sourcecode.swift; path = ConnectionRecoveryHandler.swift; sourceTree = "<group>"; };
		84274F472884251600CF8794 /* InternetConnection.swift */ = {isa = PBXFileReference; fileEncoding = 4; lastKnownFileType = sourcecode.swift; path = InternetConnection.swift; sourceTree = "<group>"; };
		842C7EAD28A2773700C2AB7F /* IncomingCallView.swift */ = {isa = PBXFileReference; lastKnownFileType = sourcecode.swift; path = IncomingCallView.swift; sourceTree = "<group>"; };
		842C7EB728A2916700C2AB7F /* IncomingCallViewModel.swift */ = {isa = PBXFileReference; lastKnownFileType = sourcecode.swift; path = IncomingCallViewModel.swift; sourceTree = "<group>"; };
		842C7EB928A2A85C00C2AB7F /* CallingGroupView.swift */ = {isa = PBXFileReference; lastKnownFileType = sourcecode.swift; path = CallingGroupView.swift; sourceTree = "<group>"; };
		842C7EBB28A2A86700C2AB7F /* CallingParticipantView.swift */ = {isa = PBXFileReference; lastKnownFileType = sourcecode.swift; path = CallingParticipantView.swift; sourceTree = "<group>"; };
		842C7EBD28A2B31400C2AB7F /* Assets.xcassets */ = {isa = PBXFileReference; lastKnownFileType = folder.assetcatalog; path = Assets.xcassets; sourceTree = "<group>"; };
		842D8BC32865B31B00801910 /* DemoApp.app */ = {isa = PBXFileReference; explicitFileType = wrapper.application; includeInIndex = 0; path = DemoApp.app; sourceTree = BUILT_PRODUCTS_DIR; };
		842D8BD52865B37800801910 /* StreamVideoSwiftUIApp.swift */ = {isa = PBXFileReference; fileEncoding = 4; lastKnownFileType = sourcecode.swift; path = StreamVideoSwiftUIApp.swift; sourceTree = "<group>"; };
		842D8BD62865B37800801910 /* Assets.xcassets */ = {isa = PBXFileReference; lastKnownFileType = folder.assetcatalog; path = Assets.xcassets; sourceTree = "<group>"; };
		842D8BD82865B37800801910 /* Preview Assets.xcassets */ = {isa = PBXFileReference; lastKnownFileType = folder.assetcatalog; path = "Preview Assets.xcassets"; sourceTree = "<group>"; };
		8434C5212899572F0001490A /* CallService.swift */ = {isa = PBXFileReference; lastKnownFileType = sourcecode.swift; path = CallService.swift; sourceTree = "<group>"; };
		8434C524289AA2E20001490A /* Fonts.swift */ = {isa = PBXFileReference; lastKnownFileType = sourcecode.swift; path = Fonts.swift; sourceTree = "<group>"; };
		8434C526289AA2F00001490A /* Images.swift */ = {isa = PBXFileReference; lastKnownFileType = sourcecode.swift; path = Images.swift; sourceTree = "<group>"; };
		8434C528289AA2FA0001490A /* Colors.swift */ = {isa = PBXFileReference; lastKnownFileType = sourcecode.swift; path = Colors.swift; sourceTree = "<group>"; };
		8434C52A289AA3150001490A /* Appearance.swift */ = {isa = PBXFileReference; lastKnownFileType = sourcecode.swift; path = Appearance.swift; sourceTree = "<group>"; };
		8434C52C289AA41D0001490A /* ImageExtensions.swift */ = {isa = PBXFileReference; lastKnownFileType = sourcecode.swift; path = ImageExtensions.swift; sourceTree = "<group>"; };
		8434C52E289AA77B0001490A /* BundleExtensions.swift */ = {isa = PBXFileReference; lastKnownFileType = sourcecode.swift; path = BundleExtensions.swift; sourceTree = "<group>"; };
		8434C530289AA8770001490A /* StreamVideoUI.swift */ = {isa = PBXFileReference; lastKnownFileType = sourcecode.swift; path = StreamVideoUI.swift; sourceTree = "<group>"; };
		8434C538289BBBBA0001490A /* L10n_template.stencil */ = {isa = PBXFileReference; fileEncoding = 4; lastKnownFileType = text; path = L10n_template.stencil; sourceTree = "<group>"; };
		8434C53C289BBF020001490A /* en */ = {isa = PBXFileReference; lastKnownFileType = text.plist.strings; name = en; path = en.lproj/Localizable.strings; sourceTree = "<group>"; };
		8434C53F289BBF120001490A /* en */ = {isa = PBXFileReference; lastKnownFileType = text.plist.stringsdict; name = en; path = en.lproj/Localizable.stringsdict; sourceTree = "<group>"; };
		8434C541289BC0B00001490A /* L10n.swift */ = {isa = PBXFileReference; fileEncoding = 4; lastKnownFileType = sourcecode.swift; path = L10n.swift; sourceTree = "<group>"; };
		843697CC28C647B600839D99 /* VideoCapturer.swift */ = {isa = PBXFileReference; lastKnownFileType = sourcecode.swift; path = VideoCapturer.swift; sourceTree = "<group>"; };
		843697CE28C7898A00839D99 /* VideoOptions.swift */ = {isa = PBXFileReference; lastKnownFileType = sourcecode.swift; path = VideoOptions.swift; sourceTree = "<group>"; };
		843697D028C7A23300839D99 /* ParticipantsGridView.swift */ = {isa = PBXFileReference; lastKnownFileType = sourcecode.swift; path = ParticipantsGridView.swift; sourceTree = "<group>"; };
		8440861D2901A16F0027849C /* SfuMiddleware.swift */ = {isa = PBXFileReference; lastKnownFileType = sourcecode.swift; path = SfuMiddleware.swift; sourceTree = "<group>"; };
		84429931293FA4850037232A /* ScreenSharingView.swift */ = {isa = PBXFileReference; lastKnownFileType = sourcecode.swift; path = ScreenSharingView.swift; sourceTree = "<group>"; };
		844299342940A16F0037232A /* ZoomableScrollView.swift */ = {isa = PBXFileReference; lastKnownFileType = sourcecode.swift; path = ZoomableScrollView.swift; sourceTree = "<group>"; };
		8442993929422BEA0037232A /* BackportStateObject.swift */ = {isa = PBXFileReference; lastKnownFileType = sourcecode.swift; path = BackportStateObject.swift; sourceTree = "<group>"; };
		8442993B294232360037232A /* IncomingCallView_iOS13.swift */ = {isa = PBXFileReference; lastKnownFileType = sourcecode.swift; path = IncomingCallView_iOS13.swift; sourceTree = "<group>"; };
		844299402942394C0037232A /* VideoView_iOS13.swift */ = {isa = PBXFileReference; lastKnownFileType = sourcecode.swift; path = VideoView_iOS13.swift; sourceTree = "<group>"; };
		844299422942484A0037232A /* DemoUsers.swift */ = {isa = PBXFileReference; lastKnownFileType = sourcecode.swift; path = DemoUsers.swift; sourceTree = "<group>"; };
		84429945294248A20037232A /* LoginView.swift */ = {isa = PBXFileReference; lastKnownFileType = sourcecode.swift; path = LoginView.swift; sourceTree = "<group>"; };
		8456E6C1287EB405004E180E /* LoginView.swift */ = {isa = PBXFileReference; lastKnownFileType = sourcecode.swift; path = LoginView.swift; sourceTree = "<group>"; };
		8456E6C3287EB43A004E180E /* LoginViewModel.swift */ = {isa = PBXFileReference; lastKnownFileType = sourcecode.swift; path = LoginViewModel.swift; sourceTree = "<group>"; };
		8456E6C5287EB55F004E180E /* AppState.swift */ = {isa = PBXFileReference; lastKnownFileType = sourcecode.swift; path = AppState.swift; sourceTree = "<group>"; };
		8456E6C8287EC343004E180E /* Logger.swift */ = {isa = PBXFileReference; fileEncoding = 4; lastKnownFileType = sourcecode.swift; path = Logger.swift; sourceTree = "<group>"; };
		8456E6CA287EC343004E180E /* ConsoleLogDestination.swift */ = {isa = PBXFileReference; fileEncoding = 4; lastKnownFileType = sourcecode.swift; path = ConsoleLogDestination.swift; sourceTree = "<group>"; };
		8456E6CB287EC343004E180E /* BaseLogDestination.swift */ = {isa = PBXFileReference; fileEncoding = 4; lastKnownFileType = sourcecode.swift; path = BaseLogDestination.swift; sourceTree = "<group>"; };
		8456E6CC287EC343004E180E /* LogDestination.swift */ = {isa = PBXFileReference; fileEncoding = 4; lastKnownFileType = sourcecode.swift; path = LogDestination.swift; sourceTree = "<group>"; };
		8456E6CE287EC343004E180E /* PrefixLogFormatter.swift */ = {isa = PBXFileReference; fileEncoding = 4; lastKnownFileType = sourcecode.swift; path = PrefixLogFormatter.swift; sourceTree = "<group>"; };
		8456E6CF287EC343004E180E /* LogFormatter.swift */ = {isa = PBXFileReference; fileEncoding = 4; lastKnownFileType = sourcecode.swift; path = LogFormatter.swift; sourceTree = "<group>"; };
		8456E6DA287EC530004E180E /* StreamRuntimeCheck.swift */ = {isa = PBXFileReference; lastKnownFileType = sourcecode.swift; path = StreamRuntimeCheck.swift; sourceTree = "<group>"; };
		8457CF9028BB835F00E8CF50 /* CallView.swift */ = {isa = PBXFileReference; lastKnownFileType = sourcecode.swift; path = CallView.swift; sourceTree = "<group>"; };
		8458872228A3A9E2002A81BF /* CallingParticipantsView.swift */ = {isa = PBXFileReference; lastKnownFileType = sourcecode.swift; path = CallingParticipantsView.swift; sourceTree = "<group>"; };
		8458872628A3F34D002A81BF /* HelperViews.swift */ = {isa = PBXFileReference; lastKnownFileType = sourcecode.swift; path = HelperViews.swift; sourceTree = "<group>"; };
		8458872928A3F935002A81BF /* OutgoingCallView.swift */ = {isa = PBXFileReference; lastKnownFileType = sourcecode.swift; path = OutgoingCallView.swift; sourceTree = "<group>"; };
		8458872D28A4EC1F002A81BF /* CallSettings.swift */ = {isa = PBXFileReference; lastKnownFileType = sourcecode.swift; path = CallSettings.swift; sourceTree = "<group>"; };
		8458B703290ACF2A00F8E487 /* CallSoundsPlayer.swift */ = {isa = PBXFileReference; lastKnownFileType = sourcecode.swift; path = CallSoundsPlayer.swift; sourceTree = "<group>"; };
		8458B705290ACFE400F8E487 /* incoming.wav */ = {isa = PBXFileReference; lastKnownFileType = audio.wav; path = incoming.wav; sourceTree = "<group>"; };
		845C573128DDC57A00D38FCC /* DemoAppUtils.swift */ = {isa = PBXFileReference; lastKnownFileType = sourcecode.swift; path = DemoAppUtils.swift; sourceTree = "<group>"; };
		8468821228DFA448003BA9EE /* LocalStorage.swift */ = {isa = PBXFileReference; lastKnownFileType = sourcecode.swift; path = LocalStorage.swift; sourceTree = "<group>"; };
		8468822328E1C685003BA9EE /* VoipNotificationsController.swift */ = {isa = PBXFileReference; lastKnownFileType = sourcecode.swift; path = VoipNotificationsController.swift; sourceTree = "<group>"; };
<<<<<<< HEAD
		8469593129BB3D7500134EA0 /* SignalServer_Tests.swift */ = {isa = PBXFileReference; lastKnownFileType = sourcecode.swift; path = SignalServer_Tests.swift; sourceTree = "<group>"; };
		8469593329BB5CE200134EA0 /* HTTPConfig.swift */ = {isa = PBXFileReference; lastKnownFileType = sourcecode.swift; path = HTTPConfig.swift; sourceTree = "<group>"; };
=======
		8469593529BB6B4E00134EA0 /* EdgeResponse.swift */ = {isa = PBXFileReference; fileEncoding = 4; lastKnownFileType = sourcecode.swift; path = EdgeResponse.swift; sourceTree = "<group>"; };
		8469593629BB6B4E00134EA0 /* GetEdgesResponse.swift */ = {isa = PBXFileReference; fileEncoding = 4; lastKnownFileType = sourcecode.swift; path = GetEdgesResponse.swift; sourceTree = "<group>"; };
>>>>>>> d80068f0
		846FBE8528AA696900147F6E /* ColorExtensions.swift */ = {isa = PBXFileReference; lastKnownFileType = sourcecode.swift; path = ColorExtensions.swift; sourceTree = "<group>"; };
		846FBE8828AAD83C00147F6E /* InviteParticipantsView.swift */ = {isa = PBXFileReference; lastKnownFileType = sourcecode.swift; path = InviteParticipantsView.swift; sourceTree = "<group>"; };
		846FBE8A28AAD84A00147F6E /* InviteParticipantsViewModel.swift */ = {isa = PBXFileReference; lastKnownFileType = sourcecode.swift; path = InviteParticipantsViewModel.swift; sourceTree = "<group>"; };
		846FBE8C28AAEBBC00147F6E /* SearchBar.swift */ = {isa = PBXFileReference; lastKnownFileType = sourcecode.swift; path = SearchBar.swift; sourceTree = "<group>"; };
		846FBE8E28AAEC5D00147F6E /* KeyboardReadable.swift */ = {isa = PBXFileReference; lastKnownFileType = sourcecode.swift; path = KeyboardReadable.swift; sourceTree = "<group>"; };
		846FBE9028AAF52600147F6E /* SelectedParticipantView.swift */ = {isa = PBXFileReference; lastKnownFileType = sourcecode.swift; path = SelectedParticipantView.swift; sourceTree = "<group>"; };
		8478EB12288A054B00525538 /* VideoConfig.swift */ = {isa = PBXFileReference; lastKnownFileType = sourcecode.swift; path = VideoConfig.swift; sourceTree = "<group>"; };
		848A73BF2926314F0089AA6E /* MinimizedCallView.swift */ = {isa = PBXFileReference; lastKnownFileType = sourcecode.swift; path = MinimizedCallView.swift; sourceTree = "<group>"; };
		848A73C129269E7D0089AA6E /* CornerDragableView.swift */ = {isa = PBXFileReference; lastKnownFileType = sourcecode.swift; path = CornerDragableView.swift; sourceTree = "<group>"; };
		848EDB8C29940DA8008A65E5 /* CallCapabilities.swift */ = {isa = PBXFileReference; lastKnownFileType = sourcecode.swift; path = CallCapabilities.swift; sourceTree = "<group>"; };
		8490DD1E298D39D9007E53D2 /* JsonEventDecoder.swift */ = {isa = PBXFileReference; lastKnownFileType = sourcecode.swift; path = JsonEventDecoder.swift; sourceTree = "<group>"; };
		8490DD20298D4ADF007E53D2 /* StreamJsonDecoder.swift */ = {isa = PBXFileReference; lastKnownFileType = sourcecode.swift; path = StreamJsonDecoder.swift; sourceTree = "<group>"; };
		8490DD22298D5330007E53D2 /* Data+Gzip.swift */ = {isa = PBXFileReference; lastKnownFileType = sourcecode.swift; path = "Data+Gzip.swift"; sourceTree = "<group>"; };
		8492B870290801DC00006649 /* CallViewModel_Tests.swift */ = {isa = PBXFileReference; lastKnownFileType = sourcecode.swift; path = CallViewModel_Tests.swift; sourceTree = "<group>"; };
		8492B8722908024800006649 /* StreamVideoTestCase.swift */ = {isa = PBXFileReference; lastKnownFileType = sourcecode.swift; path = StreamVideoTestCase.swift; sourceTree = "<group>"; };
		8492B874290808AE00006649 /* StreamVideoEnvironment.swift */ = {isa = PBXFileReference; lastKnownFileType = sourcecode.swift; path = StreamVideoEnvironment.swift; sourceTree = "<group>"; };
		8492B87729081D1600006649 /* MockHTTPClient.swift */ = {isa = PBXFileReference; lastKnownFileType = sourcecode.swift; path = MockHTTPClient.swift; sourceTree = "<group>"; };
		8492B87929081E6600006649 /* MockStreamVideo.swift */ = {isa = PBXFileReference; lastKnownFileType = sourcecode.swift; path = MockStreamVideo.swift; sourceTree = "<group>"; };
		8493223629082E620013C029 /* OutgoingCallView_Tests.swift */ = {isa = PBXFileReference; lastKnownFileType = sourcecode.swift; path = OutgoingCallView_Tests.swift; sourceTree = "<group>"; };
		8493223A29082EDB0013C029 /* StreamVideoUITestCase.swift */ = {isa = PBXFileReference; lastKnownFileType = sourcecode.swift; path = StreamVideoUITestCase.swift; sourceTree = "<group>"; };
		84932242290830F80013C029 /* ViewFrameUtils.swift */ = {isa = PBXFileReference; lastKnownFileType = sourcecode.swift; path = ViewFrameUtils.swift; sourceTree = "<group>"; };
		84932244290831B70013C029 /* StreamVideoSwiftUI.xctestplan */ = {isa = PBXFileReference; lastKnownFileType = text; path = StreamVideoSwiftUI.xctestplan; sourceTree = "<group>"; };
		84932245290831DB0013C029 /* StreamVideo.xctestplan */ = {isa = PBXFileReference; lastKnownFileType = text; path = StreamVideo.xctestplan; sourceTree = "<group>"; };
		8493224C290837890013C029 /* DemoAppUIKit.app */ = {isa = PBXFileReference; explicitFileType = wrapper.application; includeInIndex = 0; path = DemoAppUIKit.app; sourceTree = BUILT_PRODUCTS_DIR; };
		8493224E2908378A0013C029 /* AppDelegate.swift */ = {isa = PBXFileReference; lastKnownFileType = sourcecode.swift; path = AppDelegate.swift; sourceTree = "<group>"; };
		849322502908378A0013C029 /* SceneDelegate.swift */ = {isa = PBXFileReference; lastKnownFileType = sourcecode.swift; path = SceneDelegate.swift; sourceTree = "<group>"; };
		849322572908378B0013C029 /* Assets.xcassets */ = {isa = PBXFileReference; lastKnownFileType = folder.assetcatalog; path = Assets.xcassets; sourceTree = "<group>"; };
		8493225A2908378B0013C029 /* Base */ = {isa = PBXFileReference; lastKnownFileType = file.storyboard; name = Base; path = Base.lproj/LaunchScreen.storyboard; sourceTree = "<group>"; };
		8493225C2908378B0013C029 /* Info.plist */ = {isa = PBXFileReference; lastKnownFileType = text.plist.xml; path = Info.plist; sourceTree = "<group>"; };
		849322602908385C0013C029 /* HomeViewController.swift */ = {isa = PBXFileReference; lastKnownFileType = sourcecode.swift; path = HomeViewController.swift; sourceTree = "<group>"; };
		8493226229083BF20013C029 /* CallViewController.swift */ = {isa = PBXFileReference; lastKnownFileType = sourcecode.swift; path = CallViewController.swift; sourceTree = "<group>"; };
		84932269290919F10013C029 /* LoginViewController.swift */ = {isa = PBXFileReference; lastKnownFileType = sourcecode.swift; path = LoginViewController.swift; sourceTree = "<group>"; };
		84932273290929290013C029 /* UIView+Extensions.swift */ = {isa = PBXFileReference; lastKnownFileType = sourcecode.swift; path = "UIView+Extensions.swift"; sourceTree = "<group>"; };
		84932275290929630013C029 /* Animation.swift */ = {isa = PBXFileReference; lastKnownFileType = sourcecode.swift; path = Animation.swift; sourceTree = "<group>"; };
		84932277290929EF0013C029 /* NSLayoutConstraint+Extensions.swift */ = {isa = PBXFileReference; lastKnownFileType = sourcecode.swift; path = "NSLayoutConstraint+Extensions.swift"; sourceTree = "<group>"; };
		84932279290938440013C029 /* CallViewController_Tests.swift */ = {isa = PBXFileReference; lastKnownFileType = sourcecode.swift; path = CallViewController_Tests.swift; sourceTree = "<group>"; };
		8493228129093B270013C029 /* StreamVideoUIKit.xctestplan */ = {isa = PBXFileReference; lastKnownFileType = text; path = StreamVideoUIKit.xctestplan; sourceTree = "<group>"; };
		8498796728A15F0300D06F31 /* ViewFactory.swift */ = {isa = PBXFileReference; lastKnownFileType = sourcecode.swift; path = ViewFactory.swift; sourceTree = "<group>"; };
		849EDA8A297AFCC80072A12D /* PreJoiningView.swift */ = {isa = PBXFileReference; lastKnownFileType = sourcecode.swift; path = PreJoiningView.swift; sourceTree = "<group>"; };
		849EDA8C297AFD840072A12D /* Camera.swift */ = {isa = PBXFileReference; lastKnownFileType = sourcecode.swift; path = Camera.swift; sourceTree = "<group>"; };
		849EDA8E297AFE1C0072A12D /* PreJoiningViewModel.swift */ = {isa = PBXFileReference; lastKnownFileType = sourcecode.swift; path = PreJoiningViewModel.swift; sourceTree = "<group>"; };
		849FD33B2982D4870032B914 /* CoordinatorRequests.swift */ = {isa = PBXFileReference; lastKnownFileType = sourcecode.swift; path = CoordinatorRequests.swift; sourceTree = "<group>"; };
		84A6CD6028D49A7700318EC3 /* CallBackgrounds.swift */ = {isa = PBXFileReference; lastKnownFileType = sourcecode.swift; path = CallBackgrounds.swift; sourceTree = "<group>"; };
		84A7379B28F0557F001A6769 /* CallEvents.swift */ = {isa = PBXFileReference; lastKnownFileType = sourcecode.swift; path = CallEvents.swift; sourceTree = "<group>"; };
		84A737AE28F4716E001A6769 /* signal.pb.swift */ = {isa = PBXFileReference; fileEncoding = 4; lastKnownFileType = sourcecode.swift; path = signal.pb.swift; sourceTree = "<group>"; };
		84A737AF28F4716E001A6769 /* signal.twirp.swift */ = {isa = PBXFileReference; fileEncoding = 4; lastKnownFileType = sourcecode.swift; path = signal.twirp.swift; sourceTree = "<group>"; };
		84A737B128F4716E001A6769 /* models.pb.swift */ = {isa = PBXFileReference; fileEncoding = 4; lastKnownFileType = sourcecode.swift; path = models.pb.swift; sourceTree = "<group>"; };
		84A737B328F4716E001A6769 /* events.pb.swift */ = {isa = PBXFileReference; fileEncoding = 4; lastKnownFileType = sourcecode.swift; path = events.pb.swift; sourceTree = "<group>"; };
		84A7E17328814D7400526C98 /* LatencyService.swift */ = {isa = PBXFileReference; lastKnownFileType = sourcecode.swift; path = LatencyService.swift; sourceTree = "<group>"; };
		84A7E1782881922400526C98 /* HTTPClient.swift */ = {isa = PBXFileReference; lastKnownFileType = sourcecode.swift; path = HTTPClient.swift; sourceTree = "<group>"; };
		84A7E17C2883629700526C98 /* WebSocketClient.swift */ = {isa = PBXFileReference; fileEncoding = 4; lastKnownFileType = sourcecode.swift; path = WebSocketClient.swift; sourceTree = "<group>"; };
		84A7E17D2883629700526C98 /* WebSocketPingController.swift */ = {isa = PBXFileReference; fileEncoding = 4; lastKnownFileType = sourcecode.swift; path = WebSocketPingController.swift; sourceTree = "<group>"; };
		84A7E17E2883629700526C98 /* RetryStrategy.swift */ = {isa = PBXFileReference; fileEncoding = 4; lastKnownFileType = sourcecode.swift; path = RetryStrategy.swift; sourceTree = "<group>"; };
		84A7E183288362DF00526C98 /* Atomic.swift */ = {isa = PBXFileReference; lastKnownFileType = sourcecode.swift; path = Atomic.swift; sourceTree = "<group>"; };
		84A7E1852883632100526C98 /* ConnectionStatus.swift */ = {isa = PBXFileReference; fileEncoding = 4; lastKnownFileType = sourcecode.swift; path = ConnectionStatus.swift; sourceTree = "<group>"; };
		84A7E1872883638200526C98 /* WebSocketEngine.swift */ = {isa = PBXFileReference; fileEncoding = 4; lastKnownFileType = sourcecode.swift; path = WebSocketEngine.swift; sourceTree = "<group>"; };
		84A7E1882883638200526C98 /* URLSessionWebSocketEngine.swift */ = {isa = PBXFileReference; fileEncoding = 4; lastKnownFileType = sourcecode.swift; path = URLSessionWebSocketEngine.swift; sourceTree = "<group>"; };
		84A7E18B288363AC00526C98 /* EventNotificationCenter.swift */ = {isa = PBXFileReference; fileEncoding = 4; lastKnownFileType = sourcecode.swift; path = EventNotificationCenter.swift; sourceTree = "<group>"; };
		84A7E18F2883647200526C98 /* Event.swift */ = {isa = PBXFileReference; fileEncoding = 4; lastKnownFileType = sourcecode.swift; path = Event.swift; sourceTree = "<group>"; };
		84A7E1932883652000526C98 /* EventMiddleware.swift */ = {isa = PBXFileReference; lastKnownFileType = sourcecode.swift; path = EventMiddleware.swift; sourceTree = "<group>"; };
		84A7E1952883661A00526C98 /* BackgroundTaskScheduler.swift */ = {isa = PBXFileReference; fileEncoding = 4; lastKnownFileType = sourcecode.swift; path = BackgroundTaskScheduler.swift; sourceTree = "<group>"; };
		84A7E1A72883E46200526C98 /* Timers.swift */ = {isa = PBXFileReference; lastKnownFileType = sourcecode.swift; path = Timers.swift; sourceTree = "<group>"; };
		84A7E1A92883E4AD00526C98 /* APIKey.swift */ = {isa = PBXFileReference; lastKnownFileType = sourcecode.swift; path = APIKey.swift; sourceTree = "<group>"; };
		84A7E1AB2883E51E00526C98 /* HTTPHeader.swift */ = {isa = PBXFileReference; lastKnownFileType = sourcecode.swift; path = HTTPHeader.swift; sourceTree = "<group>"; };
		84A7E1AD2883E6B300526C98 /* HTTPUtils.swift */ = {isa = PBXFileReference; lastKnownFileType = sourcecode.swift; path = HTTPUtils.swift; sourceTree = "<group>"; };
		84A7E1AF2883E73100526C98 /* EventBatcher.swift */ = {isa = PBXFileReference; lastKnownFileType = sourcecode.swift; path = EventBatcher.swift; sourceTree = "<group>"; };
		84A881FB299E476000EA22ED /* AnyCodable.swift */ = {isa = PBXFileReference; lastKnownFileType = sourcecode.swift; path = AnyCodable.swift; sourceTree = "<group>"; };
		84A881FD299E478D00EA22ED /* AnyDecodable.swift */ = {isa = PBXFileReference; lastKnownFileType = sourcecode.swift; path = AnyDecodable.swift; sourceTree = "<group>"; };
		84A881FF299E484800EA22ED /* AnyEncodable.swift */ = {isa = PBXFileReference; lastKnownFileType = sourcecode.swift; path = AnyEncodable.swift; sourceTree = "<group>"; };
		84A88201299E8C5200EA22ED /* EventsController.swift */ = {isa = PBXFileReference; lastKnownFileType = sourcecode.swift; path = EventsController.swift; sourceTree = "<group>"; };
		84A88203299F83C500EA22ED /* CustomEventsMiddleware.swift */ = {isa = PBXFileReference; lastKnownFileType = sourcecode.swift; path = CustomEventsMiddleware.swift; sourceTree = "<group>"; };
		84A8B88E2993CAFD003AA570 /* PermissionsController.swift */ = {isa = PBXFileReference; lastKnownFileType = sourcecode.swift; path = PermissionsController.swift; sourceTree = "<group>"; };
		84A8B8902993D3AB003AA570 /* PermissionsMiddleware.swift */ = {isa = PBXFileReference; lastKnownFileType = sourcecode.swift; path = PermissionsMiddleware.swift; sourceTree = "<group>"; };
		84AF64D1287C78E70012A503 /* User.swift */ = {isa = PBXFileReference; lastKnownFileType = sourcecode.swift; path = User.swift; sourceTree = "<group>"; };
		84AF64D4287C79320012A503 /* RawJSON.swift */ = {isa = PBXFileReference; lastKnownFileType = sourcecode.swift; path = RawJSON.swift; sourceTree = "<group>"; };
		84AF64D6287C79610012A503 /* Token.swift */ = {isa = PBXFileReference; lastKnownFileType = sourcecode.swift; path = Token.swift; sourceTree = "<group>"; };
		84AF64D8287C79F60012A503 /* Errors.swift */ = {isa = PBXFileReference; lastKnownFileType = sourcecode.swift; path = Errors.swift; sourceTree = "<group>"; };
		84AF64DA287C7A2C0012A503 /* ErrorPayload.swift */ = {isa = PBXFileReference; lastKnownFileType = sourcecode.swift; path = ErrorPayload.swift; sourceTree = "<group>"; };
		84B04BE628941EA6003A8DCD /* StatsConstants.swift */ = {isa = PBXFileReference; lastKnownFileType = sourcecode.swift; path = StatsConstants.swift; sourceTree = "<group>"; };
		84B57D32297F278500E4E709 /* MicrophoneChecker.swift */ = {isa = PBXFileReference; lastKnownFileType = sourcecode.swift; path = MicrophoneChecker.swift; sourceTree = "<group>"; };
		84B57D36297F406400E4E709 /* MicrophoneCheckView.swift */ = {isa = PBXFileReference; lastKnownFileType = sourcecode.swift; path = MicrophoneCheckView.swift; sourceTree = "<group>"; };
		84B57D38297FFF8300E4E709 /* PreJoiningView_iOS13.swift */ = {isa = PBXFileReference; lastKnownFileType = sourcecode.swift; path = PreJoiningView_iOS13.swift; sourceTree = "<group>"; };
		84B57E1629817A5900E4E709 /* CoordinatorClient.swift */ = {isa = PBXFileReference; lastKnownFileType = sourcecode.swift; path = CoordinatorClient.swift; sourceTree = "<group>"; };
		84B9A56C29112F39004DE31A /* EndpointConfig.swift */ = {isa = PBXFileReference; lastKnownFileType = sourcecode.swift; path = EndpointConfig.swift; sourceTree = "<group>"; };
		84BBF62A28AFC24000387A02 /* PeerConnectionFactory.swift */ = {isa = PBXFileReference; lastKnownFileType = sourcecode.swift; path = PeerConnectionFactory.swift; sourceTree = "<group>"; };
		84BBF62C28AFC72700387A02 /* DefaultRTCMediaConstraints.swift */ = {isa = PBXFileReference; lastKnownFileType = sourcecode.swift; path = DefaultRTCMediaConstraints.swift; sourceTree = "<group>"; };
		84BD8FF329B0F208002CFBA0 /* HTTPClient.swift */ = {isa = PBXFileReference; lastKnownFileType = sourcecode.swift; path = HTTPClient.swift; sourceTree = "<group>"; };
		84BD8FF529B0F27F002CFBA0 /* TokenService.swift */ = {isa = PBXFileReference; lastKnownFileType = sourcecode.swift; path = TokenService.swift; sourceTree = "<group>"; };
		84BD8FFC29B1019E002CFBA0 /* RecordingController.swift */ = {isa = PBXFileReference; lastKnownFileType = sourcecode.swift; path = RecordingController.swift; sourceTree = "<group>"; };
		84BD8FFE29B109B5002CFBA0 /* RecordingEventsMiddleware.swift */ = {isa = PBXFileReference; lastKnownFileType = sourcecode.swift; path = RecordingEventsMiddleware.swift; sourceTree = "<group>"; };
		84C267C828F5980F00F0F673 /* ConnectOptions.swift */ = {isa = PBXFileReference; lastKnownFileType = sourcecode.swift; path = ConnectOptions.swift; sourceTree = "<group>"; };
		84C2996B2876D93D0034B735 /* Call.swift */ = {isa = PBXFileReference; lastKnownFileType = sourcecode.swift; path = Call.swift; sourceTree = "<group>"; };
		84C2996D2876E42D0034B735 /* StreamVideo.swift */ = {isa = PBXFileReference; lastKnownFileType = sourcecode.swift; path = StreamVideo.swift; sourceTree = "<group>"; };
		84C299722876E8C90034B735 /* InjectedValues.swift */ = {isa = PBXFileReference; lastKnownFileType = sourcecode.swift; path = InjectedValues.swift; sourceTree = "<group>"; };
		84C299742876E8F80034B735 /* InjectedValuesExtensions.swift */ = {isa = PBXFileReference; lastKnownFileType = sourcecode.swift; path = InjectedValuesExtensions.swift; sourceTree = "<group>"; };
		84C2997828784B180034B735 /* CallType.swift */ = {isa = PBXFileReference; lastKnownFileType = sourcecode.swift; path = CallType.swift; sourceTree = "<group>"; };
		84C2997A28784B500034B735 /* ConnectionState.swift */ = {isa = PBXFileReference; lastKnownFileType = sourcecode.swift; path = ConnectionState.swift; sourceTree = "<group>"; };
		84C2997C28784BB30034B735 /* Utils.swift */ = {isa = PBXFileReference; lastKnownFileType = sourcecode.swift; path = Utils.swift; sourceTree = "<group>"; };
		84D419B728E7155100F574F9 /* CallContainer.swift */ = {isa = PBXFileReference; lastKnownFileType = sourcecode.swift; path = CallContainer.swift; sourceTree = "<group>"; };
		84DC382C29A8B9EC00946713 /* CallParticipantMenuAction.swift */ = {isa = PBXFileReference; lastKnownFileType = sourcecode.swift; path = CallParticipantMenuAction.swift; sourceTree = "<group>"; };
		84DC382E29A8BB8D00946713 /* CallParticipantsInfoViewModel.swift */ = {isa = PBXFileReference; lastKnownFileType = sourcecode.swift; path = CallParticipantsInfoViewModel.swift; sourceTree = "<group>"; };
		84DC383C29ADFCFB00946713 /* JSONEncodingHelper.swift */ = {isa = PBXFileReference; fileEncoding = 4; lastKnownFileType = sourcecode.swift; path = JSONEncodingHelper.swift; sourceTree = "<group>"; };
		84DC383D29ADFCFB00946713 /* CodableHelper.swift */ = {isa = PBXFileReference; fileEncoding = 4; lastKnownFileType = sourcecode.swift; path = CodableHelper.swift; sourceTree = "<group>"; };
		84DC383F29ADFCFC00946713 /* SendEventResponse.swift */ = {isa = PBXFileReference; fileEncoding = 4; lastKnownFileType = sourcecode.swift; path = SendEventResponse.swift; sourceTree = "<group>"; };
		84DC384029ADFCFC00946713 /* VideoSettings.swift */ = {isa = PBXFileReference; fileEncoding = 4; lastKnownFileType = sourcecode.swift; path = VideoSettings.swift; sourceTree = "<group>"; };
		84DC384129ADFCFC00946713 /* RequestPermissionRequest.swift */ = {isa = PBXFileReference; fileEncoding = 4; lastKnownFileType = sourcecode.swift; path = RequestPermissionRequest.swift; sourceTree = "<group>"; };
		84DC384229ADFCFC00946713 /* ScreensharingSettingsRequest.swift */ = {isa = PBXFileReference; fileEncoding = 4; lastKnownFileType = sourcecode.swift; path = ScreensharingSettingsRequest.swift; sourceTree = "<group>"; };
		84DC384329ADFCFC00946713 /* UpdateUserPermissionsRequest.swift */ = {isa = PBXFileReference; fileEncoding = 4; lastKnownFileType = sourcecode.swift; path = UpdateUserPermissionsRequest.swift; sourceTree = "<group>"; };
		84DC384429ADFCFC00946713 /* QueryMembersRequest.swift */ = {isa = PBXFileReference; fileEncoding = 4; lastKnownFileType = sourcecode.swift; path = QueryMembersRequest.swift; sourceTree = "<group>"; };
		84DC384529ADFCFC00946713 /* EndCallResponse.swift */ = {isa = PBXFileReference; fileEncoding = 4; lastKnownFileType = sourcecode.swift; path = EndCallResponse.swift; sourceTree = "<group>"; };
		84DC384629ADFCFC00946713 /* StopLiveResponse.swift */ = {isa = PBXFileReference; fileEncoding = 4; lastKnownFileType = sourcecode.swift; path = StopLiveResponse.swift; sourceTree = "<group>"; };
		84DC384729ADFCFC00946713 /* VideoSettingsRequest.swift */ = {isa = PBXFileReference; fileEncoding = 4; lastKnownFileType = sourcecode.swift; path = VideoSettingsRequest.swift; sourceTree = "<group>"; };
		84DC384829ADFCFC00946713 /* GetCallEdgeServerResponse.swift */ = {isa = PBXFileReference; fileEncoding = 4; lastKnownFileType = sourcecode.swift; path = GetCallEdgeServerResponse.swift; sourceTree = "<group>"; };
		84DC384929ADFCFC00946713 /* APIError.swift */ = {isa = PBXFileReference; fileEncoding = 4; lastKnownFileType = sourcecode.swift; path = APIError.swift; sourceTree = "<group>"; };
		84DC384A29ADFCFC00946713 /* PermissionRequestEvent.swift */ = {isa = PBXFileReference; fileEncoding = 4; lastKnownFileType = sourcecode.swift; path = PermissionRequestEvent.swift; sourceTree = "<group>"; };
		84DC384B29ADFCFC00946713 /* GetOrCreateCallResponse.swift */ = {isa = PBXFileReference; fileEncoding = 4; lastKnownFileType = sourcecode.swift; path = GetOrCreateCallResponse.swift; sourceTree = "<group>"; };
		84DC384C29ADFCFC00946713 /* DatacenterResponse.swift */ = {isa = PBXFileReference; fileEncoding = 4; lastKnownFileType = sourcecode.swift; path = DatacenterResponse.swift; sourceTree = "<group>"; };
		84DC384D29ADFCFC00946713 /* CallCreatedEvent.swift */ = {isa = PBXFileReference; fileEncoding = 4; lastKnownFileType = sourcecode.swift; path = CallCreatedEvent.swift; sourceTree = "<group>"; };
		84DC384E29ADFCFC00946713 /* JoinCallResponse.swift */ = {isa = PBXFileReference; fileEncoding = 4; lastKnownFileType = sourcecode.swift; path = JoinCallResponse.swift; sourceTree = "<group>"; };
		84DC384F29ADFCFC00946713 /* CustomVideoEvent.swift */ = {isa = PBXFileReference; fileEncoding = 4; lastKnownFileType = sourcecode.swift; path = CustomVideoEvent.swift; sourceTree = "<group>"; };
		84DC385029ADFCFC00946713 /* BlockUserResponse.swift */ = {isa = PBXFileReference; fileEncoding = 4; lastKnownFileType = sourcecode.swift; path = BlockUserResponse.swift; sourceTree = "<group>"; };
		84DC385129ADFCFC00946713 /* UnblockedUserEvent.swift */ = {isa = PBXFileReference; fileEncoding = 4; lastKnownFileType = sourcecode.swift; path = UnblockedUserEvent.swift; sourceTree = "<group>"; };
		84DC385229ADFCFC00946713 /* MuteUsersResponse.swift */ = {isa = PBXFileReference; fileEncoding = 4; lastKnownFileType = sourcecode.swift; path = MuteUsersResponse.swift; sourceTree = "<group>"; };
		84DC385329ADFCFC00946713 /* BackstageSettings.swift */ = {isa = PBXFileReference; fileEncoding = 4; lastKnownFileType = sourcecode.swift; path = BackstageSettings.swift; sourceTree = "<group>"; };
		84DC385429ADFCFC00946713 /* SFUResponse.swift */ = {isa = PBXFileReference; fileEncoding = 4; lastKnownFileType = sourcecode.swift; path = SFUResponse.swift; sourceTree = "<group>"; };
		84DC385529ADFCFC00946713 /* CallCancelledEvent.swift */ = {isa = PBXFileReference; fileEncoding = 4; lastKnownFileType = sourcecode.swift; path = CallCancelledEvent.swift; sourceTree = "<group>"; };
		84DC385629ADFCFC00946713 /* GoLiveResponse.swift */ = {isa = PBXFileReference; fileEncoding = 4; lastKnownFileType = sourcecode.swift; path = GoLiveResponse.swift; sourceTree = "<group>"; };
		84DC385729ADFCFC00946713 /* QueryCallsResponse.swift */ = {isa = PBXFileReference; fileEncoding = 4; lastKnownFileType = sourcecode.swift; path = QueryCallsResponse.swift; sourceTree = "<group>"; };
		84DC385829ADFCFC00946713 /* CallUpdatedEvent.swift */ = {isa = PBXFileReference; fileEncoding = 4; lastKnownFileType = sourcecode.swift; path = CallUpdatedEvent.swift; sourceTree = "<group>"; };
		84DC385929ADFCFC00946713 /* CallRecordingStoppedEvent.swift */ = {isa = PBXFileReference; fileEncoding = 4; lastKnownFileType = sourcecode.swift; path = CallRecordingStoppedEvent.swift; sourceTree = "<group>"; };
		84DC385A29ADFCFC00946713 /* RecordSettingsRequest.swift */ = {isa = PBXFileReference; fileEncoding = 4; lastKnownFileType = sourcecode.swift; path = RecordSettingsRequest.swift; sourceTree = "<group>"; };
		84DC385B29ADFCFC00946713 /* CallAcceptedEvent.swift */ = {isa = PBXFileReference; fileEncoding = 4; lastKnownFileType = sourcecode.swift; path = CallAcceptedEvent.swift; sourceTree = "<group>"; };
		84DC385C29ADFCFC00946713 /* HealthCheckEvent.swift */ = {isa = PBXFileReference; fileEncoding = 4; lastKnownFileType = sourcecode.swift; path = HealthCheckEvent.swift; sourceTree = "<group>"; };
		84DC385D29ADFCFC00946713 /* BlockedUserEvent.swift */ = {isa = PBXFileReference; fileEncoding = 4; lastKnownFileType = sourcecode.swift; path = BlockedUserEvent.swift; sourceTree = "<group>"; };
		84DC385E29ADFCFC00946713 /* PaginationParamsRequest.swift */ = {isa = PBXFileReference; fileEncoding = 4; lastKnownFileType = sourcecode.swift; path = PaginationParamsRequest.swift; sourceTree = "<group>"; };
		84DC385F29ADFCFC00946713 /* MuteUsersRequest.swift */ = {isa = PBXFileReference; fileEncoding = 4; lastKnownFileType = sourcecode.swift; path = MuteUsersRequest.swift; sourceTree = "<group>"; };
		84DC386029ADFCFC00946713 /* AudioSettings.swift */ = {isa = PBXFileReference; fileEncoding = 4; lastKnownFileType = sourcecode.swift; path = AudioSettings.swift; sourceTree = "<group>"; };
		84DC386129ADFCFC00946713 /* UnblockUserResponse.swift */ = {isa = PBXFileReference; fileEncoding = 4; lastKnownFileType = sourcecode.swift; path = UnblockUserResponse.swift; sourceTree = "<group>"; };
		84DC386229ADFCFC00946713 /* AnyEvent.swift */ = {isa = PBXFileReference; fileEncoding = 4; lastKnownFileType = sourcecode.swift; path = AnyEvent.swift; sourceTree = "<group>"; };
		84DC386329ADFCFC00946713 /* ICEServer.swift */ = {isa = PBXFileReference; fileEncoding = 4; lastKnownFileType = sourcecode.swift; path = ICEServer.swift; sourceTree = "<group>"; };
		84DC386429ADFCFC00946713 /* CallStateResponseFields.swift */ = {isa = PBXFileReference; fileEncoding = 4; lastKnownFileType = sourcecode.swift; path = CallStateResponseFields.swift; sourceTree = "<group>"; };
		84DC386529ADFCFC00946713 /* QueryMembersResponse.swift */ = {isa = PBXFileReference; fileEncoding = 4; lastKnownFileType = sourcecode.swift; path = QueryMembersResponse.swift; sourceTree = "<group>"; };
		84DC386629ADFCFC00946713 /* CallRecordingStartedEvent.swift */ = {isa = PBXFileReference; fileEncoding = 4; lastKnownFileType = sourcecode.swift; path = CallRecordingStartedEvent.swift; sourceTree = "<group>"; };
		84DC386729ADFCFC00946713 /* UpdateUserPermissionsResponse.swift */ = {isa = PBXFileReference; fileEncoding = 4; lastKnownFileType = sourcecode.swift; path = UpdateUserPermissionsResponse.swift; sourceTree = "<group>"; };
		84DC386829ADFCFC00946713 /* MemberRequest.swift */ = {isa = PBXFileReference; fileEncoding = 4; lastKnownFileType = sourcecode.swift; path = MemberRequest.swift; sourceTree = "<group>"; };
		84DC386929ADFCFC00946713 /* CallResponse.swift */ = {isa = PBXFileReference; fileEncoding = 4; lastKnownFileType = sourcecode.swift; path = CallResponse.swift; sourceTree = "<group>"; };
		84DC386A29ADFCFC00946713 /* UnblockUserRequest.swift */ = {isa = PBXFileReference; fileEncoding = 4; lastKnownFileType = sourcecode.swift; path = UnblockUserRequest.swift; sourceTree = "<group>"; };
		84DC386B29ADFCFC00946713 /* BroadcastSettings.swift */ = {isa = PBXFileReference; fileEncoding = 4; lastKnownFileType = sourcecode.swift; path = BroadcastSettings.swift; sourceTree = "<group>"; };
		84DC386C29ADFCFC00946713 /* UserResponse.swift */ = {isa = PBXFileReference; fileEncoding = 4; lastKnownFileType = sourcecode.swift; path = UserResponse.swift; sourceTree = "<group>"; };
		84DC386D29ADFCFC00946713 /* CallSettingsRequest.swift */ = {isa = PBXFileReference; fileEncoding = 4; lastKnownFileType = sourcecode.swift; path = CallSettingsRequest.swift; sourceTree = "<group>"; };
		84DC386E29ADFCFC00946713 /* ScreensharingSettings.swift */ = {isa = PBXFileReference; fileEncoding = 4; lastKnownFileType = sourcecode.swift; path = ScreensharingSettings.swift; sourceTree = "<group>"; };
		84DC386F29ADFCFC00946713 /* UserRequest.swift */ = {isa = PBXFileReference; fileEncoding = 4; lastKnownFileType = sourcecode.swift; path = UserRequest.swift; sourceTree = "<group>"; };
		84DC387029ADFCFC00946713 /* CallRequest.swift */ = {isa = PBXFileReference; fileEncoding = 4; lastKnownFileType = sourcecode.swift; path = CallRequest.swift; sourceTree = "<group>"; };
		84DC387129ADFCFC00946713 /* HLSSettings.swift */ = {isa = PBXFileReference; fileEncoding = 4; lastKnownFileType = sourcecode.swift; path = HLSSettings.swift; sourceTree = "<group>"; };
		84DC387229ADFCFC00946713 /* GeofenceSettings.swift */ = {isa = PBXFileReference; fileEncoding = 4; lastKnownFileType = sourcecode.swift; path = GeofenceSettings.swift; sourceTree = "<group>"; };
		84DC387329ADFCFC00946713 /* MemberResponse.swift */ = {isa = PBXFileReference; fileEncoding = 4; lastKnownFileType = sourcecode.swift; path = MemberResponse.swift; sourceTree = "<group>"; };
		84DC387429ADFCFC00946713 /* GetOrCreateCallRequest.swift */ = {isa = PBXFileReference; fileEncoding = 4; lastKnownFileType = sourcecode.swift; path = GetOrCreateCallRequest.swift; sourceTree = "<group>"; };
		84DC387529ADFCFC00946713 /* CallRejectedEvent.swift */ = {isa = PBXFileReference; fileEncoding = 4; lastKnownFileType = sourcecode.swift; path = CallRejectedEvent.swift; sourceTree = "<group>"; };
		84DC387629ADFCFC00946713 /* UpdateCallResponse.swift */ = {isa = PBXFileReference; fileEncoding = 4; lastKnownFileType = sourcecode.swift; path = UpdateCallResponse.swift; sourceTree = "<group>"; };
		84DC387729ADFCFC00946713 /* Device.swift */ = {isa = PBXFileReference; fileEncoding = 4; lastKnownFileType = sourcecode.swift; path = Device.swift; sourceTree = "<group>"; };
		84DC387829ADFCFC00946713 /* GetCallEdgeServerRequest.swift */ = {isa = PBXFileReference; fileEncoding = 4; lastKnownFileType = sourcecode.swift; path = GetCallEdgeServerRequest.swift; sourceTree = "<group>"; };
		84DC387929ADFCFC00946713 /* UpdateCallRequest.swift */ = {isa = PBXFileReference; fileEncoding = 4; lastKnownFileType = sourcecode.swift; path = UpdateCallRequest.swift; sourceTree = "<group>"; };
		84DC387A29ADFCFC00946713 /* SortParamRequest.swift */ = {isa = PBXFileReference; fileEncoding = 4; lastKnownFileType = sourcecode.swift; path = SortParamRequest.swift; sourceTree = "<group>"; };
		84DC387B29ADFCFC00946713 /* RequestPermissionResponse.swift */ = {isa = PBXFileReference; fileEncoding = 4; lastKnownFileType = sourcecode.swift; path = RequestPermissionResponse.swift; sourceTree = "<group>"; };
		84DC387C29ADFCFC00946713 /* SendEventRequest.swift */ = {isa = PBXFileReference; fileEncoding = 4; lastKnownFileType = sourcecode.swift; path = SendEventRequest.swift; sourceTree = "<group>"; };
		84DC387D29ADFCFC00946713 /* BlockUserRequest.swift */ = {isa = PBXFileReference; fileEncoding = 4; lastKnownFileType = sourcecode.swift; path = BlockUserRequest.swift; sourceTree = "<group>"; };
		84DC387E29ADFCFC00946713 /* QueryCallsRequest.swift */ = {isa = PBXFileReference; fileEncoding = 4; lastKnownFileType = sourcecode.swift; path = QueryCallsRequest.swift; sourceTree = "<group>"; };
		84DC387F29ADFCFC00946713 /* OwnUserResponse.swift */ = {isa = PBXFileReference; fileEncoding = 4; lastKnownFileType = sourcecode.swift; path = OwnUserResponse.swift; sourceTree = "<group>"; };
		84DC388029ADFCFC00946713 /* Credentials.swift */ = {isa = PBXFileReference; fileEncoding = 4; lastKnownFileType = sourcecode.swift; path = Credentials.swift; sourceTree = "<group>"; };
		84DC388129ADFCFC00946713 /* UpdatedCallPermissionsEvent.swift */ = {isa = PBXFileReference; fileEncoding = 4; lastKnownFileType = sourcecode.swift; path = UpdatedCallPermissionsEvent.swift; sourceTree = "<group>"; };
		84DC388229ADFCFC00946713 /* CallEndedEvent.swift */ = {isa = PBXFileReference; fileEncoding = 4; lastKnownFileType = sourcecode.swift; path = CallEndedEvent.swift; sourceTree = "<group>"; };
		84DC388329ADFCFC00946713 /* CallSettingsResponse.swift */ = {isa = PBXFileReference; fileEncoding = 4; lastKnownFileType = sourcecode.swift; path = CallSettingsResponse.swift; sourceTree = "<group>"; };
		84DC388429ADFCFC00946713 /* Coordinates.swift */ = {isa = PBXFileReference; fileEncoding = 4; lastKnownFileType = sourcecode.swift; path = Coordinates.swift; sourceTree = "<group>"; };
		84DC388529ADFCFC00946713 /* GeofenceSettingsRequest.swift */ = {isa = PBXFileReference; fileEncoding = 4; lastKnownFileType = sourcecode.swift; path = GeofenceSettingsRequest.swift; sourceTree = "<group>"; };
		84DC388629ADFCFC00946713 /* RecordSettings.swift */ = {isa = PBXFileReference; fileEncoding = 4; lastKnownFileType = sourcecode.swift; path = RecordSettings.swift; sourceTree = "<group>"; };
		84DC388729ADFCFC00946713 /* JoinCallRequest.swift */ = {isa = PBXFileReference; fileEncoding = 4; lastKnownFileType = sourcecode.swift; path = JoinCallRequest.swift; sourceTree = "<group>"; };
		84DC388829ADFCFC00946713 /* OpenISO8601DateFormatter.swift */ = {isa = PBXFileReference; fileEncoding = 4; lastKnownFileType = sourcecode.swift; path = OpenISO8601DateFormatter.swift; sourceTree = "<group>"; };
		84DC388929ADFCFC00946713 /* Extensions.swift */ = {isa = PBXFileReference; fileEncoding = 4; lastKnownFileType = sourcecode.swift; path = Extensions.swift; sourceTree = "<group>"; };
		84DC388A29ADFCFC00946713 /* JSONDataEncoding.swift */ = {isa = PBXFileReference; fileEncoding = 4; lastKnownFileType = sourcecode.swift; path = JSONDataEncoding.swift; sourceTree = "<group>"; };
		84DC388B29ADFCFC00946713 /* Configuration.swift */ = {isa = PBXFileReference; fileEncoding = 4; lastKnownFileType = sourcecode.swift; path = Configuration.swift; sourceTree = "<group>"; };
		84DC388C29ADFCFC00946713 /* Models.swift */ = {isa = PBXFileReference; fileEncoding = 4; lastKnownFileType = sourcecode.swift; path = Models.swift; sourceTree = "<group>"; };
		84DC388D29ADFCFC00946713 /* SynchronizedDictionary.swift */ = {isa = PBXFileReference; fileEncoding = 4; lastKnownFileType = sourcecode.swift; path = SynchronizedDictionary.swift; sourceTree = "<group>"; };
		84E4F7912947476300DD4CE3 /* CallViewHelper.swift */ = {isa = PBXFileReference; lastKnownFileType = sourcecode.swift; path = CallViewHelper.swift; sourceTree = "<group>"; };
		84E4F7D0294CB5F300DD4CE3 /* ConnectionQuality.swift */ = {isa = PBXFileReference; lastKnownFileType = sourcecode.swift; path = ConnectionQuality.swift; sourceTree = "<group>"; };
		84E4F7D2294CCBE700DD4CE3 /* ConnectionQualityIndicator.swift */ = {isa = PBXFileReference; lastKnownFileType = sourcecode.swift; path = ConnectionQualityIndicator.swift; sourceTree = "<group>"; };
		84E7CD3628D64609009F3542 /* CallingIndicator.swift */ = {isa = PBXFileReference; lastKnownFileType = sourcecode.swift; path = CallingIndicator.swift; sourceTree = "<group>"; };
		84E86D4E2905E731004BA44C /* Utils.swift */ = {isa = PBXFileReference; lastKnownFileType = sourcecode.swift; path = Utils.swift; sourceTree = "<group>"; };
		84EA5D3B28BFB890004D3531 /* CallParticipantImageView.swift */ = {isa = PBXFileReference; lastKnownFileType = sourcecode.swift; path = CallParticipantImageView.swift; sourceTree = "<group>"; };
		84EA5D3E28C09AAB004D3531 /* CallController.swift */ = {isa = PBXFileReference; lastKnownFileType = sourcecode.swift; path = CallController.swift; sourceTree = "<group>"; };
		84EA5D4028C0ABCB004D3531 /* CallCoordinatorController.swift */ = {isa = PBXFileReference; lastKnownFileType = sourcecode.swift; path = CallCoordinatorController.swift; sourceTree = "<group>"; };
		84EA5D4228C1E944004D3531 /* AudioSession.swift */ = {isa = PBXFileReference; lastKnownFileType = sourcecode.swift; path = AudioSession.swift; sourceTree = "<group>"; };
		84EBAA8D288BCB2700BE3176 /* CallsMiddleware.swift */ = {isa = PBXFileReference; lastKnownFileType = sourcecode.swift; path = CallsMiddleware.swift; sourceTree = "<group>"; };
		84EBAA8F288BCEAA00BE3176 /* IncomingCall.swift */ = {isa = PBXFileReference; lastKnownFileType = sourcecode.swift; path = IncomingCall.swift; sourceTree = "<group>"; };
		84EBAA92288C137E00BE3176 /* Modifiers.swift */ = {isa = PBXFileReference; lastKnownFileType = sourcecode.swift; path = Modifiers.swift; sourceTree = "<group>"; };
		84ED240C286C9515002A3186 /* CallView.swift */ = {isa = PBXFileReference; lastKnownFileType = sourcecode.swift; path = CallView.swift; sourceTree = "<group>"; };
		84ED240E286C9530002A3186 /* CallViewModel.swift */ = {isa = PBXFileReference; lastKnownFileType = sourcecode.swift; path = CallViewModel.swift; sourceTree = "<group>"; };
		84F0867A29632DA30099907A /* VideoFilters.swift */ = {isa = PBXFileReference; lastKnownFileType = sourcecode.swift; path = VideoFilters.swift; sourceTree = "<group>"; };
		84F3B0D9289083E70088751D /* WebSocketConstants.swift */ = {isa = PBXFileReference; lastKnownFileType = sourcecode.swift; path = WebSocketConstants.swift; sourceTree = "<group>"; };
		84F3B0DD28913E0E0088751D /* CallControlsView.swift */ = {isa = PBXFileReference; lastKnownFileType = sourcecode.swift; path = CallControlsView.swift; sourceTree = "<group>"; };
		84F3B0DF289150B10088751D /* CallParticipant.swift */ = {isa = PBXFileReference; lastKnownFileType = sourcecode.swift; path = CallParticipant.swift; sourceTree = "<group>"; };
		84F3B0E128916FF20088751D /* CallParticipantsInfoView.swift */ = {isa = PBXFileReference; lastKnownFileType = sourcecode.swift; path = CallParticipantsInfoView.swift; sourceTree = "<group>"; };
		84F3B0E3289174F60088751D /* ContainerHelpers.swift */ = {isa = PBXFileReference; lastKnownFileType = sourcecode.swift; path = ContainerHelpers.swift; sourceTree = "<group>"; };
		84F737ED287C13AC00A363F4 /* StreamVideo.framework */ = {isa = PBXFileReference; explicitFileType = wrapper.framework; includeInIndex = 0; path = StreamVideo.framework; sourceTree = BUILT_PRODUCTS_DIR; };
		84F737EF287C13AC00A363F4 /* StreamVideo.h */ = {isa = PBXFileReference; lastKnownFileType = sourcecode.c.h; path = StreamVideo.h; sourceTree = "<group>"; };
		84F737F4287C13AD00A363F4 /* StreamVideoTests.xctest */ = {isa = PBXFileReference; explicitFileType = wrapper.cfbundle; includeInIndex = 0; path = StreamVideoTests.xctest; sourceTree = BUILT_PRODUCTS_DIR; };
		84F73807287C141000A363F4 /* StreamVideoSwiftUI.framework */ = {isa = PBXFileReference; explicitFileType = wrapper.framework; includeInIndex = 0; path = StreamVideoSwiftUI.framework; sourceTree = BUILT_PRODUCTS_DIR; };
		84F73809287C141000A363F4 /* StreamVideoSwiftUI.h */ = {isa = PBXFileReference; lastKnownFileType = sourcecode.c.h; path = StreamVideoSwiftUI.h; sourceTree = "<group>"; };
		84F7380E287C141000A363F4 /* StreamVideoSwiftUITests.xctest */ = {isa = PBXFileReference; explicitFileType = wrapper.cfbundle; includeInIndex = 0; path = StreamVideoSwiftUITests.xctest; sourceTree = BUILT_PRODUCTS_DIR; };
		84F73828287C146D00A363F4 /* StreamVideoUIKit.framework */ = {isa = PBXFileReference; explicitFileType = wrapper.framework; includeInIndex = 0; path = StreamVideoUIKit.framework; sourceTree = BUILT_PRODUCTS_DIR; };
		84F7382A287C146D00A363F4 /* StreamVideoUIKit.h */ = {isa = PBXFileReference; lastKnownFileType = sourcecode.c.h; path = StreamVideoUIKit.h; sourceTree = "<group>"; };
		84F7382F287C146D00A363F4 /* StreamVideoUIKitTests.xctest */ = {isa = PBXFileReference; explicitFileType = wrapper.cfbundle; includeInIndex = 0; path = StreamVideoUIKitTests.xctest; sourceTree = BUILT_PRODUCTS_DIR; };
		84FC2C1228ACDF3A00181490 /* ProtoModel.swift */ = {isa = PBXFileReference; lastKnownFileType = sourcecode.swift; path = ProtoModel.swift; sourceTree = "<group>"; };
		84FC2C1D28ACF2AE00181490 /* WebRTCClient.swift */ = {isa = PBXFileReference; lastKnownFileType = sourcecode.swift; path = WebRTCClient.swift; sourceTree = "<group>"; };
		84FC2C2128ACF2E000181490 /* PeerConnection.swift */ = {isa = PBXFileReference; lastKnownFileType = sourcecode.swift; path = PeerConnection.swift; sourceTree = "<group>"; };
		84FC2C2328AD1B5E00181490 /* WebRTCEventDecoder.swift */ = {isa = PBXFileReference; lastKnownFileType = sourcecode.swift; path = WebRTCEventDecoder.swift; sourceTree = "<group>"; };
		84FC2C2728AD350100181490 /* WebRTCEvents.swift */ = {isa = PBXFileReference; lastKnownFileType = sourcecode.swift; path = WebRTCEvents.swift; sourceTree = "<group>"; };
/* End PBXFileReference section */

/* Begin PBXFrameworksBuildPhase section */
		82392D4E2993C9E100941435 /* Frameworks */ = {
			isa = PBXFrameworksBuildPhase;
			buildActionMask = 2147483647;
			files = (
				82392D662993CD7B00941435 /* StreamChatTestHelpers in Frameworks */,
			);
			runOnlyForDeploymentPostprocessing = 0;
		};
		842D8BC02865B31B00801910 /* Frameworks */ = {
			isa = PBXFrameworksBuildPhase;
			buildActionMask = 2147483647;
			files = (
				84F7381A287C141000A363F4 /* StreamVideoSwiftUI.framework in Frameworks */,
				84AF64BE287C34450012A503 /* WebRTC in Frameworks */,
				84F7384D287C198500A363F4 /* StreamVideo.framework in Frameworks */,
				8423B7562950BB0B00012F8D /* Sentry in Frameworks */,
			);
			runOnlyForDeploymentPostprocessing = 0;
		};
		84932249290837890013C029 /* Frameworks */ = {
			isa = PBXFrameworksBuildPhase;
			buildActionMask = 2147483647;
			files = (
				84A26C9929435F4100B29E53 /* NukeUI in Frameworks */,
				848A8058290A808A00F3079B /* StreamVideo.framework in Frameworks */,
				84767502290A824B0015DC53 /* WebRTC in Frameworks */,
				848A805B290A808C00F3079B /* StreamVideoSwiftUI.framework in Frameworks */,
				848A805D290A808E00F3079B /* StreamVideoUIKit.framework in Frameworks */,
			);
			runOnlyForDeploymentPostprocessing = 0;
		};
		84F737EA287C13AC00A363F4 /* Frameworks */ = {
			isa = PBXFrameworksBuildPhase;
			buildActionMask = 2147483647;
			files = (
				84AF64BC287C34320012A503 /* WebRTC in Frameworks */,
				84BE8A5628BE314000B34D2F /* SwiftProtobuf in Frameworks */,
			);
			runOnlyForDeploymentPostprocessing = 0;
		};
		84F737F1287C13AD00A363F4 /* Frameworks */ = {
			isa = PBXFrameworksBuildPhase;
			buildActionMask = 2147483647;
			files = (
				84F737F5287C13AD00A363F4 /* StreamVideo.framework in Frameworks */,
			);
			runOnlyForDeploymentPostprocessing = 0;
		};
		84F73804287C141000A363F4 /* Frameworks */ = {
			isa = PBXFrameworksBuildPhase;
			buildActionMask = 2147483647;
			files = (
				84C619C629432E890051C513 /* NukeUI in Frameworks */,
				84F73843287C195600A363F4 /* StreamVideo.framework in Frameworks */,
				84B9A58F29140D3D004DE31A /* Nuke in Frameworks */,
			);
			runOnlyForDeploymentPostprocessing = 0;
		};
		84F7380B287C141000A363F4 /* Frameworks */ = {
			isa = PBXFrameworksBuildPhase;
			buildActionMask = 2147483647;
			files = (
				84F7380F287C141000A363F4 /* StreamVideoSwiftUI.framework in Frameworks */,
				84932240290830390013C029 /* SnapshotTesting in Frameworks */,
			);
			runOnlyForDeploymentPostprocessing = 0;
		};
		84F73825287C146D00A363F4 /* Frameworks */ = {
			isa = PBXFrameworksBuildPhase;
			buildActionMask = 2147483647;
			files = (
				841F2C8029429DEC00D8D655 /* StreamVideoSwiftUI.framework in Frameworks */,
				84B9A59529140D44004DE31A /* NukeUI in Frameworks */,
				84F73848287C196B00A363F4 /* StreamVideo.framework in Frameworks */,
				84B9A59329140D44004DE31A /* Nuke in Frameworks */,
			);
			runOnlyForDeploymentPostprocessing = 0;
		};
		84F7382C287C146D00A363F4 /* Frameworks */ = {
			isa = PBXFrameworksBuildPhase;
			buildActionMask = 2147483647;
			files = (
				84F73830287C146D00A363F4 /* StreamVideoUIKit.framework in Frameworks */,
				8493228029093A9E0013C029 /* SnapshotTesting in Frameworks */,
			);
			runOnlyForDeploymentPostprocessing = 0;
		};
/* End PBXFrameworksBuildPhase section */

/* Begin PBXGroup section */
		82392D522993C9E100941435 /* SwiftUIDemoAppUITests */ = {
			isa = PBXGroup;
			children = (
				82392D7429940C4500941435 /* SwiftUIDemoApp.xctestplan */,
				82392D6C2993CE7200941435 /* StreamVideoUITests.swift */,
				82392D682993CDCE00941435 /* Tests */,
				82392D692993CDE100941435 /* Pages */,
				82392D672993CDC300941435 /* Robots */,
			);
			path = SwiftUIDemoAppUITests;
			sourceTree = "<group>";
		};
		82392D5C2993CBE200941435 /* TestTools */ = {
			isa = PBXGroup;
			children = (
				82392D5D2993CC7C00941435 /* Robots */,
			);
			path = TestTools;
			sourceTree = "<group>";
		};
		82392D5D2993CC7C00941435 /* Robots */ = {
			isa = PBXGroup;
			children = (
				82392D5E2993CCB300941435 /* ParticipantRobot.swift */,
				82392D6E2994027C00941435 /* TerminalRobot.swift */,
			);
			path = Robots;
			sourceTree = "<group>";
		};
		82392D672993CDC300941435 /* Robots */ = {
			isa = PBXGroup;
			children = (
				82392D6A2993CDF500941435 /* UserRobot.swift */,
				828DE5BC299521EF00F93197 /* UserRobot+Asserts.swift */,
			);
			path = Robots;
			sourceTree = "<group>";
		};
		82392D682993CDCE00941435 /* Tests */ = {
			isa = PBXGroup;
			children = (
				82392D532993C9E100941435 /* StreamTestCase.swift */,
				82392D70299403B200941435 /* VideoTests.swift */,
			);
			path = Tests;
			sourceTree = "<group>";
		};
		82392D692993CDE100941435 /* Pages */ = {
			isa = PBXGroup;
			children = (
				82C837DF29A531ED00CB6B0E /* CallPage.swift */,
				82C837E129A532C000CB6B0E /* LoginPage.swift */,
				82C837E329A5333700CB6B0E /* CallDetailsPage.swift */,
			);
			path = Pages;
			sourceTree = "<group>";
		};
		841947922884ABB20007B36E /* Events */ = {
			isa = PBXGroup;
			children = (
				84A7E18F2883647200526C98 /* Event.swift */,
				84A7E1AF2883E73100526C98 /* EventBatcher.swift */,
				84A7E1932883652000526C98 /* EventMiddleware.swift */,
				84A7E18B288363AC00526C98 /* EventNotificationCenter.swift */,
				84EBAA8D288BCB2700BE3176 /* CallsMiddleware.swift */,
				84A7379B28F0557F001A6769 /* CallEvents.swift */,
				8490DD1E298D39D9007E53D2 /* JsonEventDecoder.swift */,
				8490DD20298D4ADF007E53D2 /* StreamJsonDecoder.swift */,
				84A8B8902993D3AB003AA570 /* PermissionsMiddleware.swift */,
				84A88203299F83C500EA22ED /* CustomEventsMiddleware.swift */,
				84BD8FFE29B109B5002CFBA0 /* RecordingEventsMiddleware.swift */,
			);
			path = Events;
			sourceTree = "<group>";
		};
		841947942884AC130007B36E /* Client */ = {
			isa = PBXGroup;
			children = (
				84A7E17C2883629700526C98 /* WebSocketClient.swift */,
				84A7E1872883638200526C98 /* WebSocketEngine.swift */,
				84A7E1882883638200526C98 /* URLSessionWebSocketEngine.swift */,
				84A7E17D2883629700526C98 /* WebSocketPingController.swift */,
				84274F452884249900CF8794 /* ConnectionRecoveryHandler.swift */,
				84A7E17E2883629700526C98 /* RetryStrategy.swift */,
				84A7E1952883661A00526C98 /* BackgroundTaskScheduler.swift */,
				84A7E1852883632100526C98 /* ConnectionStatus.swift */,
				84A7E1A92883E4AD00526C98 /* APIKey.swift */,
				84F3B0D9289083E70088751D /* WebSocketConstants.swift */,
			);
			path = Client;
			sourceTree = "<group>";
		};
		842D8BBA2865B31B00801910 = {
			isa = PBXGroup;
			children = (
				84F737E7287C137000A363F4 /* Sources */,
				842D8BD42865B37800801910 /* DemoApp */,
				8493224D2908378A0013C029 /* DemoAppUIKit */,
				82392D5C2993CBE200941435 /* TestTools */,
				84F737F8287C13AD00A363F4 /* StreamVideoTests */,
				84F73814287C141000A363F4 /* StreamVideoSwiftUITests */,
				84F73833287C146D00A363F4 /* StreamVideoUIKitTests */,
				82392D522993C9E100941435 /* SwiftUIDemoAppUITests */,
				842D8BC42865B31B00801910 /* Products */,
				84F73842287C195600A363F4 /* Frameworks */,
			);
			sourceTree = "<group>";
		};
		842D8BC42865B31B00801910 /* Products */ = {
			isa = PBXGroup;
			children = (
				842D8BC32865B31B00801910 /* DemoApp.app */,
				84F737ED287C13AC00A363F4 /* StreamVideo.framework */,
				84F737F4287C13AD00A363F4 /* StreamVideoTests.xctest */,
				84F73807287C141000A363F4 /* StreamVideoSwiftUI.framework */,
				84F7380E287C141000A363F4 /* StreamVideoSwiftUITests.xctest */,
				84F73828287C146D00A363F4 /* StreamVideoUIKit.framework */,
				84F7382F287C146D00A363F4 /* StreamVideoUIKitTests.xctest */,
				8493224C290837890013C029 /* DemoAppUIKit.app */,
				82392D512993C9E100941435 /* SwiftUIDemoAppUITests.xctest */,
			);
			name = Products;
			sourceTree = "<group>";
		};
		842D8BD42865B37800801910 /* DemoApp */ = {
			isa = PBXGroup;
			children = (
				8403C0B02897E7E70092BD43 /* DemoApp.entitlements */,
				842D8BD52865B37800801910 /* StreamVideoSwiftUIApp.swift */,
				84ED240C286C9515002A3186 /* CallView.swift */,
				8456E6C5287EB55F004E180E /* AppState.swift */,
				84093810288A90390089A35B /* HomeView.swift */,
				844299422942484A0037232A /* DemoUsers.swift */,
				8456E6C1287EB405004E180E /* LoginView.swift */,
				8456E6C3287EB43A004E180E /* LoginViewModel.swift */,
				84201792288AB699004964B3 /* AddUserView.swift */,
				8434C5212899572F0001490A /* CallService.swift */,
				8403C0AC2897CF4D0092BD43 /* CallKitService.swift */,
				8403C0AE2897D9940092BD43 /* VoipPushService.swift */,
				8468821228DFA448003BA9EE /* LocalStorage.swift */,
				840A5A5729054F98006A1E4B /* MockUserListProvider.swift */,
				845C573128DDC57A00D38FCC /* DemoAppUtils.swift */,
				84BD8FF529B0F27F002CFBA0 /* TokenService.swift */,
				84BD8FF329B0F208002CFBA0 /* HTTPClient.swift */,
				842D8BD62865B37800801910 /* Assets.xcassets */,
				842D8BD72865B37800801910 /* Preview Content */,
				8228CD8C29128CA000F32136 /* Info.plist */,
			);
			path = DemoApp;
			sourceTree = "<group>";
		};
		842D8BD72865B37800801910 /* Preview Content */ = {
			isa = PBXGroup;
			children = (
				842D8BD82865B37800801910 /* Preview Assets.xcassets */,
			);
			path = "Preview Content";
			sourceTree = "<group>";
		};
		8434C523289AA2B60001490A /* CallView */ = {
			isa = PBXGroup;
			children = (
				84429930293FA4680037232A /* ScreenSharing */,
				846FBE8728AAD81E00147F6E /* Participants */,
				84F3B0DD28913E0E0088751D /* CallControlsView.swift */,
				84231E4628B2506B007985EF /* VideoRenderer.swift */,
				8457CF9028BB835F00E8CF50 /* CallView.swift */,
				84EA5D3B28BFB890004D3531 /* CallParticipantImageView.swift */,
				843697D028C7A23300839D99 /* ParticipantsGridView.swift */,
				840425B528D0A96F0084C637 /* VideoParticipantsView.swift */,
				848A73BF2926314F0089AA6E /* MinimizedCallView.swift */,
				848A73C129269E7D0089AA6E /* CornerDragableView.swift */,
				84E4F7D2294CCBE700DD4CE3 /* ConnectionQualityIndicator.swift */,
			);
			path = CallView;
			sourceTree = "<group>";
		};
		8434C532289BB8BE0001490A /* Resources */ = {
			isa = PBXGroup;
			children = (
				8415D3E0290B2AF2006E53CB /* outgoing.m4a */,
				8458B705290ACFE400F8E487 /* incoming.wav */,
				8434C53D289BBF020001490A /* Localizable.strings */,
				8434C540289BBF120001490A /* Localizable.stringsdict */,
				842C7EBD28A2B31400C2AB7F /* Assets.xcassets */,
			);
			path = Resources;
			sourceTree = "<group>";
		};
		8434C537289BBB390001490A /* Generated */ = {
			isa = PBXGroup;
			children = (
				8434C541289BC0B00001490A /* L10n.swift */,
				8434C538289BBBBA0001490A /* L10n_template.stencil */,
			);
			path = Generated;
			sourceTree = "<group>";
		};
		84429930293FA4680037232A /* ScreenSharing */ = {
			isa = PBXGroup;
			children = (
				84429931293FA4850037232A /* ScreenSharingView.swift */,
				844299342940A16F0037232A /* ZoomableScrollView.swift */,
			);
			path = ScreenSharing;
			sourceTree = "<group>";
		};
		8442993D294234880037232A /* iOS13 */ = {
			isa = PBXGroup;
			children = (
				8442993929422BEA0037232A /* BackportStateObject.swift */,
				8442993B294232360037232A /* IncomingCallView_iOS13.swift */,
				844299402942394C0037232A /* VideoView_iOS13.swift */,
				84B57D38297FFF8300E4E709 /* PreJoiningView_iOS13.swift */,
			);
			path = iOS13;
			sourceTree = "<group>";
		};
		8456E6C7287EC343004E180E /* Logger */ = {
			isa = PBXGroup;
			children = (
				8456E6C8287EC343004E180E /* Logger.swift */,
				8456E6C9287EC343004E180E /* Destination */,
				8456E6CD287EC343004E180E /* Formatter */,
			);
			path = Logger;
			sourceTree = "<group>";
		};
		8456E6C9287EC343004E180E /* Destination */ = {
			isa = PBXGroup;
			children = (
				8456E6CA287EC343004E180E /* ConsoleLogDestination.swift */,
				8456E6CB287EC343004E180E /* BaseLogDestination.swift */,
				8456E6CC287EC343004E180E /* LogDestination.swift */,
			);
			path = Destination;
			sourceTree = "<group>";
		};
		8456E6CD287EC343004E180E /* Formatter */ = {
			isa = PBXGroup;
			children = (
				8456E6CE287EC343004E180E /* PrefixLogFormatter.swift */,
				8456E6CF287EC343004E180E /* LogFormatter.swift */,
			);
			path = Formatter;
			sourceTree = "<group>";
		};
		8456E6D8287EC436004E180E /* Errors */ = {
			isa = PBXGroup;
			children = (
				84AF64D8287C79F60012A503 /* Errors.swift */,
				84AF64DA287C7A2C0012A503 /* ErrorPayload.swift */,
			);
			path = Errors;
			sourceTree = "<group>";
		};
		8456E6D9287EC46D004E180E /* Models */ = {
			isa = PBXGroup;
			children = (
				84AF64D1287C78E70012A503 /* User.swift */,
				84AF64D6287C79610012A503 /* Token.swift */,
				84C2996B2876D93D0034B735 /* Call.swift */,
				84C2997828784B180034B735 /* CallType.swift */,
				843697CE28C7898A00839D99 /* VideoOptions.swift */,
				84C267C828F5980F00F0F673 /* ConnectOptions.swift */,
				84C2997A28784B500034B735 /* ConnectionState.swift */,
				84EBAA8F288BCEAA00BE3176 /* IncomingCall.swift */,
				84F3B0DF289150B10088751D /* CallParticipant.swift */,
				84B04BE628941EA6003A8DCD /* StatsConstants.swift */,
				8458872D28A4EC1F002A81BF /* CallSettings.swift */,
				84E4F7D0294CB5F300DD4CE3 /* ConnectionQuality.swift */,
				848EDB8C29940DA8008A65E5 /* CallCapabilities.swift */,
			);
			path = Models;
			sourceTree = "<group>";
		};
		8458872828A3F920002A81BF /* CallingViews */ = {
			isa = PBXGroup;
			children = (
				8442993D294234880037232A /* iOS13 */,
				8458872928A3F935002A81BF /* OutgoingCallView.swift */,
				842C7EAD28A2773700C2AB7F /* IncomingCallView.swift */,
				842C7EB728A2916700C2AB7F /* IncomingCallViewModel.swift */,
				842C7EB928A2A85C00C2AB7F /* CallingGroupView.swift */,
				842C7EBB28A2A86700C2AB7F /* CallingParticipantView.swift */,
				8458872228A3A9E2002A81BF /* CallingParticipantsView.swift */,
				84A6CD6028D49A7700318EC3 /* CallBackgrounds.swift */,
				84E7CD3628D64609009F3542 /* CallingIndicator.swift */,
				849EDA8A297AFCC80072A12D /* PreJoiningView.swift */,
				849EDA8E297AFE1C0072A12D /* PreJoiningViewModel.swift */,
				84B57D32297F278500E4E709 /* MicrophoneChecker.swift */,
				84B57D36297F406400E4E709 /* MicrophoneCheckView.swift */,
			);
			path = CallingViews;
			sourceTree = "<group>";
		};
		8469593029BB3D3700134EA0 /* protobuf */ = {
			isa = PBXGroup;
			children = (
				8469593129BB3D7500134EA0 /* SignalServer_Tests.swift */,
			);
			path = protobuf;
			sourceTree = "<group>";
		};
		846FBE8728AAD81E00147F6E /* Participants */ = {
			isa = PBXGroup;
			children = (
				84F3B0E128916FF20088751D /* CallParticipantsInfoView.swift */,
				84DC382E29A8BB8D00946713 /* CallParticipantsInfoViewModel.swift */,
				846FBE8828AAD83C00147F6E /* InviteParticipantsView.swift */,
				846FBE8A28AAD84A00147F6E /* InviteParticipantsViewModel.swift */,
				846FBE9028AAF52600147F6E /* SelectedParticipantView.swift */,
				840A5A5529054F69006A1E4B /* UserListProvider.swift */,
				84DC382C29A8B9EC00946713 /* CallParticipantMenuAction.swift */,
			);
			path = Participants;
			sourceTree = "<group>";
		};
		8492B87629081CE700006649 /* Mock */ = {
			isa = PBXGroup;
			children = (
				8492B87729081D1600006649 /* MockHTTPClient.swift */,
				8492B87929081E6600006649 /* MockStreamVideo.swift */,
			);
			path = Mock;
			sourceTree = "<group>";
		};
		8493223529082C530013C029 /* CallingViews */ = {
			isa = PBXGroup;
			children = (
				8493223629082E620013C029 /* OutgoingCallView_Tests.swift */,
			);
			path = CallingViews;
			sourceTree = "<group>";
		};
		84932241290830E60013C029 /* Utils */ = {
			isa = PBXGroup;
			children = (
				84932242290830F80013C029 /* ViewFrameUtils.swift */,
			);
			path = Utils;
			sourceTree = "<group>";
		};
		8493224D2908378A0013C029 /* DemoAppUIKit */ = {
			isa = PBXGroup;
			children = (
				8228CD8B2911BABF00F32136 /* DemoAppUIKit.entitlements */,
				8493224E2908378A0013C029 /* AppDelegate.swift */,
				849322502908378A0013C029 /* SceneDelegate.swift */,
				84932269290919F10013C029 /* LoginViewController.swift */,
				849322602908385C0013C029 /* HomeViewController.swift */,
				84429945294248A20037232A /* LoginView.swift */,
				84E4F7912947476300DD4CE3 /* CallViewHelper.swift */,
				849322572908378B0013C029 /* Assets.xcassets */,
				849322592908378B0013C029 /* LaunchScreen.storyboard */,
				8493225C2908378B0013C029 /* Info.plist */,
			);
			path = DemoAppUIKit;
			sourceTree = "<group>";
		};
		84932272290929120013C029 /* Utils */ = {
			isa = PBXGroup;
			children = (
				84932275290929630013C029 /* Animation.swift */,
				84932273290929290013C029 /* UIView+Extensions.swift */,
				84932277290929EF0013C029 /* NSLayoutConstraint+Extensions.swift */,
			);
			path = Utils;
			sourceTree = "<group>";
		};
		84A737AC28F4716E001A6769 /* sfu */ = {
			isa = PBXGroup;
			children = (
				84A737AD28F4716E001A6769 /* signal_rpc */,
				84A737B028F4716E001A6769 /* models */,
				84A737B228F4716E001A6769 /* event */,
			);
			path = sfu;
			sourceTree = "<group>";
		};
		84A737AD28F4716E001A6769 /* signal_rpc */ = {
			isa = PBXGroup;
			children = (
				84A737AE28F4716E001A6769 /* signal.pb.swift */,
				84A737AF28F4716E001A6769 /* signal.twirp.swift */,
			);
			path = signal_rpc;
			sourceTree = "<group>";
		};
		84A737B028F4716E001A6769 /* models */ = {
			isa = PBXGroup;
			children = (
				84A737B128F4716E001A6769 /* models.pb.swift */,
			);
			path = models;
			sourceTree = "<group>";
		};
		84A737B228F4716E001A6769 /* event */ = {
			isa = PBXGroup;
			children = (
				84A737B328F4716E001A6769 /* events.pb.swift */,
			);
			path = event;
			sourceTree = "<group>";
		};
		84A7E16C287F1FE800526C98 /* Latency */ = {
			isa = PBXGroup;
			children = (
				84A7E17328814D7400526C98 /* LatencyService.swift */,
			);
			path = Latency;
			sourceTree = "<group>";
		};
		84A7E1772881921000526C98 /* HTTPClient */ = {
			isa = PBXGroup;
			children = (
				84A7E1782881922400526C98 /* HTTPClient.swift */,
				84A7E1AB2883E51E00526C98 /* HTTPHeader.swift */,
				84A7E1AD2883E6B300526C98 /* HTTPUtils.swift */,
				8469593329BB5CE200134EA0 /* HTTPConfig.swift */,
				84274F472884251600CF8794 /* InternetConnection.swift */,
			);
			path = HTTPClient;
			sourceTree = "<group>";
		};
		84A7E17A2883624500526C98 /* WebSockets */ = {
			isa = PBXGroup;
			children = (
				841947942884AC130007B36E /* Client */,
				841947922884ABB20007B36E /* Events */,
			);
			path = WebSockets;
			sourceTree = "<group>";
		};
		84A881FA299E474B00EA22ED /* AnyCodable */ = {
			isa = PBXGroup;
			children = (
				84A881FB299E476000EA22ED /* AnyCodable.swift */,
				84A881FD299E478D00EA22ED /* AnyDecodable.swift */,
				84A881FF299E484800EA22ED /* AnyEncodable.swift */,
			);
			path = AnyCodable;
			sourceTree = "<group>";
		};
		84A8B79E29927830003AA570 /* generated */ = {
			isa = PBXGroup;
			children = (
				84DC383D29ADFCFB00946713 /* CodableHelper.swift */,
				84DC388B29ADFCFC00946713 /* Configuration.swift */,
				84DC388929ADFCFC00946713 /* Extensions.swift */,
				84DC388A29ADFCFC00946713 /* JSONDataEncoding.swift */,
				84DC383C29ADFCFB00946713 /* JSONEncodingHelper.swift */,
				84DC383E29ADFCFC00946713 /* Models */,
				84DC388C29ADFCFC00946713 /* Models.swift */,
				84DC388829ADFCFC00946713 /* OpenISO8601DateFormatter.swift */,
				84DC388D29ADFCFC00946713 /* SynchronizedDictionary.swift */,
			);
			path = generated;
			sourceTree = "<group>";
		};
		84AF64D3287C79220012A503 /* Utils */ = {
			isa = PBXGroup;
			children = (
				84A7E16C287F1FE800526C98 /* Latency */,
				8456E6C7287EC343004E180E /* Logger */,
				84C2997C28784BB30034B735 /* Utils.swift */,
				84AF64D4287C79320012A503 /* RawJSON.swift */,
				8456E6DA287EC530004E180E /* StreamRuntimeCheck.swift */,
				84A7E183288362DF00526C98 /* Atomic.swift */,
				84A7E1A72883E46200526C98 /* Timers.swift */,
				841947972886D9CD0007B36E /* BundleExtensions.swift */,
				841947992886EBD20007B36E /* UserConnectionProvider.swift */,
				84B9A56C29112F39004DE31A /* EndpointConfig.swift */,
				8268615F290A7556005BFFED /* SystemEnvironment.swift */,
				8490DD22298D5330007E53D2 /* Data+Gzip.swift */,
				82A6677F29B63F5400B55BFC /* ModifiedContent.swift */,
			);
			path = Utils;
			sourceTree = "<group>";
		};
		84B57D3A2981645900E4E709 /* OpenApi */ = {
			isa = PBXGroup;
			children = (
				84A881FA299E474B00EA22ED /* AnyCodable */,
				84A8B79E29927830003AA570 /* generated */,
				84B57E1629817A5900E4E709 /* CoordinatorClient.swift */,
				849FD33B2982D4870032B914 /* CoordinatorRequests.swift */,
			);
			path = OpenApi;
			sourceTree = "<group>";
		};
		84C299712876E77E0034B735 /* DependencyInjection */ = {
			isa = PBXGroup;
			children = (
				84C299722876E8C90034B735 /* InjectedValues.swift */,
				84C299742876E8F80034B735 /* InjectedValuesExtensions.swift */,
			);
			path = DependencyInjection;
			sourceTree = "<group>";
		};
		84DC383E29ADFCFC00946713 /* Models */ = {
			isa = PBXGroup;
			children = (
				8469593529BB6B4E00134EA0 /* EdgeResponse.swift */,
				8469593629BB6B4E00134EA0 /* GetEdgesResponse.swift */,
				8409465029AF4EEB007AF5BF /* CallReactionEvent.swift */,
				8409465129AF4EEC007AF5BF /* CallRecording.swift */,
				8409465529AF4EEC007AF5BF /* ListRecordingsResponse.swift */,
				8409465429AF4EEC007AF5BF /* ReactionResponse.swift */,
				8409465229AF4EEC007AF5BF /* SendReactionRequest.swift */,
				8409465329AF4EEC007AF5BF /* SendReactionResponse.swift */,
				84DC383F29ADFCFC00946713 /* SendEventResponse.swift */,
				84DC384029ADFCFC00946713 /* VideoSettings.swift */,
				84DC384129ADFCFC00946713 /* RequestPermissionRequest.swift */,
				84DC384229ADFCFC00946713 /* ScreensharingSettingsRequest.swift */,
				84DC384329ADFCFC00946713 /* UpdateUserPermissionsRequest.swift */,
				84DC384429ADFCFC00946713 /* QueryMembersRequest.swift */,
				84DC384529ADFCFC00946713 /* EndCallResponse.swift */,
				84DC384629ADFCFC00946713 /* StopLiveResponse.swift */,
				84DC384729ADFCFC00946713 /* VideoSettingsRequest.swift */,
				84DC384829ADFCFC00946713 /* GetCallEdgeServerResponse.swift */,
				84DC384929ADFCFC00946713 /* APIError.swift */,
				84DC384A29ADFCFC00946713 /* PermissionRequestEvent.swift */,
				84DC384B29ADFCFC00946713 /* GetOrCreateCallResponse.swift */,
				84DC384C29ADFCFC00946713 /* DatacenterResponse.swift */,
				84DC384D29ADFCFC00946713 /* CallCreatedEvent.swift */,
				84DC384E29ADFCFC00946713 /* JoinCallResponse.swift */,
				84DC384F29ADFCFC00946713 /* CustomVideoEvent.swift */,
				84DC385029ADFCFC00946713 /* BlockUserResponse.swift */,
				84DC385129ADFCFC00946713 /* UnblockedUserEvent.swift */,
				84DC385229ADFCFC00946713 /* MuteUsersResponse.swift */,
				84DC385329ADFCFC00946713 /* BackstageSettings.swift */,
				84DC385429ADFCFC00946713 /* SFUResponse.swift */,
				84DC385529ADFCFC00946713 /* CallCancelledEvent.swift */,
				84DC385629ADFCFC00946713 /* GoLiveResponse.swift */,
				84DC385729ADFCFC00946713 /* QueryCallsResponse.swift */,
				84DC385829ADFCFC00946713 /* CallUpdatedEvent.swift */,
				84DC385929ADFCFC00946713 /* CallRecordingStoppedEvent.swift */,
				84DC385A29ADFCFC00946713 /* RecordSettingsRequest.swift */,
				84DC385B29ADFCFC00946713 /* CallAcceptedEvent.swift */,
				84DC385C29ADFCFC00946713 /* HealthCheckEvent.swift */,
				84DC385D29ADFCFC00946713 /* BlockedUserEvent.swift */,
				84DC385E29ADFCFC00946713 /* PaginationParamsRequest.swift */,
				84DC385F29ADFCFC00946713 /* MuteUsersRequest.swift */,
				84DC386029ADFCFC00946713 /* AudioSettings.swift */,
				84DC386129ADFCFC00946713 /* UnblockUserResponse.swift */,
				84DC386229ADFCFC00946713 /* AnyEvent.swift */,
				84DC386329ADFCFC00946713 /* ICEServer.swift */,
				84DC386429ADFCFC00946713 /* CallStateResponseFields.swift */,
				84DC386529ADFCFC00946713 /* QueryMembersResponse.swift */,
				84DC386629ADFCFC00946713 /* CallRecordingStartedEvent.swift */,
				84DC386729ADFCFC00946713 /* UpdateUserPermissionsResponse.swift */,
				84DC386829ADFCFC00946713 /* MemberRequest.swift */,
				84DC386929ADFCFC00946713 /* CallResponse.swift */,
				84DC386A29ADFCFC00946713 /* UnblockUserRequest.swift */,
				84DC386B29ADFCFC00946713 /* BroadcastSettings.swift */,
				84DC386C29ADFCFC00946713 /* UserResponse.swift */,
				84DC386D29ADFCFC00946713 /* CallSettingsRequest.swift */,
				84DC386E29ADFCFC00946713 /* ScreensharingSettings.swift */,
				84DC386F29ADFCFC00946713 /* UserRequest.swift */,
				84DC387029ADFCFC00946713 /* CallRequest.swift */,
				84DC387129ADFCFC00946713 /* HLSSettings.swift */,
				84DC387229ADFCFC00946713 /* GeofenceSettings.swift */,
				84DC387329ADFCFC00946713 /* MemberResponse.swift */,
				84DC387429ADFCFC00946713 /* GetOrCreateCallRequest.swift */,
				84DC387529ADFCFC00946713 /* CallRejectedEvent.swift */,
				84DC387629ADFCFC00946713 /* UpdateCallResponse.swift */,
				84DC387729ADFCFC00946713 /* Device.swift */,
				84DC387829ADFCFC00946713 /* GetCallEdgeServerRequest.swift */,
				84DC387929ADFCFC00946713 /* UpdateCallRequest.swift */,
				84DC387A29ADFCFC00946713 /* SortParamRequest.swift */,
				84DC387B29ADFCFC00946713 /* RequestPermissionResponse.swift */,
				84DC387C29ADFCFC00946713 /* SendEventRequest.swift */,
				84DC387D29ADFCFC00946713 /* BlockUserRequest.swift */,
				84DC387E29ADFCFC00946713 /* QueryCallsRequest.swift */,
				84DC387F29ADFCFC00946713 /* OwnUserResponse.swift */,
				84DC388029ADFCFC00946713 /* Credentials.swift */,
				84DC388129ADFCFC00946713 /* UpdatedCallPermissionsEvent.swift */,
				84DC388229ADFCFC00946713 /* CallEndedEvent.swift */,
				84DC388329ADFCFC00946713 /* CallSettingsResponse.swift */,
				84DC388429ADFCFC00946713 /* Coordinates.swift */,
				84DC388529ADFCFC00946713 /* GeofenceSettingsRequest.swift */,
				84DC388629ADFCFC00946713 /* RecordSettings.swift */,
				84DC388729ADFCFC00946713 /* JoinCallRequest.swift */,
			);
			path = Models;
			sourceTree = "<group>";
		};
		84EA5D3D28C09A95004D3531 /* Controllers */ = {
			isa = PBXGroup;
			children = (
				84EA5D3E28C09AAB004D3531 /* CallController.swift */,
				84EA5D4028C0ABCB004D3531 /* CallCoordinatorController.swift */,
				8468822328E1C685003BA9EE /* VoipNotificationsController.swift */,
				84A8B88E2993CAFD003AA570 /* PermissionsController.swift */,
				84A88201299E8C5200EA22ED /* EventsController.swift */,
				84BD8FFC29B1019E002CFBA0 /* RecordingController.swift */,
			);
			path = Controllers;
			sourceTree = "<group>";
		};
		84EBAA91288C135700BE3176 /* Utils */ = {
			isa = PBXGroup;
			children = (
				84EBAA92288C137E00BE3176 /* Modifiers.swift */,
				84F3B0E3289174F60088751D /* ContainerHelpers.swift */,
				8434C52C289AA41D0001490A /* ImageExtensions.swift */,
				8434C52E289AA77B0001490A /* BundleExtensions.swift */,
				8458872628A3F34D002A81BF /* HelperViews.swift */,
				846FBE8528AA696900147F6E /* ColorExtensions.swift */,
				846FBE8C28AAEBBC00147F6E /* SearchBar.swift */,
				846FBE8E28AAEC5D00147F6E /* KeyboardReadable.swift */,
				8458B703290ACF2A00F8E487 /* CallSoundsPlayer.swift */,
				849EDA8C297AFD840072A12D /* Camera.swift */,
			);
			path = Utils;
			sourceTree = "<group>";
		};
		84ED240B286C9500002A3186 /* protobuf */ = {
			isa = PBXGroup;
			children = (
				84A737AC28F4716E001A6769 /* sfu */,
				84FC2C1228ACDF3A00181490 /* ProtoModel.swift */,
			);
			path = protobuf;
			sourceTree = "<group>";
		};
		84F737E7287C137000A363F4 /* Sources */ = {
			isa = PBXGroup;
			children = (
				84F737EE287C13AC00A363F4 /* StreamVideo */,
				84F73829287C146D00A363F4 /* StreamVideoUIKit */,
				84F73808287C141000A363F4 /* StreamVideoSwiftUI */,
			);
			path = Sources;
			sourceTree = "<group>";
		};
		84F737EE287C13AC00A363F4 /* StreamVideo */ = {
			isa = PBXGroup;
			children = (
				84F737EF287C13AC00A363F4 /* StreamVideo.h */,
				84C2996D2876E42D0034B735 /* StreamVideo.swift */,
				8492B874290808AE00006649 /* StreamVideoEnvironment.swift */,
				8478EB12288A054B00525538 /* VideoConfig.swift */,
				84ED240E286C9530002A3186 /* CallViewModel.swift */,
				84EA5D3D28C09A95004D3531 /* Controllers */,
				84FC2C1C28ACF29300181490 /* WebRTC */,
				8456E6D9287EC46D004E180E /* Models */,
				84C299712876E77E0034B735 /* DependencyInjection */,
				84AF64D3287C79220012A503 /* Utils */,
				84A7E17A2883624500526C98 /* WebSockets */,
				84A7E1772881921000526C98 /* HTTPClient */,
				8456E6D8287EC436004E180E /* Errors */,
				84B57D3A2981645900E4E709 /* OpenApi */,
				84ED240B286C9500002A3186 /* protobuf */,
				82B82F2229114001001B5FD7 /* Info.plist */,
			);
			path = StreamVideo;
			sourceTree = "<group>";
		};
		84F737F8287C13AD00A363F4 /* StreamVideoTests */ = {
			isa = PBXGroup;
			children = (
				8469593029BB3D3700134EA0 /* protobuf */,
				84932245290831DB0013C029 /* StreamVideo.xctestplan */,
				8492B87629081CE700006649 /* Mock */,
				8492B8722908024800006649 /* StreamVideoTestCase.swift */,
				8492B870290801DC00006649 /* CallViewModel_Tests.swift */,
			);
			path = StreamVideoTests;
			sourceTree = "<group>";
		};
		84F73808287C141000A363F4 /* StreamVideoSwiftUI */ = {
			isa = PBXGroup;
			children = (
				8434C530289AA8770001490A /* StreamVideoUI.swift */,
				8434C52A289AA3150001490A /* Appearance.swift */,
				8434C528289AA2FA0001490A /* Colors.swift */,
				8434C524289AA2E20001490A /* Fonts.swift */,
				8434C526289AA2F00001490A /* Images.swift */,
				84E86D4E2905E731004BA44C /* Utils.swift */,
				8415D3E2290BC882006E53CB /* Sounds.swift */,
				8498796728A15F0300D06F31 /* ViewFactory.swift */,
				84D419B728E7155100F574F9 /* CallContainer.swift */,
				8458872828A3F920002A81BF /* CallingViews */,
				8434C523289AA2B60001490A /* CallView */,
				84EBAA91288C135700BE3176 /* Utils */,
				8434C532289BB8BE0001490A /* Resources */,
				8434C537289BBB390001490A /* Generated */,
				84F73809287C141000A363F4 /* StreamVideoSwiftUI.h */,
				82B82F2729114176001B5FD7 /* Info.plist */,
			);
			path = StreamVideoSwiftUI;
			sourceTree = "<group>";
		};
		84F73814287C141000A363F4 /* StreamVideoSwiftUITests */ = {
			isa = PBXGroup;
			children = (
				84932244290831B70013C029 /* StreamVideoSwiftUI.xctestplan */,
				8493223A29082EDB0013C029 /* StreamVideoUITestCase.swift */,
				84932241290830E60013C029 /* Utils */,
				8493223529082C530013C029 /* CallingViews */,
			);
			path = StreamVideoSwiftUITests;
			sourceTree = "<group>";
		};
		84F73829287C146D00A363F4 /* StreamVideoUIKit */ = {
			isa = PBXGroup;
			children = (
				84F7382A287C146D00A363F4 /* StreamVideoUIKit.h */,
				84932272290929120013C029 /* Utils */,
				8493226229083BF20013C029 /* CallViewController.swift */,
				82B82F242911414D001B5FD7 /* Info.plist */,
			);
			path = StreamVideoUIKit;
			sourceTree = "<group>";
		};
		84F73833287C146D00A363F4 /* StreamVideoUIKitTests */ = {
			isa = PBXGroup;
			children = (
				8493228129093B270013C029 /* StreamVideoUIKit.xctestplan */,
				84932279290938440013C029 /* CallViewController_Tests.swift */,
			);
			path = StreamVideoUIKitTests;
			sourceTree = "<group>";
		};
		84F73842287C195600A363F4 /* Frameworks */ = {
			isa = PBXGroup;
			children = (
				841F2C7D29429DAD00D8D655 /* libswift_Concurrency.tbd */,
				8400B48E29429ADC00663B99 /* libswift_Concurrency.tbd */,
			);
			name = Frameworks;
			sourceTree = "<group>";
		};
		84FC2C1C28ACF29300181490 /* WebRTC */ = {
			isa = PBXGroup;
			children = (
				84FC2C1D28ACF2AE00181490 /* WebRTCClient.swift */,
				84FC2C2128ACF2E000181490 /* PeerConnection.swift */,
				843697CC28C647B600839D99 /* VideoCapturer.swift */,
				84FC2C2328AD1B5E00181490 /* WebRTCEventDecoder.swift */,
				84FC2C2728AD350100181490 /* WebRTCEvents.swift */,
				84BBF62A28AFC24000387A02 /* PeerConnectionFactory.swift */,
				84EA5D4228C1E944004D3531 /* AudioSession.swift */,
				84BBF62C28AFC72700387A02 /* DefaultRTCMediaConstraints.swift */,
				8411925D28C5E5D00074EF88 /* DefaultRTCConfiguration.swift */,
				8440861D2901A16F0027849C /* SfuMiddleware.swift */,
				84F0867A29632DA30099907A /* VideoFilters.swift */,
			);
			path = WebRTC;
			sourceTree = "<group>";
		};
/* End PBXGroup section */

/* Begin PBXHeadersBuildPhase section */
		84F737E8287C13AC00A363F4 /* Headers */ = {
			isa = PBXHeadersBuildPhase;
			buildActionMask = 2147483647;
			files = (
				84F737FB287C13AD00A363F4 /* StreamVideo.h in Headers */,
			);
			runOnlyForDeploymentPostprocessing = 0;
		};
		84F73802287C141000A363F4 /* Headers */ = {
			isa = PBXHeadersBuildPhase;
			buildActionMask = 2147483647;
			files = (
				84F73817287C141000A363F4 /* StreamVideoSwiftUI.h in Headers */,
			);
			runOnlyForDeploymentPostprocessing = 0;
		};
		84F73823287C146D00A363F4 /* Headers */ = {
			isa = PBXHeadersBuildPhase;
			buildActionMask = 2147483647;
			files = (
				84F73836287C146D00A363F4 /* StreamVideoUIKit.h in Headers */,
			);
			runOnlyForDeploymentPostprocessing = 0;
		};
/* End PBXHeadersBuildPhase section */

/* Begin PBXNativeTarget section */
		82392D502993C9E100941435 /* SwiftUIDemoAppUITests */ = {
			isa = PBXNativeTarget;
			buildConfigurationList = 82392D5B2993C9E100941435 /* Build configuration list for PBXNativeTarget "SwiftUIDemoAppUITests" */;
			buildPhases = (
				82392D4D2993C9E100941435 /* Sources */,
				82392D4E2993C9E100941435 /* Frameworks */,
				82392D4F2993C9E100941435 /* Resources */,
			);
			buildRules = (
			);
			dependencies = (
				82392D582993C9E100941435 /* PBXTargetDependency */,
			);
			name = SwiftUIDemoAppUITests;
			packageProductDependencies = (
				82392D652993CD7B00941435 /* StreamChatTestHelpers */,
			);
			productName = SwiftUIDemoAppUITests;
			productReference = 82392D512993C9E100941435 /* SwiftUIDemoAppUITests.xctest */;
			productType = "com.apple.product-type.bundle.ui-testing";
		};
		842D8BC22865B31B00801910 /* DemoApp */ = {
			isa = PBXNativeTarget;
			buildConfigurationList = 842D8BD12865B31D00801910 /* Build configuration list for PBXNativeTarget "DemoApp" */;
			buildPhases = (
				842D8BBF2865B31B00801910 /* Sources */,
				842D8BC02865B31B00801910 /* Frameworks */,
				842D8BC12865B31B00801910 /* Resources */,
				84F7381F287C141000A363F4 /* Embed Frameworks */,
			);
			buildRules = (
			);
			dependencies = (
				84F73819287C141000A363F4 /* PBXTargetDependency */,
				84F73850287C198500A363F4 /* PBXTargetDependency */,
			);
			name = DemoApp;
			packageProductDependencies = (
				84AF64BD287C34450012A503 /* WebRTC */,
				8423B7552950BB0B00012F8D /* Sentry */,
			);
			productName = StreamVideoSwiftUI;
			productReference = 842D8BC32865B31B00801910 /* DemoApp.app */;
			productType = "com.apple.product-type.application";
		};
		8493224B290837890013C029 /* DemoAppUIKit */ = {
			isa = PBXNativeTarget;
			buildConfigurationList = 8493225D2908378B0013C029 /* Build configuration list for PBXNativeTarget "DemoAppUIKit" */;
			buildPhases = (
				84932248290837890013C029 /* Sources */,
				84932249290837890013C029 /* Frameworks */,
				8493224A290837890013C029 /* Resources */,
				848A805A290A808A00F3079B /* Embed Frameworks */,
			);
			buildRules = (
			);
			dependencies = (
				8493226529083DBD0013C029 /* PBXTargetDependency */,
			);
			name = DemoAppUIKit;
			packageProductDependencies = (
				84767501290A824B0015DC53 /* WebRTC */,
				84A26C9829435F4100B29E53 /* NukeUI */,
			);
			productName = DemoAppUIKit;
			productReference = 8493224C290837890013C029 /* DemoAppUIKit.app */;
			productType = "com.apple.product-type.application";
		};
		84F737EC287C13AC00A363F4 /* StreamVideo */ = {
			isa = PBXNativeTarget;
			buildConfigurationList = 84F737FC287C13AD00A363F4 /* Build configuration list for PBXNativeTarget "StreamVideo" */;
			buildPhases = (
				84F737E8287C13AC00A363F4 /* Headers */,
				84F737E9287C13AC00A363F4 /* Sources */,
				84F737EA287C13AC00A363F4 /* Frameworks */,
				84F737EB287C13AC00A363F4 /* Resources */,
			);
			buildRules = (
			);
			dependencies = (
			);
			name = StreamVideo;
			packageProductDependencies = (
				84AF64BB287C34320012A503 /* WebRTC */,
				84BE8A5528BE314000B34D2F /* SwiftProtobuf */,
			);
			productName = StreamVideo;
			productReference = 84F737ED287C13AC00A363F4 /* StreamVideo.framework */;
			productType = "com.apple.product-type.framework";
		};
		84F737F3287C13AD00A363F4 /* StreamVideoTests */ = {
			isa = PBXNativeTarget;
			buildConfigurationList = 84F737FF287C13AD00A363F4 /* Build configuration list for PBXNativeTarget "StreamVideoTests" */;
			buildPhases = (
				84F737F0287C13AD00A363F4 /* Sources */,
				84F737F1287C13AD00A363F4 /* Frameworks */,
				84F737F2287C13AD00A363F4 /* Resources */,
			);
			buildRules = (
			);
			dependencies = (
				84F737F7287C13AD00A363F4 /* PBXTargetDependency */,
			);
			name = StreamVideoTests;
			productName = StreamVideoTests;
			productReference = 84F737F4287C13AD00A363F4 /* StreamVideoTests.xctest */;
			productType = "com.apple.product-type.bundle.unit-test";
		};
		84F73806287C141000A363F4 /* StreamVideoSwiftUI */ = {
			isa = PBXNativeTarget;
			buildConfigurationList = 84F7381C287C141000A363F4 /* Build configuration list for PBXNativeTarget "StreamVideoSwiftUI" */;
			buildPhases = (
				84F73802287C141000A363F4 /* Headers */,
				8434C53A289BBDF30001490A /* SwiftGen */,
				84F73803287C141000A363F4 /* Sources */,
				84F73804287C141000A363F4 /* Frameworks */,
				84F73805287C141000A363F4 /* Resources */,
			);
			buildRules = (
			);
			dependencies = (
				84932247290832B90013C029 /* PBXTargetDependency */,
			);
			name = StreamVideoSwiftUI;
			packageProductDependencies = (
				84B9A58E29140D3D004DE31A /* Nuke */,
				84C619C529432E890051C513 /* NukeUI */,
			);
			productName = StreamVideoSwiftUI;
			productReference = 84F73807287C141000A363F4 /* StreamVideoSwiftUI.framework */;
			productType = "com.apple.product-type.framework";
		};
		84F7380D287C141000A363F4 /* StreamVideoSwiftUITests */ = {
			isa = PBXNativeTarget;
			buildConfigurationList = 84F73820287C141000A363F4 /* Build configuration list for PBXNativeTarget "StreamVideoSwiftUITests" */;
			buildPhases = (
				84F7380A287C141000A363F4 /* Sources */,
				84F7380B287C141000A363F4 /* Frameworks */,
				84F7380C287C141000A363F4 /* Resources */,
			);
			buildRules = (
			);
			dependencies = (
				84F73811287C141000A363F4 /* PBXTargetDependency */,
			);
			name = StreamVideoSwiftUITests;
			packageProductDependencies = (
				8493223F290830390013C029 /* SnapshotTesting */,
			);
			productName = StreamVideoSwiftUITests;
			productReference = 84F7380E287C141000A363F4 /* StreamVideoSwiftUITests.xctest */;
			productType = "com.apple.product-type.bundle.unit-test";
		};
		84F73827287C146D00A363F4 /* StreamVideoUIKit */ = {
			isa = PBXNativeTarget;
			buildConfigurationList = 84F73837287C146D00A363F4 /* Build configuration list for PBXNativeTarget "StreamVideoUIKit" */;
			buildPhases = (
				84F73823287C146D00A363F4 /* Headers */,
				84F73824287C146D00A363F4 /* Sources */,
				84F73825287C146D00A363F4 /* Frameworks */,
				84F73826287C146D00A363F4 /* Resources */,
			);
			buildRules = (
			);
			dependencies = (
				8493226729083DCB0013C029 /* PBXTargetDependency */,
				84F7384B287C196B00A363F4 /* PBXTargetDependency */,
			);
			name = StreamVideoUIKit;
			packageProductDependencies = (
				84B9A59229140D44004DE31A /* Nuke */,
				84B9A59429140D44004DE31A /* NukeUI */,
			);
			productName = StreamVideoUIKit;
			productReference = 84F73828287C146D00A363F4 /* StreamVideoUIKit.framework */;
			productType = "com.apple.product-type.framework";
		};
		84F7382E287C146D00A363F4 /* StreamVideoUIKitTests */ = {
			isa = PBXNativeTarget;
			buildConfigurationList = 84F7383A287C146D00A363F4 /* Build configuration list for PBXNativeTarget "StreamVideoUIKitTests" */;
			buildPhases = (
				84F7382B287C146D00A363F4 /* Sources */,
				84F7382C287C146D00A363F4 /* Frameworks */,
				84F7382D287C146D00A363F4 /* Resources */,
			);
			buildRules = (
			);
			dependencies = (
				84F73832287C146D00A363F4 /* PBXTargetDependency */,
			);
			name = StreamVideoUIKitTests;
			packageProductDependencies = (
				8493227F29093A9E0013C029 /* SnapshotTesting */,
			);
			productName = StreamVideoUIKitTests;
			productReference = 84F7382F287C146D00A363F4 /* StreamVideoUIKitTests.xctest */;
			productType = "com.apple.product-type.bundle.unit-test";
		};
/* End PBXNativeTarget section */

/* Begin PBXProject section */
		842D8BBB2865B31B00801910 /* Project object */ = {
			isa = PBXProject;
			attributes = {
				BuildIndependentTargetsInParallel = 1;
				LastSwiftUpdateCheck = 1420;
				LastUpgradeCheck = 1330;
				TargetAttributes = {
					82392D502993C9E100941435 = {
						CreatedOnToolsVersion = 14.2;
						TestTargetID = 842D8BC22865B31B00801910;
					};
					842D8BC22865B31B00801910 = {
						CreatedOnToolsVersion = 13.3.1;
					};
					8493224B290837890013C029 = {
						CreatedOnToolsVersion = 14.1;
					};
					84F737EC287C13AC00A363F4 = {
						CreatedOnToolsVersion = 13.3.1;
						LastSwiftMigration = 1420;
					};
					84F737F3287C13AD00A363F4 = {
						CreatedOnToolsVersion = 13.3.1;
					};
					84F73806287C141000A363F4 = {
						CreatedOnToolsVersion = 13.3.1;
					};
					84F7380D287C141000A363F4 = {
						CreatedOnToolsVersion = 13.3.1;
						TestTargetID = 842D8BC22865B31B00801910;
					};
					84F73827287C146D00A363F4 = {
						CreatedOnToolsVersion = 13.3.1;
						LastSwiftMigration = 1410;
					};
					84F7382E287C146D00A363F4 = {
						CreatedOnToolsVersion = 13.3.1;
					};
				};
			};
			buildConfigurationList = 842D8BBE2865B31B00801910 /* Build configuration list for PBXProject "StreamVideo" */;
			compatibilityVersion = "Xcode 13.0";
			developmentRegion = en;
			hasScannedForEncodings = 0;
			knownRegions = (
				en,
				Base,
			);
			mainGroup = 842D8BBA2865B31B00801910;
			packageReferences = (
				84AF64BA287C34320012A503 /* XCRemoteSwiftPackageReference "Specs" */,
				84BE8A5428BE314000B34D2F /* XCRemoteSwiftPackageReference "swift-protobuf" */,
				8403BFCA28EB09D100CBE341 /* XCRemoteSwiftPackageReference "Nuke" */,
				8493223E290830390013C029 /* XCRemoteSwiftPackageReference "swift-snapshot-testing" */,
				8423B7542950BB0A00012F8D /* XCRemoteSwiftPackageReference "sentry-cocoa" */,
				82392D622993CD4700941435 /* XCRemoteSwiftPackageReference "stream-chat-swift-test-helpers" */,
			);
			productRefGroup = 842D8BC42865B31B00801910 /* Products */;
			projectDirPath = "";
			projectRoot = "";
			targets = (
				84F737EC287C13AC00A363F4 /* StreamVideo */,
				84F737F3287C13AD00A363F4 /* StreamVideoTests */,
				84F73806287C141000A363F4 /* StreamVideoSwiftUI */,
				84F7380D287C141000A363F4 /* StreamVideoSwiftUITests */,
				84F73827287C146D00A363F4 /* StreamVideoUIKit */,
				84F7382E287C146D00A363F4 /* StreamVideoUIKitTests */,
				842D8BC22865B31B00801910 /* DemoApp */,
				8493224B290837890013C029 /* DemoAppUIKit */,
				82392D502993C9E100941435 /* SwiftUIDemoAppUITests */,
			);
		};
/* End PBXProject section */

/* Begin PBXResourcesBuildPhase section */
		82392D4F2993C9E100941435 /* Resources */ = {
			isa = PBXResourcesBuildPhase;
			buildActionMask = 2147483647;
			files = (
			);
			runOnlyForDeploymentPostprocessing = 0;
		};
		842D8BC12865B31B00801910 /* Resources */ = {
			isa = PBXResourcesBuildPhase;
			buildActionMask = 2147483647;
			files = (
				842D8BDC2865B37800801910 /* Preview Assets.xcassets in Resources */,
				842C7EBF28A2B3FA00C2AB7F /* Assets.xcassets in Resources */,
				842D8BDB2865B37800801910 /* Assets.xcassets in Resources */,
			);
			runOnlyForDeploymentPostprocessing = 0;
		};
		8493224A290837890013C029 /* Resources */ = {
			isa = PBXResourcesBuildPhase;
			buildActionMask = 2147483647;
			files = (
				8493225B2908378B0013C029 /* LaunchScreen.storyboard in Resources */,
				849322582908378B0013C029 /* Assets.xcassets in Resources */,
			);
			runOnlyForDeploymentPostprocessing = 0;
		};
		84F737EB287C13AC00A363F4 /* Resources */ = {
			isa = PBXResourcesBuildPhase;
			buildActionMask = 2147483647;
			files = (
			);
			runOnlyForDeploymentPostprocessing = 0;
		};
		84F737F2287C13AD00A363F4 /* Resources */ = {
			isa = PBXResourcesBuildPhase;
			buildActionMask = 2147483647;
			files = (
			);
			runOnlyForDeploymentPostprocessing = 0;
		};
		84F73805287C141000A363F4 /* Resources */ = {
			isa = PBXResourcesBuildPhase;
			buildActionMask = 2147483647;
			files = (
				8415D3E1290B2AF2006E53CB /* outgoing.m4a in Resources */,
				8434C539289BBBBA0001490A /* L10n_template.stencil in Resources */,
				8458B706290ACFE400F8E487 /* incoming.wav in Resources */,
				8434C53B289BBF020001490A /* Localizable.strings in Resources */,
				842C7EBE28A2B31400C2AB7F /* Assets.xcassets in Resources */,
				8434C53E289BBF120001490A /* Localizable.stringsdict in Resources */,
			);
			runOnlyForDeploymentPostprocessing = 0;
		};
		84F7380C287C141000A363F4 /* Resources */ = {
			isa = PBXResourcesBuildPhase;
			buildActionMask = 2147483647;
			files = (
			);
			runOnlyForDeploymentPostprocessing = 0;
		};
		84F73826287C146D00A363F4 /* Resources */ = {
			isa = PBXResourcesBuildPhase;
			buildActionMask = 2147483647;
			files = (
			);
			runOnlyForDeploymentPostprocessing = 0;
		};
		84F7382D287C146D00A363F4 /* Resources */ = {
			isa = PBXResourcesBuildPhase;
			buildActionMask = 2147483647;
			files = (
			);
			runOnlyForDeploymentPostprocessing = 0;
		};
/* End PBXResourcesBuildPhase section */

/* Begin PBXShellScriptBuildPhase section */
		8434C53A289BBDF30001490A /* SwiftGen */ = {
			isa = PBXShellScriptBuildPhase;
			alwaysOutOfDate = 1;
			buildActionMask = 2147483647;
			files = (
			);
			inputFileListPaths = (
			);
			inputPaths = (
			);
			name = SwiftGen;
			outputFileListPaths = (
			);
			outputPaths = (
			);
			runOnlyForDeploymentPostprocessing = 0;
			shellPath = /bin/sh;
			shellScript = "if which mint >/dev/null && mint which swiftgen; then\n  xcrun --sdk macosx mint run swiftgen config run --config Sources/StreamVideoSwiftUI/.swiftgen.yml\nelse\n  echo \"Warning: Bootstrap not run, please run ./Scripts/bootstrap.sh\"\nfi\n";
		};
/* End PBXShellScriptBuildPhase section */

/* Begin PBXSourcesBuildPhase section */
		82392D4D2993C9E100941435 /* Sources */ = {
			isa = PBXSourcesBuildPhase;
			buildActionMask = 2147483647;
			files = (
				82392D5F2993CCB300941435 /* ParticipantRobot.swift in Sources */,
				82C837E429A5333700CB6B0E /* CallDetailsPage.swift in Sources */,
				82C837E229A532C000CB6B0E /* LoginPage.swift in Sources */,
				82392D542993C9E100941435 /* StreamTestCase.swift in Sources */,
				82C837E029A531ED00CB6B0E /* CallPage.swift in Sources */,
				82392D6B2993CDF500941435 /* UserRobot.swift in Sources */,
				82392D6F2994027C00941435 /* TerminalRobot.swift in Sources */,
				82392D6D2993CE7200941435 /* StreamVideoUITests.swift in Sources */,
				828DE5BD299521EF00F93197 /* UserRobot+Asserts.swift in Sources */,
				82392D71299403B200941435 /* VideoTests.swift in Sources */,
			);
			runOnlyForDeploymentPostprocessing = 0;
		};
		842D8BBF2865B31B00801910 /* Sources */ = {
			isa = PBXSourcesBuildPhase;
			buildActionMask = 2147483647;
			files = (
				8456E6C4287EB43A004E180E /* LoginViewModel.swift in Sources */,
				8403C0AF2897D9940092BD43 /* VoipPushService.swift in Sources */,
				8456E6C6287EB55F004E180E /* AppState.swift in Sources */,
				8456E6C2287EB405004E180E /* LoginView.swift in Sources */,
				84093811288A90390089A35B /* HomeView.swift in Sources */,
				844299432942484A0037232A /* DemoUsers.swift in Sources */,
				84ED240D286C9515002A3186 /* CallView.swift in Sources */,
				8403C0AD2897CF4D0092BD43 /* CallKitService.swift in Sources */,
				840A5A5829054F98006A1E4B /* MockUserListProvider.swift in Sources */,
				842D8BDA2865B37800801910 /* StreamVideoSwiftUIApp.swift in Sources */,
				845C573228DDC57B00D38FCC /* DemoAppUtils.swift in Sources */,
				84BD8FF429B0F208002CFBA0 /* HTTPClient.swift in Sources */,
				84201793288AB699004964B3 /* AddUserView.swift in Sources */,
				8468821328DFA448003BA9EE /* LocalStorage.swift in Sources */,
				8434C5222899572F0001490A /* CallService.swift in Sources */,
				84BD8FF629B0F27F002CFBA0 /* TokenService.swift in Sources */,
			);
			runOnlyForDeploymentPostprocessing = 0;
		};
		84932248290837890013C029 /* Sources */ = {
			isa = PBXSourcesBuildPhase;
			buildActionMask = 2147483647;
			files = (
				8493226A290919F10013C029 /* LoginViewController.swift in Sources */,
				84932270290923960013C029 /* LocalStorage.swift in Sources */,
				84BD8FF929B0F97E002CFBA0 /* HTTPClient.swift in Sources */,
				8493224F2908378A0013C029 /* AppDelegate.swift in Sources */,
				84BD8FF829B0F97B002CFBA0 /* TokenService.swift in Sources */,
				84E4F7922947476400DD4CE3 /* CallViewHelper.swift in Sources */,
				849322512908378A0013C029 /* SceneDelegate.swift in Sources */,
				8493226F2909238F0013C029 /* AppState.swift in Sources */,
				84BD8FFB29B0FA5B002CFBA0 /* LoginView.swift in Sources */,
				849322612908385C0013C029 /* HomeViewController.swift in Sources */,
				84BD8FF729B0F964002CFBA0 /* LoginViewModel.swift in Sources */,
				8493226E2909235C0013C029 /* AddUserView.swift in Sources */,
				844299442942484A0037232A /* DemoUsers.swift in Sources */,
			);
			runOnlyForDeploymentPostprocessing = 0;
		};
		84F737E9287C13AC00A363F4 /* Sources */ = {
			isa = PBXSourcesBuildPhase;
			buildActionMask = 2147483647;
			files = (
				84DC389729ADFCFD00946713 /* StopLiveResponse.swift in Sources */,
				84AF64D5287C79320012A503 /* RawJSON.swift in Sources */,
				84F73858287C1A3400A363F4 /* ConnectionState.swift in Sources */,
				84B04BE728941EA6003A8DCD /* StatsConstants.swift in Sources */,
				8478EB13288A054B00525538 /* VideoConfig.swift in Sources */,
				8492B875290808AE00006649 /* StreamVideoEnvironment.swift in Sources */,
				84A7E184288362DF00526C98 /* Atomic.swift in Sources */,
				8409465B29AF4EEC007AF5BF /* ListRecordingsResponse.swift in Sources */,
				8490DD21298D4ADF007E53D2 /* StreamJsonDecoder.swift in Sources */,
				84DC389C29ADFCFD00946713 /* GetOrCreateCallResponse.swift in Sources */,
				84A737CE28F4716E001A6769 /* signal.pb.swift in Sources */,
				8456E6D1287EC343004E180E /* Logger.swift in Sources */,
				84A7E1802883629700526C98 /* WebSocketClient.swift in Sources */,
				84F0867B29632DA40099907A /* VideoFilters.swift in Sources */,
				84F3B0E0289150B10088751D /* CallParticipant.swift in Sources */,
				843697CF28C7898A00839D99 /* VideoOptions.swift in Sources */,
				8409465629AF4EEC007AF5BF /* CallReactionEvent.swift in Sources */,
				84DC38D329ADFCFD00946713 /* CallEndedEvent.swift in Sources */,
				84A737D028F4716E001A6769 /* models.pb.swift in Sources */,
				84DC388E29ADFCFD00946713 /* JSONEncodingHelper.swift in Sources */,
				84F73854287C1A2D00A363F4 /* InjectedValuesExtensions.swift in Sources */,
				84DC38D829ADFCFD00946713 /* JoinCallRequest.swift in Sources */,
				84DC38C929ADFCFD00946713 /* GetCallEdgeServerRequest.swift in Sources */,
				84AF64D2287C78E70012A503 /* User.swift in Sources */,
				84274F482884251600CF8794 /* InternetConnection.swift in Sources */,
				84DC389129ADFCFD00946713 /* VideoSettings.swift in Sources */,
				8456E6D6287EC343004E180E /* LogFormatter.swift in Sources */,
				84A7E18C288363AC00526C98 /* EventNotificationCenter.swift in Sources */,
				84A7E1962883661A00526C98 /* BackgroundTaskScheduler.swift in Sources */,
				84DC38DD29ADFCFD00946713 /* Models.swift in Sources */,
				84BBF62B28AFC24000387A02 /* PeerConnectionFactory.swift in Sources */,
				8490DD1F298D39D9007E53D2 /* JsonEventDecoder.swift in Sources */,
				84DC38C229ADFCFD00946713 /* HLSSettings.swift in Sources */,
				84DC38B229ADFCFD00946713 /* UnblockUserResponse.swift in Sources */,
				84DC38B529ADFCFD00946713 /* CallStateResponseFields.swift in Sources */,
				84DC38D129ADFCFD00946713 /* Credentials.swift in Sources */,
				84A7E1B02883E73100526C98 /* EventBatcher.swift in Sources */,
				84DC38DB29ADFCFD00946713 /* JSONDataEncoding.swift in Sources */,
				84A7E17428814D7400526C98 /* LatencyService.swift in Sources */,
				8411925E28C5E5D00074EF88 /* DefaultRTCConfiguration.swift in Sources */,
				8409465929AF4EEC007AF5BF /* SendReactionResponse.swift in Sources */,
				8456E6D5287EC343004E180E /* PrefixLogFormatter.swift in Sources */,
				84EBAA8E288BCB2700BE3176 /* CallsMiddleware.swift in Sources */,
				84EA5D4328C1E944004D3531 /* AudioSession.swift in Sources */,
				84DC38C629ADFCFD00946713 /* CallRejectedEvent.swift in Sources */,
				84DC38D529ADFCFD00946713 /* Coordinates.swift in Sources */,
				84DC38B729ADFCFD00946713 /* CallRecordingStartedEvent.swift in Sources */,
				84DC389529ADFCFD00946713 /* QueryMembersRequest.swift in Sources */,
				84DC38DE29ADFCFD00946713 /* SynchronizedDictionary.swift in Sources */,
				84DC38AB29ADFCFD00946713 /* RecordSettingsRequest.swift in Sources */,
				84EA5D3F28C09AAC004D3531 /* CallController.swift in Sources */,
				84A88204299F83C500EA22ED /* CustomEventsMiddleware.swift in Sources */,
				84DC38CA29ADFCFD00946713 /* UpdateCallRequest.swift in Sources */,
				84AF64D9287C79F60012A503 /* Errors.swift in Sources */,
				84DC389429ADFCFD00946713 /* UpdateUserPermissionsRequest.swift in Sources */,
				8456E6D3287EC343004E180E /* BaseLogDestination.swift in Sources */,
				84DC38CD29ADFCFD00946713 /* SendEventRequest.swift in Sources */,
				84EA5D4128C0ABCB004D3531 /* CallCoordinatorController.swift in Sources */,
				84DC38B029ADFCFD00946713 /* MuteUsersRequest.swift in Sources */,
				84A7E18A2883638200526C98 /* URLSessionWebSocketEngine.swift in Sources */,
				8456E6D2287EC343004E180E /* ConsoleLogDestination.swift in Sources */,
				84DC38A529ADFCFD00946713 /* SFUResponse.swift in Sources */,
				84A737D128F4716E001A6769 /* events.pb.swift in Sources */,
				84DC389929ADFCFD00946713 /* GetCallEdgeServerResponse.swift in Sources */,
				84DC38C129ADFCFD00946713 /* CallRequest.swift in Sources */,
				84DC38A829ADFCFD00946713 /* QueryCallsResponse.swift in Sources */,
				8409465829AF4EEC007AF5BF /* SendReactionRequest.swift in Sources */,
				84B9A56D29112F39004DE31A /* EndpointConfig.swift in Sources */,
				8469593829BB6B4E00134EA0 /* GetEdgesResponse.swift in Sources */,
				84F7383D287C18E500A363F4 /* CallViewModel.swift in Sources */,
				84DC389A29ADFCFD00946713 /* APIError.swift in Sources */,
				84A8416D29A3CD1E009E1261 /* CoordinatorRequests.swift in Sources */,
				84AF64DB287C7A2C0012A503 /* ErrorPayload.swift in Sources */,
				84DC38B329ADFCFD00946713 /* AnyEvent.swift in Sources */,
				84A7E1812883629700526C98 /* WebSocketPingController.swift in Sources */,
				84DC389329ADFCFD00946713 /* ScreensharingSettingsRequest.swift in Sources */,
				84DC38BC29ADFCFD00946713 /* BroadcastSettings.swift in Sources */,
				84DC389F29ADFCFD00946713 /* JoinCallResponse.swift in Sources */,
				84A7E1AE2883E6B300526C98 /* HTTPUtils.swift in Sources */,
				84DC38D229ADFCFD00946713 /* UpdatedCallPermissionsEvent.swift in Sources */,
				8458872E28A4EC1F002A81BF /* CallSettings.swift in Sources */,
				84DC389829ADFCFD00946713 /* VideoSettingsRequest.swift in Sources */,
				84A88202299E8C5200EA22ED /* EventsController.swift in Sources */,
				8419479A2886EBD20007B36E /* UserConnectionProvider.swift in Sources */,
				8469593429BB5CE200134EA0 /* HTTPConfig.swift in Sources */,
				84A8B8912993D3AB003AA570 /* PermissionsMiddleware.swift in Sources */,
				84AF64D7287C79610012A503 /* Token.swift in Sources */,
				84DC38AC29ADFCFD00946713 /* CallAcceptedEvent.swift in Sources */,
				84FC2C2828AD350100181490 /* WebRTCEvents.swift in Sources */,
				84DC38A129ADFCFD00946713 /* BlockUserResponse.swift in Sources */,
				84F3B0DA289083E70088751D /* WebSocketConstants.swift in Sources */,
				8440861E2901A1700027849C /* SfuMiddleware.swift in Sources */,
				84DC38C829ADFCFD00946713 /* Device.swift in Sources */,
				84DC38D729ADFCFD00946713 /* RecordSettings.swift in Sources */,
				84DC38B929ADFCFD00946713 /* MemberRequest.swift in Sources */,
				84DC38BE29ADFCFD00946713 /* CallSettingsRequest.swift in Sources */,
				84A7E1862883632100526C98 /* ConnectionStatus.swift in Sources */,
				84DC38A729ADFCFD00946713 /* GoLiveResponse.swift in Sources */,
				84DC38C329ADFCFD00946713 /* GeofenceSettings.swift in Sources */,
				8469593729BB6B4E00134EA0 /* EdgeResponse.swift in Sources */,
				84BD8FFF29B109B5002CFBA0 /* RecordingEventsMiddleware.swift in Sources */,
				84DC38BD29ADFCFD00946713 /* UserResponse.swift in Sources */,
				84F73856287C1A3400A363F4 /* CallType.swift in Sources */,
				84DC38C529ADFCFD00946713 /* GetOrCreateCallRequest.swift in Sources */,
				84A881FE299E478D00EA22ED /* AnyDecodable.swift in Sources */,
				84BD8FFD29B1019E002CFBA0 /* RecordingController.swift in Sources */,
				84A881FC299E476000EA22ED /* AnyCodable.swift in Sources */,
				84DC38C429ADFCFD00946713 /* MemberResponse.swift in Sources */,
				848EDB8D29940DA8008A65E5 /* CallCapabilities.swift in Sources */,
				8468822428E1C685003BA9EE /* VoipNotificationsController.swift in Sources */,
				84DC38CB29ADFCFD00946713 /* SortParamRequest.swift in Sources */,
				84F7385A287C1A3400A363F4 /* Call.swift in Sources */,
				841947982886D9CD0007B36E /* BundleExtensions.swift in Sources */,
				84274F462884249A00CF8794 /* ConnectionRecoveryHandler.swift in Sources */,
				84F73853287C1A2900A363F4 /* InjectedValues.swift in Sources */,
				84DC38D029ADFCFD00946713 /* OwnUserResponse.swift in Sources */,
				84A7E1922883647200526C98 /* Event.swift in Sources */,
				84DC38A629ADFCFD00946713 /* CallCancelledEvent.swift in Sources */,
				84DC38D629ADFCFD00946713 /* GeofenceSettingsRequest.swift in Sources */,
				84DC38BB29ADFCFD00946713 /* UnblockUserRequest.swift in Sources */,
				84DC38A229ADFCFD00946713 /* UnblockedUserEvent.swift in Sources */,
				84F73855287C1A3400A363F4 /* Utils.swift in Sources */,
				84DC389029ADFCFD00946713 /* SendEventResponse.swift in Sources */,
				8456E6DB287EC530004E180E /* StreamRuntimeCheck.swift in Sources */,
				84A7379C28F0557F001A6769 /* CallEvents.swift in Sources */,
				8456E6D4287EC343004E180E /* LogDestination.swift in Sources */,
				84DC38DC29ADFCFD00946713 /* Configuration.swift in Sources */,
				84C267C928F5980F00F0F673 /* ConnectOptions.swift in Sources */,
				84DC389D29ADFCFD00946713 /* DatacenterResponse.swift in Sources */,
				84FC2C1E28ACF2AE00181490 /* WebRTCClient.swift in Sources */,
				84DC389E29ADFCFD00946713 /* CallCreatedEvent.swift in Sources */,
				84A8B88F2993CAFD003AA570 /* PermissionsController.swift in Sources */,
				84DC38AE29ADFCFD00946713 /* BlockedUserEvent.swift in Sources */,
				84DC38CC29ADFCFD00946713 /* RequestPermissionResponse.swift in Sources */,
				84A7E1A82883E46200526C98 /* Timers.swift in Sources */,
				84DC38B129ADFCFD00946713 /* AudioSettings.swift in Sources */,
				84A88200299E484800EA22ED /* AnyEncodable.swift in Sources */,
				84FC2C2428AD1B5E00181490 /* WebRTCEventDecoder.swift in Sources */,
				84DC389B29ADFCFD00946713 /* PermissionRequestEvent.swift in Sources */,
				84DC38AF29ADFCFD00946713 /* PaginationParamsRequest.swift in Sources */,
				84DC38A429ADFCFD00946713 /* BackstageSettings.swift in Sources */,
				84BBF62D28AFC72700387A02 /* DefaultRTCMediaConstraints.swift in Sources */,
				84EBAA90288BCEAA00BE3176 /* IncomingCall.swift in Sources */,
				84DC38DA29ADFCFD00946713 /* Extensions.swift in Sources */,
				84B57E1729817A5900E4E709 /* CoordinatorClient.swift in Sources */,
				84DC38B629ADFCFD00946713 /* QueryMembersResponse.swift in Sources */,
				84DC38D429ADFCFD00946713 /* CallSettingsResponse.swift in Sources */,
				84A737CF28F4716E001A6769 /* signal.twirp.swift in Sources */,
				84A7E1942883652000526C98 /* EventMiddleware.swift in Sources */,
				84DC38D929ADFCFD00946713 /* OpenISO8601DateFormatter.swift in Sources */,
				84DC38A929ADFCFD00946713 /* CallUpdatedEvent.swift in Sources */,
				84A7E1892883638200526C98 /* WebSocketEngine.swift in Sources */,
				84DC38B429ADFCFD00946713 /* ICEServer.swift in Sources */,
				82686160290A7556005BFFED /* SystemEnvironment.swift in Sources */,
				8490DD23298D5330007E53D2 /* Data+Gzip.swift in Sources */,
				84DC38B829ADFCFD00946713 /* UpdateUserPermissionsResponse.swift in Sources */,
				84DC38C029ADFCFD00946713 /* UserRequest.swift in Sources */,
				84A7E1792881922400526C98 /* HTTPClient.swift in Sources */,
				84DC389629ADFCFD00946713 /* EndCallResponse.swift in Sources */,
				84FC2C2228ACF2E000181490 /* PeerConnection.swift in Sources */,
				84F73859287C1A3400A363F4 /* StreamVideo.swift in Sources */,
				84DC38C729ADFCFD00946713 /* UpdateCallResponse.swift in Sources */,
				84A7E1AA2883E4AD00526C98 /* APIKey.swift in Sources */,
				84E4F7D1294CB5F300DD4CE3 /* ConnectionQuality.swift in Sources */,
				84A7E1AC2883E51E00526C98 /* HTTPHeader.swift in Sources */,
				84DC38AD29ADFCFD00946713 /* HealthCheckEvent.swift in Sources */,
				8409465729AF4EEC007AF5BF /* CallRecording.swift in Sources */,
				84DC38AA29ADFCFD00946713 /* CallRecordingStoppedEvent.swift in Sources */,
				84DC38CE29ADFCFD00946713 /* BlockUserRequest.swift in Sources */,
				84DC38A029ADFCFD00946713 /* CustomVideoEvent.swift in Sources */,
				84DC38A329ADFCFD00946713 /* MuteUsersResponse.swift in Sources */,
				84DC38BF29ADFCFD00946713 /* ScreensharingSettings.swift in Sources */,
				84DC389229ADFCFD00946713 /* RequestPermissionRequest.swift in Sources */,
				84FC2C1328ACDF3A00181490 /* ProtoModel.swift in Sources */,
				84DC38BA29ADFCFD00946713 /* CallResponse.swift in Sources */,
				843697CD28C647B600839D99 /* VideoCapturer.swift in Sources */,
				84DC388F29ADFCFD00946713 /* CodableHelper.swift in Sources */,
				8409465A29AF4EEC007AF5BF /* ReactionResponse.swift in Sources */,
				84DC38CF29ADFCFD00946713 /* QueryCallsRequest.swift in Sources */,
				84A7E1822883629700526C98 /* RetryStrategy.swift in Sources */,
			);
			runOnlyForDeploymentPostprocessing = 0;
		};
		84F737F0287C13AD00A363F4 /* Sources */ = {
			isa = PBXSourcesBuildPhase;
			buildActionMask = 2147483647;
			files = (
				8492B871290801DC00006649 /* CallViewModel_Tests.swift in Sources */,
				8492B87A29081E6600006649 /* MockStreamVideo.swift in Sources */,
				8492B87829081D1600006649 /* MockHTTPClient.swift in Sources */,
				8469593229BB3D7500134EA0 /* SignalServer_Tests.swift in Sources */,
				84CBBE0B29228BA900D0DA61 /* StreamVideoTestCase.swift in Sources */,
			);
			runOnlyForDeploymentPostprocessing = 0;
		};
		84F73803287C141000A363F4 /* Sources */ = {
			isa = PBXSourcesBuildPhase;
			buildActionMask = 2147483647;
			files = (
				8434C542289BC0B00001490A /* L10n.swift in Sources */,
				846FBE8628AA696900147F6E /* ColorExtensions.swift in Sources */,
				84231E4728B2506B007985EF /* VideoRenderer.swift in Sources */,
				842C7EAE28A2773700C2AB7F /* IncomingCallView.swift in Sources */,
				84E4F7D3294CCBE700DD4CE3 /* ConnectionQualityIndicator.swift in Sources */,
				8434C52F289AA77B0001490A /* BundleExtensions.swift in Sources */,
				842C7EB828A2916700C2AB7F /* IncomingCallViewModel.swift in Sources */,
				8434C529289AA2FA0001490A /* Colors.swift in Sources */,
				84F3B0DE28913E0F0088751D /* CallControlsView.swift in Sources */,
				8434C52D289AA41D0001490A /* ImageExtensions.swift in Sources */,
				849EDA8B297AFCC80072A12D /* PreJoiningView.swift in Sources */,
				848A73C229269E7D0089AA6E /* CornerDragableView.swift in Sources */,
				84DC382D29A8B9EC00946713 /* CallParticipantMenuAction.swift in Sources */,
				84F3B0E528917C620088751D /* Modifiers.swift in Sources */,
				843697D228C7A25F00839D99 /* ParticipantsGridView.swift in Sources */,
				8415D3E3290BC882006E53CB /* Sounds.swift in Sources */,
				8442993C294232360037232A /* IncomingCallView_iOS13.swift in Sources */,
				82A6678029B63F5400B55BFC /* ModifiedContent.swift in Sources */,
				84E86D4F2905E731004BA44C /* Utils.swift in Sources */,
				84D419B828E7155100F574F9 /* CallContainer.swift in Sources */,
				8434C531289AA8770001490A /* StreamVideoUI.swift in Sources */,
				844299412942394C0037232A /* VideoView_iOS13.swift in Sources */,
				846FBE8928AAD83C00147F6E /* InviteParticipantsView.swift in Sources */,
				840A5A5629054F69006A1E4B /* UserListProvider.swift in Sources */,
				8458872A28A3F935002A81BF /* OutgoingCallView.swift in Sources */,
				8457CF9128BB835F00E8CF50 /* CallView.swift in Sources */,
				84F3B0E228916FF20088751D /* CallParticipantsInfoView.swift in Sources */,
				8434C52B289AA3150001490A /* Appearance.swift in Sources */,
				8434C527289AA2F00001490A /* Images.swift in Sources */,
				84DC382F29A8BB8D00946713 /* CallParticipantsInfoViewModel.swift in Sources */,
				846FBE9128AAF52600147F6E /* SelectedParticipantView.swift in Sources */,
				848A73C02926314F0089AA6E /* MinimizedCallView.swift in Sources */,
				8434C525289AA2E20001490A /* Fonts.swift in Sources */,
				84F3B0E4289174F60088751D /* ContainerHelpers.swift in Sources */,
				846FBE8D28AAEBBC00147F6E /* SearchBar.swift in Sources */,
				849EDA8D297AFD840072A12D /* Camera.swift in Sources */,
				844299362940A17F0037232A /* ZoomableScrollView.swift in Sources */,
				8442993A29422BEA0037232A /* BackportStateObject.swift in Sources */,
				84B57D39297FFF8300E4E709 /* PreJoiningView_iOS13.swift in Sources */,
				8458872328A3A9E2002A81BF /* CallingParticipantsView.swift in Sources */,
				842C7EBA28A2A85C00C2AB7F /* CallingGroupView.swift in Sources */,
				84B57D33297F278500E4E709 /* MicrophoneChecker.swift in Sources */,
				8458B704290ACF2A00F8E487 /* CallSoundsPlayer.swift in Sources */,
				849EDA8F297AFE1C0072A12D /* PreJoiningViewModel.swift in Sources */,
				8458872728A3F34D002A81BF /* HelperViews.swift in Sources */,
				84EA5D3C28BFB890004D3531 /* CallParticipantImageView.swift in Sources */,
				840425B628D0A96F0084C637 /* VideoParticipantsView.swift in Sources */,
				846FBE8F28AAEC5D00147F6E /* KeyboardReadable.swift in Sources */,
				84B57D37297F406400E4E709 /* MicrophoneCheckView.swift in Sources */,
				842C7EBC28A2A86700C2AB7F /* CallingParticipantView.swift in Sources */,
				84429933293FA48B0037232A /* ScreenSharingView.swift in Sources */,
				84E7CD3728D64609009F3542 /* CallingIndicator.swift in Sources */,
				846FBE8B28AAD84A00147F6E /* InviteParticipantsViewModel.swift in Sources */,
				8498796828A15F0300D06F31 /* ViewFactory.swift in Sources */,
				84A6CD6128D49A7700318EC3 /* CallBackgrounds.swift in Sources */,
			);
			runOnlyForDeploymentPostprocessing = 0;
		};
		84F7380A287C141000A363F4 /* Sources */ = {
			isa = PBXSourcesBuildPhase;
			buildActionMask = 2147483647;
			files = (
				8493223C29082F0F0013C029 /* MockHTTPClient.swift in Sources */,
				8493223D29082F0F0013C029 /* MockStreamVideo.swift in Sources */,
				84932243290830F80013C029 /* ViewFrameUtils.swift in Sources */,
				8493223B29082EDB0013C029 /* StreamVideoUITestCase.swift in Sources */,
				8493223729082E620013C029 /* OutgoingCallView_Tests.swift in Sources */,
			);
			runOnlyForDeploymentPostprocessing = 0;
		};
		84F73824287C146D00A363F4 /* Sources */ = {
			isa = PBXSourcesBuildPhase;
			buildActionMask = 2147483647;
			files = (
				84932276290929630013C029 /* Animation.swift in Sources */,
				84932278290929EF0013C029 /* NSLayoutConstraint+Extensions.swift in Sources */,
				8493227C290939590013C029 /* CallViewController.swift in Sources */,
				84932274290929290013C029 /* UIView+Extensions.swift in Sources */,
			);
			runOnlyForDeploymentPostprocessing = 0;
		};
		84F7382B287C146D00A363F4 /* Sources */ = {
			isa = PBXSourcesBuildPhase;
			buildActionMask = 2147483647;
			files = (
				8493227A290938440013C029 /* CallViewController_Tests.swift in Sources */,
				8493227E29093A420013C029 /* MockStreamVideo.swift in Sources */,
				8493227B290938930013C029 /* StreamVideoUITestCase.swift in Sources */,
				8493227D29093A1A0013C029 /* MockHTTPClient.swift in Sources */,
			);
			runOnlyForDeploymentPostprocessing = 0;
		};
/* End PBXSourcesBuildPhase section */

/* Begin PBXTargetDependency section */
		82392D582993C9E100941435 /* PBXTargetDependency */ = {
			isa = PBXTargetDependency;
			target = 842D8BC22865B31B00801910 /* DemoApp */;
			targetProxy = 82392D572993C9E100941435 /* PBXContainerItemProxy */;
		};
		84932247290832B90013C029 /* PBXTargetDependency */ = {
			isa = PBXTargetDependency;
			target = 84F737EC287C13AC00A363F4 /* StreamVideo */;
			targetProxy = 84932246290832B90013C029 /* PBXContainerItemProxy */;
		};
		8493226529083DBD0013C029 /* PBXTargetDependency */ = {
			isa = PBXTargetDependency;
			target = 84F73827287C146D00A363F4 /* StreamVideoUIKit */;
			targetProxy = 8493226429083DBD0013C029 /* PBXContainerItemProxy */;
		};
		8493226729083DCB0013C029 /* PBXTargetDependency */ = {
			isa = PBXTargetDependency;
			target = 84F73806287C141000A363F4 /* StreamVideoSwiftUI */;
			targetProxy = 8493226629083DCB0013C029 /* PBXContainerItemProxy */;
		};
		84F737F7287C13AD00A363F4 /* PBXTargetDependency */ = {
			isa = PBXTargetDependency;
			target = 84F737EC287C13AC00A363F4 /* StreamVideo */;
			targetProxy = 84F737F6287C13AD00A363F4 /* PBXContainerItemProxy */;
		};
		84F73811287C141000A363F4 /* PBXTargetDependency */ = {
			isa = PBXTargetDependency;
			target = 84F73806287C141000A363F4 /* StreamVideoSwiftUI */;
			targetProxy = 84F73810287C141000A363F4 /* PBXContainerItemProxy */;
		};
		84F73819287C141000A363F4 /* PBXTargetDependency */ = {
			isa = PBXTargetDependency;
			target = 84F73806287C141000A363F4 /* StreamVideoSwiftUI */;
			targetProxy = 84F73818287C141000A363F4 /* PBXContainerItemProxy */;
		};
		84F73832287C146D00A363F4 /* PBXTargetDependency */ = {
			isa = PBXTargetDependency;
			target = 84F73827287C146D00A363F4 /* StreamVideoUIKit */;
			targetProxy = 84F73831287C146D00A363F4 /* PBXContainerItemProxy */;
		};
		84F7384B287C196B00A363F4 /* PBXTargetDependency */ = {
			isa = PBXTargetDependency;
			target = 84F737EC287C13AC00A363F4 /* StreamVideo */;
			targetProxy = 84F7384A287C196B00A363F4 /* PBXContainerItemProxy */;
		};
		84F73850287C198500A363F4 /* PBXTargetDependency */ = {
			isa = PBXTargetDependency;
			target = 84F737EC287C13AC00A363F4 /* StreamVideo */;
			targetProxy = 84F7384F287C198500A363F4 /* PBXContainerItemProxy */;
		};
/* End PBXTargetDependency section */

/* Begin PBXVariantGroup section */
		8434C53D289BBF020001490A /* Localizable.strings */ = {
			isa = PBXVariantGroup;
			children = (
				8434C53C289BBF020001490A /* en */,
			);
			name = Localizable.strings;
			sourceTree = "<group>";
		};
		8434C540289BBF120001490A /* Localizable.stringsdict */ = {
			isa = PBXVariantGroup;
			children = (
				8434C53F289BBF120001490A /* en */,
			);
			name = Localizable.stringsdict;
			sourceTree = "<group>";
		};
		849322592908378B0013C029 /* LaunchScreen.storyboard */ = {
			isa = PBXVariantGroup;
			children = (
				8493225A2908378B0013C029 /* Base */,
			);
			name = LaunchScreen.storyboard;
			sourceTree = "<group>";
		};
/* End PBXVariantGroup section */

/* Begin XCBuildConfiguration section */
		82392D592993C9E100941435 /* Debug */ = {
			isa = XCBuildConfiguration;
			buildSettings = {
				CLANG_CXX_LANGUAGE_STANDARD = "gnu++20";
				CODE_SIGN_STYLE = Automatic;
				CURRENT_PROJECT_VERSION = 1;
				DEVELOPMENT_TEAM = EHV7XZLAHA;
				GENERATE_INFOPLIST_FILE = YES;
				IPHONEOS_DEPLOYMENT_TARGET = 16.2;
				MARKETING_VERSION = 1.0;
				PRODUCT_BUNDLE_IDENTIFIER = io.getstream.iOS.SwiftUIDemoAppUITests;
				PRODUCT_NAME = "$(TARGET_NAME)";
				SWIFT_EMIT_LOC_STRINGS = NO;
				SWIFT_VERSION = 5.0;
				TARGETED_DEVICE_FAMILY = "1,2";
				TEST_TARGET_NAME = DemoApp;
			};
			name = Debug;
		};
		82392D5A2993C9E100941435 /* Release */ = {
			isa = XCBuildConfiguration;
			buildSettings = {
				CLANG_CXX_LANGUAGE_STANDARD = "gnu++20";
				CODE_SIGN_STYLE = Automatic;
				CURRENT_PROJECT_VERSION = 1;
				DEVELOPMENT_TEAM = EHV7XZLAHA;
				GENERATE_INFOPLIST_FILE = YES;
				IPHONEOS_DEPLOYMENT_TARGET = 16.2;
				MARKETING_VERSION = 1.0;
				PRODUCT_BUNDLE_IDENTIFIER = io.getstream.iOS.SwiftUIDemoAppUITests;
				PRODUCT_NAME = "$(TARGET_NAME)";
				SWIFT_EMIT_LOC_STRINGS = NO;
				SWIFT_VERSION = 5.0;
				TARGETED_DEVICE_FAMILY = "1,2";
				TEST_TARGET_NAME = DemoApp;
			};
			name = Release;
		};
		842D8BCF2865B31D00801910 /* Debug */ = {
			isa = XCBuildConfiguration;
			buildSettings = {
				ALWAYS_EMBED_SWIFT_STANDARD_LIBRARIES = NO;
				ALWAYS_SEARCH_USER_PATHS = NO;
				CLANG_ANALYZER_NONNULL = YES;
				CLANG_ANALYZER_NUMBER_OBJECT_CONVERSION = YES_AGGRESSIVE;
				CLANG_CXX_LANGUAGE_STANDARD = "gnu++17";
				CLANG_ENABLE_MODULES = YES;
				CLANG_ENABLE_OBJC_ARC = YES;
				CLANG_ENABLE_OBJC_WEAK = YES;
				CLANG_WARN_BLOCK_CAPTURE_AUTORELEASING = YES;
				CLANG_WARN_BOOL_CONVERSION = YES;
				CLANG_WARN_COMMA = YES;
				CLANG_WARN_CONSTANT_CONVERSION = YES;
				CLANG_WARN_DEPRECATED_OBJC_IMPLEMENTATIONS = YES;
				CLANG_WARN_DIRECT_OBJC_ISA_USAGE = YES_ERROR;
				CLANG_WARN_DOCUMENTATION_COMMENTS = YES;
				CLANG_WARN_EMPTY_BODY = YES;
				CLANG_WARN_ENUM_CONVERSION = YES;
				CLANG_WARN_INFINITE_RECURSION = YES;
				CLANG_WARN_INT_CONVERSION = YES;
				CLANG_WARN_NON_LITERAL_NULL_CONVERSION = YES;
				CLANG_WARN_OBJC_IMPLICIT_RETAIN_SELF = YES;
				CLANG_WARN_OBJC_LITERAL_CONVERSION = YES;
				CLANG_WARN_OBJC_ROOT_CLASS = YES_ERROR;
				CLANG_WARN_QUOTED_INCLUDE_IN_FRAMEWORK_HEADER = YES;
				CLANG_WARN_RANGE_LOOP_ANALYSIS = YES;
				CLANG_WARN_STRICT_PROTOTYPES = YES;
				CLANG_WARN_SUSPICIOUS_MOVE = YES;
				CLANG_WARN_UNGUARDED_AVAILABILITY = YES_AGGRESSIVE;
				CLANG_WARN_UNREACHABLE_CODE = YES;
				CLANG_WARN__DUPLICATE_METHOD_MATCH = YES;
				COPY_PHASE_STRIP = NO;
				CURRENT_PROJECT_VERSION = 1;
				DEBUG_INFORMATION_FORMAT = dwarf;
				ENABLE_BITCODE = NO;
				ENABLE_STRICT_OBJC_MSGSEND = YES;
				ENABLE_TESTABILITY = YES;
				GCC_C_LANGUAGE_STANDARD = gnu11;
				GCC_DYNAMIC_NO_PIC = NO;
				GCC_NO_COMMON_BLOCKS = YES;
				GCC_OPTIMIZATION_LEVEL = 0;
				GCC_PREPROCESSOR_DEFINITIONS = (
					"DEBUG=1",
					"$(inherited)",
				);
				GCC_WARN_64_TO_32_BIT_CONVERSION = YES;
				GCC_WARN_ABOUT_RETURN_TYPE = YES_ERROR;
				GCC_WARN_UNDECLARED_SELECTOR = YES;
				GCC_WARN_UNINITIALIZED_AUTOS = YES_AGGRESSIVE;
				GCC_WARN_UNUSED_FUNCTION = YES;
				GCC_WARN_UNUSED_VARIABLE = YES;
				IPHONEOS_DEPLOYMENT_TARGET = 13.0;
				MTL_ENABLE_DEBUG_INFO = INCLUDE_SOURCE;
				MTL_FAST_MATH = YES;
				ONLY_ACTIVE_ARCH = YES;
				SDKROOT = iphoneos;
				SWIFT_ACTIVE_COMPILATION_CONDITIONS = DEBUG;
				SWIFT_OPTIMIZATION_LEVEL = "-Onone";
				SWIFT_STRICT_CONCURRENCY = targeted;
				VERSIONING_SYSTEM = "apple-generic";
			};
			name = Debug;
		};
		842D8BD02865B31D00801910 /* Release */ = {
			isa = XCBuildConfiguration;
			buildSettings = {
				ALWAYS_EMBED_SWIFT_STANDARD_LIBRARIES = NO;
				ALWAYS_SEARCH_USER_PATHS = NO;
				CLANG_ANALYZER_NONNULL = YES;
				CLANG_ANALYZER_NUMBER_OBJECT_CONVERSION = YES_AGGRESSIVE;
				CLANG_CXX_LANGUAGE_STANDARD = "gnu++17";
				CLANG_ENABLE_MODULES = YES;
				CLANG_ENABLE_OBJC_ARC = YES;
				CLANG_ENABLE_OBJC_WEAK = YES;
				CLANG_WARN_BLOCK_CAPTURE_AUTORELEASING = YES;
				CLANG_WARN_BOOL_CONVERSION = YES;
				CLANG_WARN_COMMA = YES;
				CLANG_WARN_CONSTANT_CONVERSION = YES;
				CLANG_WARN_DEPRECATED_OBJC_IMPLEMENTATIONS = YES;
				CLANG_WARN_DIRECT_OBJC_ISA_USAGE = YES_ERROR;
				CLANG_WARN_DOCUMENTATION_COMMENTS = YES;
				CLANG_WARN_EMPTY_BODY = YES;
				CLANG_WARN_ENUM_CONVERSION = YES;
				CLANG_WARN_INFINITE_RECURSION = YES;
				CLANG_WARN_INT_CONVERSION = YES;
				CLANG_WARN_NON_LITERAL_NULL_CONVERSION = YES;
				CLANG_WARN_OBJC_IMPLICIT_RETAIN_SELF = YES;
				CLANG_WARN_OBJC_LITERAL_CONVERSION = YES;
				CLANG_WARN_OBJC_ROOT_CLASS = YES_ERROR;
				CLANG_WARN_QUOTED_INCLUDE_IN_FRAMEWORK_HEADER = YES;
				CLANG_WARN_RANGE_LOOP_ANALYSIS = YES;
				CLANG_WARN_STRICT_PROTOTYPES = YES;
				CLANG_WARN_SUSPICIOUS_MOVE = YES;
				CLANG_WARN_UNGUARDED_AVAILABILITY = YES_AGGRESSIVE;
				CLANG_WARN_UNREACHABLE_CODE = YES;
				CLANG_WARN__DUPLICATE_METHOD_MATCH = YES;
				COPY_PHASE_STRIP = NO;
				CURRENT_PROJECT_VERSION = 1;
				DEBUG_INFORMATION_FORMAT = "dwarf-with-dsym";
				ENABLE_BITCODE = NO;
				ENABLE_NS_ASSERTIONS = NO;
				ENABLE_STRICT_OBJC_MSGSEND = YES;
				GCC_C_LANGUAGE_STANDARD = gnu11;
				GCC_NO_COMMON_BLOCKS = YES;
				GCC_WARN_64_TO_32_BIT_CONVERSION = YES;
				GCC_WARN_ABOUT_RETURN_TYPE = YES_ERROR;
				GCC_WARN_UNDECLARED_SELECTOR = YES;
				GCC_WARN_UNINITIALIZED_AUTOS = YES_AGGRESSIVE;
				GCC_WARN_UNUSED_FUNCTION = YES;
				GCC_WARN_UNUSED_VARIABLE = YES;
				IPHONEOS_DEPLOYMENT_TARGET = 13.0;
				MTL_ENABLE_DEBUG_INFO = NO;
				MTL_FAST_MATH = YES;
				SDKROOT = iphoneos;
				SWIFT_COMPILATION_MODE = wholemodule;
				SWIFT_OPTIMIZATION_LEVEL = "-O";
				SWIFT_STRICT_CONCURRENCY = targeted;
				VALIDATE_PRODUCT = YES;
				VERSIONING_SYSTEM = "apple-generic";
			};
			name = Release;
		};
		842D8BD22865B31D00801910 /* Debug */ = {
			isa = XCBuildConfiguration;
			buildSettings = {
				ALWAYS_EMBED_SWIFT_STANDARD_LIBRARIES = YES;
				ASSETCATALOG_COMPILER_APPICON_NAME = AppIcon;
				ASSETCATALOG_COMPILER_GLOBAL_ACCENT_COLOR_NAME = AccentColor;
				CODE_SIGN_ENTITLEMENTS = DemoApp/DemoApp.entitlements;
				CODE_SIGN_IDENTITY = "Apple Development";
				CODE_SIGN_STYLE = Automatic;
				CURRENT_PROJECT_VERSION = 1;
				DEVELOPMENT_ASSET_PATHS = "\"DemoApp/Preview Content\"";
				DEVELOPMENT_TEAM = EHV7XZLAHA;
				ENABLE_PREVIEWS = YES;
				GENERATE_INFOPLIST_FILE = YES;
				GENERATE_PKGINFO_FILE = NO;
				INFOPLIST_FILE = DemoApp/Info.plist;
				INFOPLIST_KEY_CFBundleDisplayName = "Video Sample";
				INFOPLIST_KEY_NSCameraUsageDescription = "DemoApp requires camera access in order to capture and transmit video";
				INFOPLIST_KEY_NSLocalNetworkUsageDescription = "Atlantis would use Bonjour Service to discover Proxyman app from your local network.";
				INFOPLIST_KEY_NSMicrophoneUsageDescription = "DemoApp requires microphone access in order to capture and transmit audio";
				INFOPLIST_KEY_UIApplicationSceneManifest_Generation = YES;
				INFOPLIST_KEY_UIApplicationSupportsIndirectInputEvents = YES;
				INFOPLIST_KEY_UILaunchScreen_Generation = YES;
				INFOPLIST_KEY_UISupportedInterfaceOrientations = UIInterfaceOrientationPortrait;
				INFOPLIST_KEY_UISupportedInterfaceOrientations_iPad = "UIInterfaceOrientationLandscapeLeft UIInterfaceOrientationLandscapeRight UIInterfaceOrientationPortrait UIInterfaceOrientationPortraitUpsideDown";
				IPHONEOS_DEPLOYMENT_TARGET = 14.0;
				LD_RUNPATH_SEARCH_PATHS = (
					"$(inherited)",
					"@executable_path/Frameworks",
				);
				LIBRARY_SEARCH_PATHS = (
					"$(inherited)",
					"$(SDKROOT)/usr/lib/swift",
				);
				MARKETING_VERSION = 1.0;
				PRODUCT_BUNDLE_IDENTIFIER = io.getstream.iOS.VideoDemoApp;
				PRODUCT_NAME = "$(TARGET_NAME)";
				PROVISIONING_PROFILE_SPECIFIER = "";
				SWIFT_EMIT_LOC_STRINGS = YES;
				SWIFT_STRICT_CONCURRENCY = targeted;
				SWIFT_VERSION = 5.0;
				TARGETED_DEVICE_FAMILY = "1,2";
			};
			name = Debug;
		};
		842D8BD32865B31D00801910 /* Release */ = {
			isa = XCBuildConfiguration;
			buildSettings = {
				ALWAYS_EMBED_SWIFT_STANDARD_LIBRARIES = YES;
				ASSETCATALOG_COMPILER_APPICON_NAME = AppIcon;
				ASSETCATALOG_COMPILER_GLOBAL_ACCENT_COLOR_NAME = AccentColor;
				CODE_SIGN_ENTITLEMENTS = DemoApp/DemoApp.entitlements;
				CODE_SIGN_IDENTITY = "iPhone Distribution";
				CODE_SIGN_STYLE = Manual;
				CURRENT_PROJECT_VERSION = 1;
				DEVELOPMENT_ASSET_PATHS = "\"DemoApp/Preview Content\"";
				DEVELOPMENT_TEAM = EHV7XZLAHA;
				"DEVELOPMENT_TEAM[sdk=iphoneos*]" = EHV7XZLAHA;
				ENABLE_PREVIEWS = YES;
				GENERATE_INFOPLIST_FILE = YES;
				GENERATE_PKGINFO_FILE = NO;
				INFOPLIST_FILE = DemoApp/Info.plist;
				INFOPLIST_KEY_CFBundleDisplayName = "Video Sample";
				INFOPLIST_KEY_NSCameraUsageDescription = "DemoApp requires camera access in order to capture and transmit video";
				INFOPLIST_KEY_NSLocalNetworkUsageDescription = "Atlantis would use Bonjour Service to discover Proxyman app from your local network.";
				INFOPLIST_KEY_NSMicrophoneUsageDescription = "DemoApp requires microphone access in order to capture and transmit audio";
				INFOPLIST_KEY_UIApplicationSceneManifest_Generation = YES;
				INFOPLIST_KEY_UIApplicationSupportsIndirectInputEvents = YES;
				INFOPLIST_KEY_UILaunchScreen_Generation = YES;
				INFOPLIST_KEY_UISupportedInterfaceOrientations = UIInterfaceOrientationPortrait;
				INFOPLIST_KEY_UISupportedInterfaceOrientations_iPad = "UIInterfaceOrientationLandscapeLeft UIInterfaceOrientationLandscapeRight UIInterfaceOrientationPortrait UIInterfaceOrientationPortraitUpsideDown";
				IPHONEOS_DEPLOYMENT_TARGET = 14.0;
				LD_RUNPATH_SEARCH_PATHS = (
					"$(inherited)",
					"@executable_path/Frameworks",
				);
				LIBRARY_SEARCH_PATHS = (
					"$(inherited)",
					"$(SDKROOT)/usr/lib/swift",
				);
				MARKETING_VERSION = 1.0;
				PRODUCT_BUNDLE_IDENTIFIER = io.getstream.iOS.VideoDemoApp;
				PRODUCT_NAME = "$(TARGET_NAME)";
				PROVISIONING_PROFILE_SPECIFIER = VideoDemoAppStore;
				"PROVISIONING_PROFILE_SPECIFIER[sdk=iphoneos*]" = "match AdHoc io.getstream.iOS.VideoDemoApp";
				SWIFT_EMIT_LOC_STRINGS = YES;
				SWIFT_STRICT_CONCURRENCY = targeted;
				SWIFT_VERSION = 5.0;
				TARGETED_DEVICE_FAMILY = "1,2";
			};
			name = Release;
		};
		8493225E2908378B0013C029 /* Debug */ = {
			isa = XCBuildConfiguration;
			buildSettings = {
				ASSETCATALOG_COMPILER_APPICON_NAME = AppIcon;
				ASSETCATALOG_COMPILER_GLOBAL_ACCENT_COLOR_NAME = AccentColor;
				CLANG_CXX_LANGUAGE_STANDARD = "gnu++20";
				CODE_SIGN_ENTITLEMENTS = DemoAppUIKit/DemoAppUIKit.entitlements;
				CODE_SIGN_IDENTITY = "Apple Development";
				CODE_SIGN_STYLE = Automatic;
				CURRENT_PROJECT_VERSION = 1;
				DEVELOPMENT_TEAM = EHV7XZLAHA;
				GENERATE_INFOPLIST_FILE = YES;
				GENERATE_PKGINFO_FILE = NO;
				INFOPLIST_FILE = DemoAppUIKit/Info.plist;
				INFOPLIST_KEY_CFBundleDisplayName = "Video Sample UIKit";
				INFOPLIST_KEY_NSCameraUsageDescription = "DemoApp requires camera access in order to capture and transmit video";
				INFOPLIST_KEY_NSLocalNetworkUsageDescription = "Atlantis would use Bonjour Service to discover Proxyman app from your local network.";
				INFOPLIST_KEY_NSMicrophoneUsageDescription = "DemoApp requires microphone access in order to capture and transmit audio";
				INFOPLIST_KEY_UIApplicationSupportsIndirectInputEvents = YES;
				INFOPLIST_KEY_UILaunchScreen_Generation = YES;
				INFOPLIST_KEY_UILaunchStoryboardName = LaunchScreen;
				INFOPLIST_KEY_UIMainStoryboardFile = "";
				INFOPLIST_KEY_UISupportedInterfaceOrientations = UIInterfaceOrientationPortrait;
				INFOPLIST_KEY_UISupportedInterfaceOrientations_iPad = "UIInterfaceOrientationLandscapeLeft UIInterfaceOrientationLandscapeRight UIInterfaceOrientationPortrait UIInterfaceOrientationPortraitUpsideDown";
				IPHONEOS_DEPLOYMENT_TARGET = 13.0;
				LD_RUNPATH_SEARCH_PATHS = (
					"$(inherited)",
					"@executable_path/Frameworks",
				);
				LIBRARY_SEARCH_PATHS = (
					"$(inherited)",
					"$(SDKROOT)/usr/lib/swift",
				);
				MARKETING_VERSION = 1.0;
				PRODUCT_BUNDLE_IDENTIFIER = io.getstream.iOS.DemoAppUIKit;
				PRODUCT_NAME = "$(TARGET_NAME)";
				PROVISIONING_PROFILE_SPECIFIER = "";
				SWIFT_EMIT_LOC_STRINGS = YES;
				SWIFT_VERSION = 5.0;
				TARGETED_DEVICE_FAMILY = "1,2";
			};
			name = Debug;
		};
		8493225F2908378B0013C029 /* Release */ = {
			isa = XCBuildConfiguration;
			buildSettings = {
				ASSETCATALOG_COMPILER_APPICON_NAME = AppIcon;
				ASSETCATALOG_COMPILER_GLOBAL_ACCENT_COLOR_NAME = AccentColor;
				CLANG_CXX_LANGUAGE_STANDARD = "gnu++20";
				CODE_SIGN_ENTITLEMENTS = DemoAppUIKit/DemoAppUIKit.entitlements;
				CODE_SIGN_IDENTITY = "Apple Development";
				"CODE_SIGN_IDENTITY[sdk=iphoneos*]" = "iPhone Distribution";
				CODE_SIGN_STYLE = Manual;
				CURRENT_PROJECT_VERSION = 1;
				DEVELOPMENT_TEAM = "";
				"DEVELOPMENT_TEAM[sdk=iphoneos*]" = EHV7XZLAHA;
				GENERATE_INFOPLIST_FILE = YES;
				GENERATE_PKGINFO_FILE = NO;
				INFOPLIST_FILE = DemoAppUIKit/Info.plist;
				INFOPLIST_KEY_CFBundleDisplayName = "Video Sample UIKit";
				INFOPLIST_KEY_NSCameraUsageDescription = "DemoApp requires camera access in order to capture and transmit video";
				INFOPLIST_KEY_NSLocalNetworkUsageDescription = "Atlantis would use Bonjour Service to discover Proxyman app from your local network.";
				INFOPLIST_KEY_NSMicrophoneUsageDescription = "DemoApp requires microphone access in order to capture and transmit audio";
				INFOPLIST_KEY_UIApplicationSupportsIndirectInputEvents = YES;
				INFOPLIST_KEY_UILaunchScreen_Generation = YES;
				INFOPLIST_KEY_UILaunchStoryboardName = LaunchScreen;
				INFOPLIST_KEY_UIMainStoryboardFile = "";
				INFOPLIST_KEY_UISupportedInterfaceOrientations = UIInterfaceOrientationPortrait;
				INFOPLIST_KEY_UISupportedInterfaceOrientations_iPad = "UIInterfaceOrientationLandscapeLeft UIInterfaceOrientationLandscapeRight UIInterfaceOrientationPortrait UIInterfaceOrientationPortraitUpsideDown";
				IPHONEOS_DEPLOYMENT_TARGET = 13.0;
				LD_RUNPATH_SEARCH_PATHS = (
					"$(inherited)",
					"@executable_path/Frameworks",
				);
				LIBRARY_SEARCH_PATHS = (
					"$(inherited)",
					"$(SDKROOT)/usr/lib/swift",
				);
				MARKETING_VERSION = 1.0;
				PRODUCT_BUNDLE_IDENTIFIER = io.getstream.iOS.DemoAppUIKit;
				PRODUCT_NAME = "$(TARGET_NAME)";
				PROVISIONING_PROFILE_SPECIFIER = "";
				"PROVISIONING_PROFILE_SPECIFIER[sdk=iphoneos*]" = "match AdHoc io.getstream.iOS.DemoAppUIKit";
				SWIFT_EMIT_LOC_STRINGS = YES;
				SWIFT_VERSION = 5.0;
				TARGETED_DEVICE_FAMILY = "1,2";
			};
			name = Release;
		};
		84F737FD287C13AD00A363F4 /* Debug */ = {
			isa = XCBuildConfiguration;
			buildSettings = {
				BUILD_LIBRARY_FOR_DISTRIBUTION = NO;
				CLANG_ENABLE_MODULES = YES;
				CODE_SIGN_STYLE = Automatic;
				CURRENT_PROJECT_VERSION = 1;
				DEFINES_MODULE = YES;
				DEVELOPMENT_TEAM = EHV7XZLAHA;
				DYLIB_COMPATIBILITY_VERSION = 1;
				DYLIB_CURRENT_VERSION = 1;
				DYLIB_INSTALL_NAME_BASE = "@rpath";
				GENERATE_INFOPLIST_FILE = YES;
				INFOPLIST_FILE = Sources/StreamVideo/Info.plist;
				INFOPLIST_KEY_NSHumanReadableCopyright = "";
				INSTALL_PATH = "$(LOCAL_LIBRARY_DIR)/Frameworks";
				IPHONEOS_DEPLOYMENT_TARGET = 13.0;
				LD_RUNPATH_SEARCH_PATHS = (
					"$(inherited)",
					"@executable_path/Frameworks",
					"@loader_path/Frameworks",
				);
				MARKETING_VERSION = "";
				PRODUCT_BUNDLE_IDENTIFIER = io.getstream.iOS.StreamVideo;
				PRODUCT_NAME = "$(TARGET_NAME:c99extidentifier)";
				SKIP_INSTALL = YES;
				SWIFT_EMIT_LOC_STRINGS = YES;
				SWIFT_OPTIMIZATION_LEVEL = "-Onone";
				SWIFT_STRICT_CONCURRENCY = targeted;
				SWIFT_VERSION = 5.0;
				TARGETED_DEVICE_FAMILY = "1,2";
				VERSIONING_SYSTEM = "apple-generic";
				VERSION_INFO_PREFIX = "";
			};
			name = Debug;
		};
		84F737FE287C13AD00A363F4 /* Release */ = {
			isa = XCBuildConfiguration;
			buildSettings = {
				BUILD_LIBRARY_FOR_DISTRIBUTION = NO;
				CLANG_ENABLE_MODULES = YES;
				CODE_SIGN_STYLE = Automatic;
				CURRENT_PROJECT_VERSION = 1;
				DEFINES_MODULE = YES;
				DEVELOPMENT_TEAM = EHV7XZLAHA;
				DYLIB_COMPATIBILITY_VERSION = 1;
				DYLIB_CURRENT_VERSION = 1;
				DYLIB_INSTALL_NAME_BASE = "@rpath";
				GENERATE_INFOPLIST_FILE = YES;
				INFOPLIST_FILE = Sources/StreamVideo/Info.plist;
				INFOPLIST_KEY_NSHumanReadableCopyright = "";
				INSTALL_PATH = "$(LOCAL_LIBRARY_DIR)/Frameworks";
				IPHONEOS_DEPLOYMENT_TARGET = 13.0;
				LD_RUNPATH_SEARCH_PATHS = (
					"$(inherited)",
					"@executable_path/Frameworks",
					"@loader_path/Frameworks",
				);
				MARKETING_VERSION = "";
				PRODUCT_BUNDLE_IDENTIFIER = io.getstream.iOS.StreamVideo;
				PRODUCT_NAME = "$(TARGET_NAME:c99extidentifier)";
				SKIP_INSTALL = YES;
				SWIFT_EMIT_LOC_STRINGS = YES;
				SWIFT_STRICT_CONCURRENCY = targeted;
				SWIFT_VERSION = 5.0;
				TARGETED_DEVICE_FAMILY = "1,2";
				VERSIONING_SYSTEM = "apple-generic";
				VERSION_INFO_PREFIX = "";
			};
			name = Release;
		};
		84F73800287C13AD00A363F4 /* Debug */ = {
			isa = XCBuildConfiguration;
			buildSettings = {
				ALWAYS_EMBED_SWIFT_STANDARD_LIBRARIES = YES;
				CODE_SIGN_STYLE = Automatic;
				CURRENT_PROJECT_VERSION = 1;
				DEVELOPMENT_TEAM = EHV7XZLAHA;
				GENERATE_INFOPLIST_FILE = YES;
				IPHONEOS_DEPLOYMENT_TARGET = 15.4;
				MARKETING_VERSION = 1.0;
				PRODUCT_BUNDLE_IDENTIFIER = io.getstream.iOS.StreamVideoTests;
				PRODUCT_NAME = "$(TARGET_NAME)";
				SWIFT_EMIT_LOC_STRINGS = NO;
				SWIFT_VERSION = 5.0;
				TARGETED_DEVICE_FAMILY = "1,2";
			};
			name = Debug;
		};
		84F73801287C13AD00A363F4 /* Release */ = {
			isa = XCBuildConfiguration;
			buildSettings = {
				ALWAYS_EMBED_SWIFT_STANDARD_LIBRARIES = YES;
				CODE_SIGN_STYLE = Automatic;
				CURRENT_PROJECT_VERSION = 1;
				DEVELOPMENT_TEAM = EHV7XZLAHA;
				GENERATE_INFOPLIST_FILE = YES;
				IPHONEOS_DEPLOYMENT_TARGET = 15.4;
				MARKETING_VERSION = 1.0;
				PRODUCT_BUNDLE_IDENTIFIER = io.getstream.iOS.StreamVideoTests;
				PRODUCT_NAME = "$(TARGET_NAME)";
				SWIFT_EMIT_LOC_STRINGS = NO;
				SWIFT_VERSION = 5.0;
				TARGETED_DEVICE_FAMILY = "1,2";
			};
			name = Release;
		};
		84F7381D287C141000A363F4 /* Debug */ = {
			isa = XCBuildConfiguration;
			buildSettings = {
				ALWAYS_EMBED_SWIFT_STANDARD_LIBRARIES = NO;
				BUILD_LIBRARY_FOR_DISTRIBUTION = NO;
				CODE_SIGN_STYLE = Automatic;
				CURRENT_PROJECT_VERSION = 1;
				DEFINES_MODULE = YES;
				DEVELOPMENT_TEAM = EHV7XZLAHA;
				DYLIB_COMPATIBILITY_VERSION = 1;
				DYLIB_CURRENT_VERSION = 1;
				DYLIB_INSTALL_NAME_BASE = "@rpath";
				GENERATE_INFOPLIST_FILE = YES;
				INFOPLIST_FILE = Sources/StreamVideoSwiftUI/Info.plist;
				INFOPLIST_KEY_NSHumanReadableCopyright = "";
				INSTALL_PATH = "$(LOCAL_LIBRARY_DIR)/Frameworks";
				IPHONEOS_DEPLOYMENT_TARGET = 13.0;
				LD_RUNPATH_SEARCH_PATHS = (
					"$(inherited)",
					"@executable_path/Frameworks",
					"@loader_path/Frameworks",
				);
				MARKETING_VERSION = "";
				PRODUCT_BUNDLE_IDENTIFIER = io.getstream.iOS.StreamVideoSwiftUI;
				PRODUCT_NAME = "$(TARGET_NAME:c99extidentifier)";
				SKIP_INSTALL = YES;
				SWIFT_EMIT_LOC_STRINGS = YES;
				SWIFT_STRICT_CONCURRENCY = targeted;
				SWIFT_VERSION = 5.0;
				TARGETED_DEVICE_FAMILY = "1,2";
				VERSIONING_SYSTEM = "apple-generic";
				VERSION_INFO_PREFIX = "";
			};
			name = Debug;
		};
		84F7381E287C141000A363F4 /* Release */ = {
			isa = XCBuildConfiguration;
			buildSettings = {
				ALWAYS_EMBED_SWIFT_STANDARD_LIBRARIES = NO;
				BUILD_LIBRARY_FOR_DISTRIBUTION = NO;
				CODE_SIGN_STYLE = Automatic;
				CURRENT_PROJECT_VERSION = 1;
				DEFINES_MODULE = YES;
				DEVELOPMENT_TEAM = EHV7XZLAHA;
				DYLIB_COMPATIBILITY_VERSION = 1;
				DYLIB_CURRENT_VERSION = 1;
				DYLIB_INSTALL_NAME_BASE = "@rpath";
				GENERATE_INFOPLIST_FILE = YES;
				INFOPLIST_FILE = Sources/StreamVideoSwiftUI/Info.plist;
				INFOPLIST_KEY_NSHumanReadableCopyright = "";
				INSTALL_PATH = "$(LOCAL_LIBRARY_DIR)/Frameworks";
				IPHONEOS_DEPLOYMENT_TARGET = 13.0;
				LD_RUNPATH_SEARCH_PATHS = (
					"$(inherited)",
					"@executable_path/Frameworks",
					"@loader_path/Frameworks",
				);
				MARKETING_VERSION = "";
				PRODUCT_BUNDLE_IDENTIFIER = io.getstream.iOS.StreamVideoSwiftUI;
				PRODUCT_NAME = "$(TARGET_NAME:c99extidentifier)";
				SKIP_INSTALL = YES;
				SWIFT_EMIT_LOC_STRINGS = YES;
				SWIFT_STRICT_CONCURRENCY = targeted;
				SWIFT_VERSION = 5.0;
				TARGETED_DEVICE_FAMILY = "1,2";
				VERSIONING_SYSTEM = "apple-generic";
				VERSION_INFO_PREFIX = "";
			};
			name = Release;
		};
		84F73821287C141000A363F4 /* Debug */ = {
			isa = XCBuildConfiguration;
			buildSettings = {
				ALWAYS_EMBED_SWIFT_STANDARD_LIBRARIES = YES;
				CODE_SIGN_STYLE = Automatic;
				CURRENT_PROJECT_VERSION = 1;
				DEVELOPMENT_TEAM = EHV7XZLAHA;
				GENERATE_INFOPLIST_FILE = YES;
				IPHONEOS_DEPLOYMENT_TARGET = 15.4;
				MARKETING_VERSION = 1.0;
				PRODUCT_BUNDLE_IDENTIFIER = io.getstream.iOS.StreamVideoSwiftUITests;
				PRODUCT_NAME = "$(TARGET_NAME)";
				SWIFT_EMIT_LOC_STRINGS = NO;
				SWIFT_VERSION = 5.0;
				TARGETED_DEVICE_FAMILY = "1,2";
				TEST_HOST = "";
			};
			name = Debug;
		};
		84F73822287C141000A363F4 /* Release */ = {
			isa = XCBuildConfiguration;
			buildSettings = {
				ALWAYS_EMBED_SWIFT_STANDARD_LIBRARIES = YES;
				CODE_SIGN_STYLE = Automatic;
				CURRENT_PROJECT_VERSION = 1;
				DEVELOPMENT_TEAM = EHV7XZLAHA;
				GENERATE_INFOPLIST_FILE = YES;
				IPHONEOS_DEPLOYMENT_TARGET = 15.4;
				MARKETING_VERSION = 1.0;
				PRODUCT_BUNDLE_IDENTIFIER = io.getstream.iOS.StreamVideoSwiftUITests;
				PRODUCT_NAME = "$(TARGET_NAME)";
				SWIFT_EMIT_LOC_STRINGS = NO;
				SWIFT_VERSION = 5.0;
				TARGETED_DEVICE_FAMILY = "1,2";
				TEST_HOST = "";
			};
			name = Release;
		};
		84F73838287C146D00A363F4 /* Debug */ = {
			isa = XCBuildConfiguration;
			buildSettings = {
				ALWAYS_EMBED_SWIFT_STANDARD_LIBRARIES = NO;
				BUILD_LIBRARY_FOR_DISTRIBUTION = NO;
				CLANG_ENABLE_MODULES = YES;
				CODE_SIGN_STYLE = Automatic;
				CURRENT_PROJECT_VERSION = 1;
				DEFINES_MODULE = YES;
				DEVELOPMENT_TEAM = EHV7XZLAHA;
				DYLIB_COMPATIBILITY_VERSION = 1;
				DYLIB_CURRENT_VERSION = 1;
				DYLIB_INSTALL_NAME_BASE = "@rpath";
				GENERATE_INFOPLIST_FILE = YES;
				INFOPLIST_FILE = Sources/StreamVideoUIKit/Info.plist;
				INFOPLIST_KEY_NSHumanReadableCopyright = "";
				INSTALL_PATH = "$(LOCAL_LIBRARY_DIR)/Frameworks";
				IPHONEOS_DEPLOYMENT_TARGET = 13.0;
				LD_RUNPATH_SEARCH_PATHS = (
					"$(inherited)",
					"@executable_path/Frameworks",
					"@loader_path/Frameworks",
				);
				MARKETING_VERSION = "";
				PRODUCT_BUNDLE_IDENTIFIER = io.getstream.iOS.StreamVideoUIKit;
				PRODUCT_NAME = "$(TARGET_NAME:c99extidentifier)";
				SKIP_INSTALL = YES;
				SWIFT_EMIT_LOC_STRINGS = YES;
				SWIFT_OPTIMIZATION_LEVEL = "-Onone";
				SWIFT_VERSION = 5.0;
				TARGETED_DEVICE_FAMILY = "1,2";
				VERSIONING_SYSTEM = "apple-generic";
				VERSION_INFO_PREFIX = "";
			};
			name = Debug;
		};
		84F73839287C146D00A363F4 /* Release */ = {
			isa = XCBuildConfiguration;
			buildSettings = {
				ALWAYS_EMBED_SWIFT_STANDARD_LIBRARIES = NO;
				BUILD_LIBRARY_FOR_DISTRIBUTION = NO;
				CLANG_ENABLE_MODULES = YES;
				CODE_SIGN_STYLE = Automatic;
				CURRENT_PROJECT_VERSION = 1;
				DEFINES_MODULE = YES;
				DEVELOPMENT_TEAM = EHV7XZLAHA;
				DYLIB_COMPATIBILITY_VERSION = 1;
				DYLIB_CURRENT_VERSION = 1;
				DYLIB_INSTALL_NAME_BASE = "@rpath";
				GENERATE_INFOPLIST_FILE = YES;
				INFOPLIST_FILE = Sources/StreamVideoUIKit/Info.plist;
				INFOPLIST_KEY_NSHumanReadableCopyright = "";
				INSTALL_PATH = "$(LOCAL_LIBRARY_DIR)/Frameworks";
				IPHONEOS_DEPLOYMENT_TARGET = 13.0;
				LD_RUNPATH_SEARCH_PATHS = (
					"$(inherited)",
					"@executable_path/Frameworks",
					"@loader_path/Frameworks",
				);
				MARKETING_VERSION = "";
				PRODUCT_BUNDLE_IDENTIFIER = io.getstream.iOS.StreamVideoUIKit;
				PRODUCT_NAME = "$(TARGET_NAME:c99extidentifier)";
				SKIP_INSTALL = YES;
				SWIFT_EMIT_LOC_STRINGS = YES;
				SWIFT_VERSION = 5.0;
				TARGETED_DEVICE_FAMILY = "1,2";
				VERSIONING_SYSTEM = "apple-generic";
				VERSION_INFO_PREFIX = "";
			};
			name = Release;
		};
		84F7383B287C146D00A363F4 /* Debug */ = {
			isa = XCBuildConfiguration;
			buildSettings = {
				ALWAYS_EMBED_SWIFT_STANDARD_LIBRARIES = YES;
				CODE_SIGN_STYLE = Automatic;
				CURRENT_PROJECT_VERSION = 1;
				DEVELOPMENT_TEAM = EHV7XZLAHA;
				GENERATE_INFOPLIST_FILE = YES;
				IPHONEOS_DEPLOYMENT_TARGET = 15.4;
				MARKETING_VERSION = 1.0;
				PRODUCT_BUNDLE_IDENTIFIER = io.getstream.iOS.StreamVideoUIKitTests;
				PRODUCT_NAME = "$(TARGET_NAME)";
				SWIFT_EMIT_LOC_STRINGS = NO;
				SWIFT_VERSION = 5.0;
				TARGETED_DEVICE_FAMILY = "1,2";
			};
			name = Debug;
		};
		84F7383C287C146D00A363F4 /* Release */ = {
			isa = XCBuildConfiguration;
			buildSettings = {
				ALWAYS_EMBED_SWIFT_STANDARD_LIBRARIES = YES;
				CODE_SIGN_STYLE = Automatic;
				CURRENT_PROJECT_VERSION = 1;
				DEVELOPMENT_TEAM = EHV7XZLAHA;
				GENERATE_INFOPLIST_FILE = YES;
				IPHONEOS_DEPLOYMENT_TARGET = 15.4;
				MARKETING_VERSION = 1.0;
				PRODUCT_BUNDLE_IDENTIFIER = io.getstream.iOS.StreamVideoUIKitTests;
				PRODUCT_NAME = "$(TARGET_NAME)";
				SWIFT_EMIT_LOC_STRINGS = NO;
				SWIFT_VERSION = 5.0;
				TARGETED_DEVICE_FAMILY = "1,2";
			};
			name = Release;
		};
/* End XCBuildConfiguration section */

/* Begin XCConfigurationList section */
		82392D5B2993C9E100941435 /* Build configuration list for PBXNativeTarget "SwiftUIDemoAppUITests" */ = {
			isa = XCConfigurationList;
			buildConfigurations = (
				82392D592993C9E100941435 /* Debug */,
				82392D5A2993C9E100941435 /* Release */,
			);
			defaultConfigurationIsVisible = 0;
			defaultConfigurationName = Release;
		};
		842D8BBE2865B31B00801910 /* Build configuration list for PBXProject "StreamVideo" */ = {
			isa = XCConfigurationList;
			buildConfigurations = (
				842D8BCF2865B31D00801910 /* Debug */,
				842D8BD02865B31D00801910 /* Release */,
			);
			defaultConfigurationIsVisible = 0;
			defaultConfigurationName = Release;
		};
		842D8BD12865B31D00801910 /* Build configuration list for PBXNativeTarget "DemoApp" */ = {
			isa = XCConfigurationList;
			buildConfigurations = (
				842D8BD22865B31D00801910 /* Debug */,
				842D8BD32865B31D00801910 /* Release */,
			);
			defaultConfigurationIsVisible = 0;
			defaultConfigurationName = Release;
		};
		8493225D2908378B0013C029 /* Build configuration list for PBXNativeTarget "DemoAppUIKit" */ = {
			isa = XCConfigurationList;
			buildConfigurations = (
				8493225E2908378B0013C029 /* Debug */,
				8493225F2908378B0013C029 /* Release */,
			);
			defaultConfigurationIsVisible = 0;
			defaultConfigurationName = Release;
		};
		84F737FC287C13AD00A363F4 /* Build configuration list for PBXNativeTarget "StreamVideo" */ = {
			isa = XCConfigurationList;
			buildConfigurations = (
				84F737FD287C13AD00A363F4 /* Debug */,
				84F737FE287C13AD00A363F4 /* Release */,
			);
			defaultConfigurationIsVisible = 0;
			defaultConfigurationName = Release;
		};
		84F737FF287C13AD00A363F4 /* Build configuration list for PBXNativeTarget "StreamVideoTests" */ = {
			isa = XCConfigurationList;
			buildConfigurations = (
				84F73800287C13AD00A363F4 /* Debug */,
				84F73801287C13AD00A363F4 /* Release */,
			);
			defaultConfigurationIsVisible = 0;
			defaultConfigurationName = Release;
		};
		84F7381C287C141000A363F4 /* Build configuration list for PBXNativeTarget "StreamVideoSwiftUI" */ = {
			isa = XCConfigurationList;
			buildConfigurations = (
				84F7381D287C141000A363F4 /* Debug */,
				84F7381E287C141000A363F4 /* Release */,
			);
			defaultConfigurationIsVisible = 0;
			defaultConfigurationName = Release;
		};
		84F73820287C141000A363F4 /* Build configuration list for PBXNativeTarget "StreamVideoSwiftUITests" */ = {
			isa = XCConfigurationList;
			buildConfigurations = (
				84F73821287C141000A363F4 /* Debug */,
				84F73822287C141000A363F4 /* Release */,
			);
			defaultConfigurationIsVisible = 0;
			defaultConfigurationName = Release;
		};
		84F73837287C146D00A363F4 /* Build configuration list for PBXNativeTarget "StreamVideoUIKit" */ = {
			isa = XCConfigurationList;
			buildConfigurations = (
				84F73838287C146D00A363F4 /* Debug */,
				84F73839287C146D00A363F4 /* Release */,
			);
			defaultConfigurationIsVisible = 0;
			defaultConfigurationName = Release;
		};
		84F7383A287C146D00A363F4 /* Build configuration list for PBXNativeTarget "StreamVideoUIKitTests" */ = {
			isa = XCConfigurationList;
			buildConfigurations = (
				84F7383B287C146D00A363F4 /* Debug */,
				84F7383C287C146D00A363F4 /* Release */,
			);
			defaultConfigurationIsVisible = 0;
			defaultConfigurationName = Release;
		};
/* End XCConfigurationList section */

/* Begin XCRemoteSwiftPackageReference section */
		82392D622993CD4700941435 /* XCRemoteSwiftPackageReference "stream-chat-swift-test-helpers" */ = {
			isa = XCRemoteSwiftPackageReference;
			repositoryURL = "https://github.com/GetStream/stream-chat-swift-test-helpers.git";
			requirement = {
				kind = exactVersion;
				version = 0.2.5;
			};
		};
		8403BFCA28EB09D100CBE341 /* XCRemoteSwiftPackageReference "Nuke" */ = {
			isa = XCRemoteSwiftPackageReference;
			repositoryURL = "https://github.com/kean/Nuke.git";
			requirement = {
				kind = exactVersion;
				version = 11.3.1;
			};
		};
		8423B7542950BB0A00012F8D /* XCRemoteSwiftPackageReference "sentry-cocoa" */ = {
			isa = XCRemoteSwiftPackageReference;
			repositoryURL = "https://github.com/getsentry/sentry-cocoa.git";
			requirement = {
				branch = 8.0.0;
				kind = branch;
			};
		};
		8493223E290830390013C029 /* XCRemoteSwiftPackageReference "swift-snapshot-testing" */ = {
			isa = XCRemoteSwiftPackageReference;
			repositoryURL = "https://github.com/pointfreeco/swift-snapshot-testing.git";
			requirement = {
				branch = main;
				kind = branch;
			};
		};
		84AF64BA287C34320012A503 /* XCRemoteSwiftPackageReference "Specs" */ = {
			isa = XCRemoteSwiftPackageReference;
			repositoryURL = "https://github.com/webrtc-sdk/Specs.git";
			requirement = {
				kind = exactVersion;
				version = 104.5112.11;
			};
		};
		84BE8A5428BE314000B34D2F /* XCRemoteSwiftPackageReference "swift-protobuf" */ = {
			isa = XCRemoteSwiftPackageReference;
			repositoryURL = "https://github.com/apple/swift-protobuf.git";
			requirement = {
				kind = upToNextMajorVersion;
				minimumVersion = 1.18.0;
			};
		};
/* End XCRemoteSwiftPackageReference section */

/* Begin XCSwiftPackageProductDependency section */
		82392D652993CD7B00941435 /* StreamChatTestHelpers */ = {
			isa = XCSwiftPackageProductDependency;
			package = 82392D622993CD4700941435 /* XCRemoteSwiftPackageReference "stream-chat-swift-test-helpers" */;
			productName = StreamChatTestHelpers;
		};
		8423B7552950BB0B00012F8D /* Sentry */ = {
			isa = XCSwiftPackageProductDependency;
			package = 8423B7542950BB0A00012F8D /* XCRemoteSwiftPackageReference "sentry-cocoa" */;
			productName = Sentry;
		};
		84767501290A824B0015DC53 /* WebRTC */ = {
			isa = XCSwiftPackageProductDependency;
			package = 84AF64BA287C34320012A503 /* XCRemoteSwiftPackageReference "Specs" */;
			productName = WebRTC;
		};
		8493223F290830390013C029 /* SnapshotTesting */ = {
			isa = XCSwiftPackageProductDependency;
			package = 8493223E290830390013C029 /* XCRemoteSwiftPackageReference "swift-snapshot-testing" */;
			productName = SnapshotTesting;
		};
		8493227F29093A9E0013C029 /* SnapshotTesting */ = {
			isa = XCSwiftPackageProductDependency;
			package = 8493223E290830390013C029 /* XCRemoteSwiftPackageReference "swift-snapshot-testing" */;
			productName = SnapshotTesting;
		};
		84A26C9829435F4100B29E53 /* NukeUI */ = {
			isa = XCSwiftPackageProductDependency;
			package = 8403BFCA28EB09D100CBE341 /* XCRemoteSwiftPackageReference "Nuke" */;
			productName = NukeUI;
		};
		84AF64BB287C34320012A503 /* WebRTC */ = {
			isa = XCSwiftPackageProductDependency;
			package = 84AF64BA287C34320012A503 /* XCRemoteSwiftPackageReference "Specs" */;
			productName = WebRTC;
		};
		84AF64BD287C34450012A503 /* WebRTC */ = {
			isa = XCSwiftPackageProductDependency;
			package = 84AF64BA287C34320012A503 /* XCRemoteSwiftPackageReference "Specs" */;
			productName = WebRTC;
		};
		84B9A58E29140D3D004DE31A /* Nuke */ = {
			isa = XCSwiftPackageProductDependency;
			package = 8403BFCA28EB09D100CBE341 /* XCRemoteSwiftPackageReference "Nuke" */;
			productName = Nuke;
		};
		84B9A59229140D44004DE31A /* Nuke */ = {
			isa = XCSwiftPackageProductDependency;
			package = 8403BFCA28EB09D100CBE341 /* XCRemoteSwiftPackageReference "Nuke" */;
			productName = Nuke;
		};
		84B9A59429140D44004DE31A /* NukeUI */ = {
			isa = XCSwiftPackageProductDependency;
			package = 8403BFCA28EB09D100CBE341 /* XCRemoteSwiftPackageReference "Nuke" */;
			productName = NukeUI;
		};
		84BE8A5528BE314000B34D2F /* SwiftProtobuf */ = {
			isa = XCSwiftPackageProductDependency;
			package = 84BE8A5428BE314000B34D2F /* XCRemoteSwiftPackageReference "swift-protobuf" */;
			productName = SwiftProtobuf;
		};
		84C619C529432E890051C513 /* NukeUI */ = {
			isa = XCSwiftPackageProductDependency;
			package = 8403BFCA28EB09D100CBE341 /* XCRemoteSwiftPackageReference "Nuke" */;
			productName = NukeUI;
		};
/* End XCSwiftPackageProductDependency section */
	};
	rootObject = 842D8BBB2865B31B00801910 /* Project object */;
}<|MERGE_RESOLUTION|>--- conflicted
+++ resolved
@@ -95,13 +95,10 @@
 		845C573228DDC57B00D38FCC /* DemoAppUtils.swift in Sources */ = {isa = PBXBuildFile; fileRef = 845C573128DDC57A00D38FCC /* DemoAppUtils.swift */; };
 		8468821328DFA448003BA9EE /* LocalStorage.swift in Sources */ = {isa = PBXBuildFile; fileRef = 8468821228DFA448003BA9EE /* LocalStorage.swift */; };
 		8468822428E1C685003BA9EE /* VoipNotificationsController.swift in Sources */ = {isa = PBXBuildFile; fileRef = 8468822328E1C685003BA9EE /* VoipNotificationsController.swift */; };
-<<<<<<< HEAD
 		8469593229BB3D7500134EA0 /* SignalServer_Tests.swift in Sources */ = {isa = PBXBuildFile; fileRef = 8469593129BB3D7500134EA0 /* SignalServer_Tests.swift */; };
 		8469593429BB5CE200134EA0 /* HTTPConfig.swift in Sources */ = {isa = PBXBuildFile; fileRef = 8469593329BB5CE200134EA0 /* HTTPConfig.swift */; };
-=======
 		8469593729BB6B4E00134EA0 /* EdgeResponse.swift in Sources */ = {isa = PBXBuildFile; fileRef = 8469593529BB6B4E00134EA0 /* EdgeResponse.swift */; };
 		8469593829BB6B4E00134EA0 /* GetEdgesResponse.swift in Sources */ = {isa = PBXBuildFile; fileRef = 8469593629BB6B4E00134EA0 /* GetEdgesResponse.swift */; };
->>>>>>> d80068f0
 		846FBE8628AA696900147F6E /* ColorExtensions.swift in Sources */ = {isa = PBXBuildFile; fileRef = 846FBE8528AA696900147F6E /* ColorExtensions.swift */; };
 		846FBE8928AAD83C00147F6E /* InviteParticipantsView.swift in Sources */ = {isa = PBXBuildFile; fileRef = 846FBE8828AAD83C00147F6E /* InviteParticipantsView.swift */; };
 		846FBE8B28AAD84A00147F6E /* InviteParticipantsViewModel.swift in Sources */ = {isa = PBXBuildFile; fileRef = 846FBE8A28AAD84A00147F6E /* InviteParticipantsViewModel.swift */; };
@@ -544,13 +541,10 @@
 		845C573128DDC57A00D38FCC /* DemoAppUtils.swift */ = {isa = PBXFileReference; lastKnownFileType = sourcecode.swift; path = DemoAppUtils.swift; sourceTree = "<group>"; };
 		8468821228DFA448003BA9EE /* LocalStorage.swift */ = {isa = PBXFileReference; lastKnownFileType = sourcecode.swift; path = LocalStorage.swift; sourceTree = "<group>"; };
 		8468822328E1C685003BA9EE /* VoipNotificationsController.swift */ = {isa = PBXFileReference; lastKnownFileType = sourcecode.swift; path = VoipNotificationsController.swift; sourceTree = "<group>"; };
-<<<<<<< HEAD
 		8469593129BB3D7500134EA0 /* SignalServer_Tests.swift */ = {isa = PBXFileReference; lastKnownFileType = sourcecode.swift; path = SignalServer_Tests.swift; sourceTree = "<group>"; };
 		8469593329BB5CE200134EA0 /* HTTPConfig.swift */ = {isa = PBXFileReference; lastKnownFileType = sourcecode.swift; path = HTTPConfig.swift; sourceTree = "<group>"; };
-=======
 		8469593529BB6B4E00134EA0 /* EdgeResponse.swift */ = {isa = PBXFileReference; fileEncoding = 4; lastKnownFileType = sourcecode.swift; path = EdgeResponse.swift; sourceTree = "<group>"; };
 		8469593629BB6B4E00134EA0 /* GetEdgesResponse.swift */ = {isa = PBXFileReference; fileEncoding = 4; lastKnownFileType = sourcecode.swift; path = GetEdgesResponse.swift; sourceTree = "<group>"; };
->>>>>>> d80068f0
 		846FBE8528AA696900147F6E /* ColorExtensions.swift */ = {isa = PBXFileReference; lastKnownFileType = sourcecode.swift; path = ColorExtensions.swift; sourceTree = "<group>"; };
 		846FBE8828AAD83C00147F6E /* InviteParticipantsView.swift */ = {isa = PBXFileReference; lastKnownFileType = sourcecode.swift; path = InviteParticipantsView.swift; sourceTree = "<group>"; };
 		846FBE8A28AAD84A00147F6E /* InviteParticipantsViewModel.swift */ = {isa = PBXFileReference; lastKnownFileType = sourcecode.swift; path = InviteParticipantsViewModel.swift; sourceTree = "<group>"; };
