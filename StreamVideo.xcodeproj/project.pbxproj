// !$*UTF8*$!
{
	archiveVersion = 1;
	classes = {
	};
	objectVersion = 55;
	objects = {

/* Begin PBXBuildFile section */
		401480302A5317640029166A /* AudioValuePercentageNormaliser.swift in Sources */ = {isa = PBXBuildFile; fileRef = 4014802F2A5317640029166A /* AudioValuePercentageNormaliser.swift */; };
		401480342A5423D60029166A /* AudioValuePercentageNormaliser_Tests.swift in Sources */ = {isa = PBXBuildFile; fileRef = 401480312A54238C0029166A /* AudioValuePercentageNormaliser_Tests.swift */; };
		401480362A5447C50029166A /* LocalParticipantViewModifier.swift in Sources */ = {isa = PBXBuildFile; fileRef = 401480352A5447C50029166A /* LocalParticipantViewModifier.swift */; };
		401A64A52A9DF79E00534ED1 /* StreamChatSwiftUI in Frameworks */ = {isa = PBXBuildFile; productRef = 401A64A42A9DF79E00534ED1 /* StreamChatSwiftUI */; };
		401A64A82A9DF7B400534ED1 /* EffectsLibrary in Frameworks */ = {isa = PBXBuildFile; productRef = 401A64A72A9DF7B400534ED1 /* EffectsLibrary */; };
		401A64AB2A9DF7EC00534ED1 /* StreamChatWrapper.swift in Sources */ = {isa = PBXBuildFile; fileRef = 401A64AA2A9DF7EC00534ED1 /* StreamChatWrapper.swift */; };
		401A64AE2A9DF81200534ED1 /* UserProvider.swift in Sources */ = {isa = PBXBuildFile; fileRef = 401A64AD2A9DF81200534ED1 /* UserProvider.swift */; };
		401A64B12A9DF83200534ED1 /* TokenResponse.swift in Sources */ = {isa = PBXBuildFile; fileRef = 401A64B02A9DF83200534ED1 /* TokenResponse.swift */; };
		401A64B32A9DF86200534ED1 /* URL+Convenience.swift in Sources */ = {isa = PBXBuildFile; fileRef = 401A64B22A9DF86200534ED1 /* URL+Convenience.swift */; };
		401A64B52A9DF88C00534ED1 /* String+Unique.swift in Sources */ = {isa = PBXBuildFile; fileRef = 401A64B42A9DF88C00534ED1 /* String+Unique.swift */; };
		4030E5A02A9DF5BD003E8CBA /* AppEnvironment.swift in Sources */ = {isa = PBXBuildFile; fileRef = 4030E59F2A9DF5BD003E8CBA /* AppEnvironment.swift */; };
		4030E5A22A9DF6B6003E8CBA /* Router.swift in Sources */ = {isa = PBXBuildFile; fileRef = 4030E5A12A9DF6B6003E8CBA /* Router.swift */; };
		403812F62A6EA2A7009BB2F7 /* MicrophoneChecker_Tests.swift in Sources */ = {isa = PBXBuildFile; fileRef = 403812F52A6EA2A7009BB2F7 /* MicrophoneChecker_Tests.swift */; };
		403BE0FE2A24C07300988F65 /* DeeplinkAdapter.swift in Sources */ = {isa = PBXBuildFile; fileRef = 403BE0FD2A24C07300988F65 /* DeeplinkAdapter.swift */; };
		403BE1012A24C70000988F65 /* DemoApp+Sentry.swift in Sources */ = {isa = PBXBuildFile; fileRef = 403BE1002A24C70000988F65 /* DemoApp+Sentry.swift */; };
		4046DEE92A9E381F00CA6D2F /* AppIntentVocabulary.plist in Resources */ = {isa = PBXBuildFile; fileRef = 4046DEE82A9E381F00CA6D2F /* AppIntentVocabulary.plist */; };
		4046DEEE2A9F404300CA6D2F /* GDPerformanceView-Swift in Frameworks */ = {isa = PBXBuildFile; productRef = 4046DEED2A9F404300CA6D2F /* GDPerformanceView-Swift */; };
		4046DEF02A9F469100CA6D2F /* GDPerformanceView-Swift in Frameworks */ = {isa = PBXBuildFile; productRef = 4046DEEF2A9F469100CA6D2F /* GDPerformanceView-Swift */; settings = {ATTRIBUTES = (Required, ); }; };
		4046DEF22A9F510C00CA6D2F /* DebugMenu.swift in Sources */ = {isa = PBXBuildFile; fileRef = 4046DEF12A9F510C00CA6D2F /* DebugMenu.swift */; };
		406A8E8D2AA1D78C001F598A /* AppEnvironment.swift in Sources */ = {isa = PBXBuildFile; fileRef = 4030E59F2A9DF5BD003E8CBA /* AppEnvironment.swift */; };
		406A8E8E2AA1D79D001F598A /* UserState.swift in Sources */ = {isa = PBXBuildFile; fileRef = 40F445AD2A9DFC34004BE3DA /* UserState.swift */; };
		406A8E922AA1D7B3001F598A /* CallKitState.swift in Sources */ = {isa = PBXBuildFile; fileRef = 40F445AF2A9DFC58004BE3DA /* CallKitState.swift */; };
		406A8E932AA1D7BF001F598A /* LoginViewModel.swift in Sources */ = {isa = PBXBuildFile; fileRef = 8456E6C3287EB43A004E180E /* LoginViewModel.swift */; };
		406A8E942AA1D7C5001F598A /* UserCredentials.swift in Sources */ = {isa = PBXBuildFile; fileRef = 40F445AB2A9DFC13004BE3DA /* UserCredentials.swift */; };
		406A8E952AA1D7CB001F598A /* AddUserView.swift in Sources */ = {isa = PBXBuildFile; fileRef = 84201792288AB699004964B3 /* AddUserView.swift */; };
		406A8E972AA1D7DC001F598A /* User+Demo.swift in Sources */ = {isa = PBXBuildFile; fileRef = 40F445B12A9DFFBB004BE3DA /* User+Demo.swift */; };
		406A8E982AA1D7E9001F598A /* RTCDefaultAudioProcessingModule+AudioProcessingModule.swift in Sources */ = {isa = PBXBuildFile; fileRef = 40F445BF2A9E0F88004BE3DA /* RTCDefaultAudioProcessingModule+AudioProcessingModule.swift */; };
		406A8E992AA1D7E9001F598A /* MicrophoneChecker+MicrophoneChecking.swift in Sources */ = {isa = PBXBuildFile; fileRef = 40F446032A9E2C78004BE3DA /* MicrophoneChecker+MicrophoneChecking.swift */; };
		406A8E9A2AA1D7E9001F598A /* Call+Identifiable.swift in Sources */ = {isa = PBXBuildFile; fileRef = 40F445E72A9E2824004BE3DA /* Call+Identifiable.swift */; };
		406A8E9C2AA1D7E9001F598A /* CallStateResponseFields+Identifiable.swift in Sources */ = {isa = PBXBuildFile; fileRef = 40F445E92A9E297B004BE3DA /* CallStateResponseFields+Identifiable.swift */; };
		406A8E9D2AA1D7E9001F598A /* String+Unique.swift in Sources */ = {isa = PBXBuildFile; fileRef = 401A64B42A9DF88C00534ED1 /* String+Unique.swift */; };
		406A8E9E2AA1D7E9001F598A /* URL+Convenience.swift in Sources */ = {isa = PBXBuildFile; fileRef = 401A64B22A9DF86200534ED1 /* URL+Convenience.swift */; };
		406A8E9F2AA1D7E9001F598A /* CallViewModel+CallSettingsPublisher.swift in Sources */ = {isa = PBXBuildFile; fileRef = 40F446052A9E2CB8004BE3DA /* CallViewModel+CallSettingsPublisher.swift */; };
		406A8EA02AA1D7E9001F598A /* View+OptionalPublisher.swift in Sources */ = {isa = PBXBuildFile; fileRef = 409BFA3F2A9F79D2003341EF /* View+OptionalPublisher.swift */; };
		406A8EA12AA1D7EF001F598A /* Reaction.swift in Sources */ = {isa = PBXBuildFile; fileRef = 40F445D32A9E2051004BE3DA /* Reaction.swift */; };
		406A8EA22AA1D7EF001F598A /* TokenResponse.swift in Sources */ = {isa = PBXBuildFile; fileRef = 401A64B02A9DF83200534ED1 /* TokenResponse.swift */; };
		406A8EA82AA1D80C001F598A /* AudioFilter.swift in Sources */ = {isa = PBXBuildFile; fileRef = 40F445B92A9E0815004BE3DA /* AudioFilter.swift */; };
		406A8EA92AA1D80C001F598A /* ReactionsHelper.swift in Sources */ = {isa = PBXBuildFile; fileRef = 40F445D12A9E2033004BE3DA /* ReactionsHelper.swift */; };
		406A8EAA2AA1D80C001F598A /* DemoVoiceProcessor.swift in Sources */ = {isa = PBXBuildFile; fileRef = 40F445BB2A9E081C004BE3DA /* DemoVoiceProcessor.swift */; };
		406A8EAB2AA1D80C001F598A /* RobotVoiceFilter.swift in Sources */ = {isa = PBXBuildFile; fileRef = 40F445BD2A9E0823004BE3DA /* RobotVoiceFilter.swift */; };
		406A8EAC2AA1D80C001F598A /* CallService.swift in Sources */ = {isa = PBXBuildFile; fileRef = 8434C5212899572F0001490A /* CallService.swift */; };
		406A8EAD2AA1D80C001F598A /* UserProvider.swift in Sources */ = {isa = PBXBuildFile; fileRef = 401A64AD2A9DF81200534ED1 /* UserProvider.swift */; };
		406A8EAF2AA1D80C001F598A /* CallKitService.swift in Sources */ = {isa = PBXBuildFile; fileRef = 8403C0AC2897CF4D0092BD43 /* CallKitService.swift */; };
		406A8EB02AA1D80C001F598A /* DeeplinkAdapter.swift in Sources */ = {isa = PBXBuildFile; fileRef = 403BE0FD2A24C07300988F65 /* DeeplinkAdapter.swift */; };
		406A8EB12AA1D80C001F598A /* UnsecureRepository.swift in Sources */ = {isa = PBXBuildFile; fileRef = 8468821228DFA448003BA9EE /* UnsecureRepository.swift */; };
		406A8EB22AA1D80C001F598A /* VoIPPushService.swift in Sources */ = {isa = PBXBuildFile; fileRef = 8403C0AE2897D9940092BD43 /* VoIPPushService.swift */; };
		406A8EB32AA1D80C001F598A /* TokenProvider.swift in Sources */ = {isa = PBXBuildFile; fileRef = 40F445B32A9E01B2004BE3DA /* TokenProvider.swift */; };
		406A8EB42AA1D8F5001F598A /* LoginView.swift in Sources */ = {isa = PBXBuildFile; fileRef = 8456E6C1287EB405004E180E /* LoginView.swift */; };
		406A8EB52AA1D91E001F598A /* JoinCallView.swift in Sources */ = {isa = PBXBuildFile; fileRef = 40F445C12A9E1449004BE3DA /* JoinCallView.swift */; };
		406A8EB62AA1D922001F598A /* DebugMenu.swift in Sources */ = {isa = PBXBuildFile; fileRef = 4046DEF12A9F510C00CA6D2F /* DebugMenu.swift */; };
		406A8EB72AA1D92D001F598A /* ReadableContentGuide.swift in Sources */ = {isa = PBXBuildFile; fileRef = 409BFA422A9F7BBB003341EF /* ReadableContentGuide.swift */; };
		409BFA402A9F79D2003341EF /* View+OptionalPublisher.swift in Sources */ = {isa = PBXBuildFile; fileRef = 409BFA3F2A9F79D2003341EF /* View+OptionalPublisher.swift */; };
		409BFA432A9F7BBB003341EF /* ReadableContentGuide.swift in Sources */ = {isa = PBXBuildFile; fileRef = 409BFA422A9F7BBB003341EF /* ReadableContentGuide.swift */; };
		40AB31262A49838000C270E1 /* EventTests.swift in Sources */ = {isa = PBXBuildFile; fileRef = 40AB31252A49838000C270E1 /* EventTests.swift */; };
		40B713692A275F1400D1FE67 /* AppState.swift in Sources */ = {isa = PBXBuildFile; fileRef = 8456E6C5287EB55F004E180E /* AppState.swift */; };
		40F161AB2A4C6B5C00846E3E /* ScreenSharingSession.swift in Sources */ = {isa = PBXBuildFile; fileRef = 40F161AA2A4C6B5C00846E3E /* ScreenSharingSession.swift */; };
		40F445AC2A9DFC13004BE3DA /* UserCredentials.swift in Sources */ = {isa = PBXBuildFile; fileRef = 40F445AB2A9DFC13004BE3DA /* UserCredentials.swift */; };
		40F445AE2A9DFC34004BE3DA /* UserState.swift in Sources */ = {isa = PBXBuildFile; fileRef = 40F445AD2A9DFC34004BE3DA /* UserState.swift */; };
		40F445B02A9DFC58004BE3DA /* CallKitState.swift in Sources */ = {isa = PBXBuildFile; fileRef = 40F445AF2A9DFC58004BE3DA /* CallKitState.swift */; };
		40F445B22A9DFFBB004BE3DA /* User+Demo.swift in Sources */ = {isa = PBXBuildFile; fileRef = 40F445B12A9DFFBB004BE3DA /* User+Demo.swift */; };
		40F445B42A9E01B2004BE3DA /* TokenProvider.swift in Sources */ = {isa = PBXBuildFile; fileRef = 40F445B32A9E01B2004BE3DA /* TokenProvider.swift */; };
		40F445BA2A9E0815004BE3DA /* AudioFilter.swift in Sources */ = {isa = PBXBuildFile; fileRef = 40F445B92A9E0815004BE3DA /* AudioFilter.swift */; };
		40F445BC2A9E081C004BE3DA /* DemoVoiceProcessor.swift in Sources */ = {isa = PBXBuildFile; fileRef = 40F445BB2A9E081C004BE3DA /* DemoVoiceProcessor.swift */; };
		40F445BE2A9E0823004BE3DA /* RobotVoiceFilter.swift in Sources */ = {isa = PBXBuildFile; fileRef = 40F445BD2A9E0823004BE3DA /* RobotVoiceFilter.swift */; };
		40F445C02A9E0F88004BE3DA /* RTCDefaultAudioProcessingModule+AudioProcessingModule.swift in Sources */ = {isa = PBXBuildFile; fileRef = 40F445BF2A9E0F88004BE3DA /* RTCDefaultAudioProcessingModule+AudioProcessingModule.swift */; };
		40F445C22A9E1449004BE3DA /* JoinCallView.swift in Sources */ = {isa = PBXBuildFile; fileRef = 40F445C12A9E1449004BE3DA /* JoinCallView.swift */; };
		40F445C52A9E1D91004BE3DA /* MockServer in Frameworks */ = {isa = PBXBuildFile; productRef = 40F445C42A9E1D91004BE3DA /* MockServer */; };
		40F445C72A9E1D91004BE3DA /* StreamChatTestHelpers in Frameworks */ = {isa = PBXBuildFile; productRef = 40F445C62A9E1D91004BE3DA /* StreamChatTestHelpers */; };
		40F445CC2A9E1FC9004BE3DA /* StreamChatViewFactory.swift in Sources */ = {isa = PBXBuildFile; fileRef = 40F445CB2A9E1FC9004BE3DA /* StreamChatViewFactory.swift */; };
		40F445CF2A9E1FE0004BE3DA /* DemoReactionsOverlayView.swift in Sources */ = {isa = PBXBuildFile; fileRef = 40F445CE2A9E1FE0004BE3DA /* DemoReactionsOverlayView.swift */; };
		40F445D22A9E2033004BE3DA /* ReactionsHelper.swift in Sources */ = {isa = PBXBuildFile; fileRef = 40F445D12A9E2033004BE3DA /* ReactionsHelper.swift */; };
		40F445D42A9E2051004BE3DA /* Reaction.swift in Sources */ = {isa = PBXBuildFile; fileRef = 40F445D32A9E2051004BE3DA /* Reaction.swift */; };
		40F445D82A9E21BB004BE3DA /* DemoCallModifier.swift in Sources */ = {isa = PBXBuildFile; fileRef = 40F445D72A9E21BB004BE3DA /* DemoCallModifier.swift */; };
		40F445DB2A9E2276004BE3DA /* DemoCallContentView.swift in Sources */ = {isa = PBXBuildFile; fileRef = 40F445DA2A9E2276004BE3DA /* DemoCallContentView.swift */; };
		40F445DE2A9E22B9004BE3DA /* CallButtonView.swift in Sources */ = {isa = PBXBuildFile; fileRef = 40F445DD2A9E22B9004BE3DA /* CallButtonView.swift */; };
		40F445E02A9E22EA004BE3DA /* SimpleCallingView.swift in Sources */ = {isa = PBXBuildFile; fileRef = 40F445DF2A9E22EA004BE3DA /* SimpleCallingView.swift */; };
		40F445E22A9E2772004BE3DA /* DemoVideoCallParticipantModifier.swift in Sources */ = {isa = PBXBuildFile; fileRef = 40F445E12A9E2772004BE3DA /* DemoVideoCallParticipantModifier.swift */; };
		40F445E52A9E27B6004BE3DA /* DemoVideoCallParticipantView.swift in Sources */ = {isa = PBXBuildFile; fileRef = 40F445E42A9E27B6004BE3DA /* DemoVideoCallParticipantView.swift */; };
		40F445E82A9E2824004BE3DA /* Call+Identifiable.swift in Sources */ = {isa = PBXBuildFile; fileRef = 40F445E72A9E2824004BE3DA /* Call+Identifiable.swift */; };
		40F445EA2A9E297B004BE3DA /* CallStateResponseFields+Identifiable.swift in Sources */ = {isa = PBXBuildFile; fileRef = 40F445E92A9E297B004BE3DA /* CallStateResponseFields+Identifiable.swift */; };
		40F445ED2A9E2A24004BE3DA /* DemoControls.swift in Sources */ = {isa = PBXBuildFile; fileRef = 40F445EC2A9E2A24004BE3DA /* DemoControls.swift */; };
		40F445F02A9E2A4B004BE3DA /* LoadingView.swift in Sources */ = {isa = PBXBuildFile; fileRef = 40F445EF2A9E2A4B004BE3DA /* LoadingView.swift */; };
		40F445F32A9E2A87004BE3DA /* ReactionIcon.swift in Sources */ = {isa = PBXBuildFile; fileRef = 40F445F22A9E2A87004BE3DA /* ReactionIcon.swift */; };
		40F445F52A9E2AA1004BE3DA /* ReactionOverlayView.swift in Sources */ = {isa = PBXBuildFile; fileRef = 40F445F42A9E2AA1004BE3DA /* ReactionOverlayView.swift */; };
		40F445F72A9E2AAC004BE3DA /* ReactionsViewModifier.swift in Sources */ = {isa = PBXBuildFile; fileRef = 40F445F62A9E2AAC004BE3DA /* ReactionsViewModifier.swift */; };
		40F445FA2A9E2B0D004BE3DA /* ShareActivityView.swift in Sources */ = {isa = PBXBuildFile; fileRef = 40F445F92A9E2B0D004BE3DA /* ShareActivityView.swift */; };
		40F445FE2A9E2B46004BE3DA /* DemoWaitingLocalUserView.swift in Sources */ = {isa = PBXBuildFile; fileRef = 40F445FD2A9E2B46004BE3DA /* DemoWaitingLocalUserView.swift */; };
		40F446002A9E2B5E004BE3DA /* LinkInfoView.swift in Sources */ = {isa = PBXBuildFile; fileRef = 40F445FF2A9E2B5E004BE3DA /* LinkInfoView.swift */; };
		40F446022A9E2C23004BE3DA /* DemoCallView.swift in Sources */ = {isa = PBXBuildFile; fileRef = 40F446012A9E2C23004BE3DA /* DemoCallView.swift */; };
		40F446042A9E2C78004BE3DA /* MicrophoneChecker+MicrophoneChecking.swift in Sources */ = {isa = PBXBuildFile; fileRef = 40F446032A9E2C78004BE3DA /* MicrophoneChecker+MicrophoneChecking.swift */; };
		40F446062A9E2CB8004BE3DA /* CallViewModel+CallSettingsPublisher.swift in Sources */ = {isa = PBXBuildFile; fileRef = 40F446052A9E2CB8004BE3DA /* CallViewModel+CallSettingsPublisher.swift */; };
		43217A0C2A44A28B002B5857 /* ConnectionErrorEvent.swift in Sources */ = {isa = PBXBuildFile; fileRef = 43217A0B2A44A28B002B5857 /* ConnectionErrorEvent.swift */; };
		4351AEAD2A40588D00D32D0D /* IntegrationTest.swift in Sources */ = {isa = PBXBuildFile; fileRef = 4351AEAC2A40588D00D32D0D /* IntegrationTest.swift */; };
		4351AEAF2A40591800D32D0D /* CallCRUDTests.swift in Sources */ = {isa = PBXBuildFile; fileRef = 4351AEAE2A40591800D32D0D /* CallCRUDTests.swift */; };
		435F01B32A501148009CD0BD /* OwnCapability+Identifiable.swift in Sources */ = {isa = PBXBuildFile; fileRef = 435F01B22A501148009CD0BD /* OwnCapability+Identifiable.swift */; };
		82010CAE2A851C16005C125D /* TokenGenerator.swift in Sources */ = {isa = PBXBuildFile; fileRef = 822257892A42F93600CFFD96 /* TokenGenerator.swift */; };
		8202215F2A24BB7100F7BAED /* LaunchArgument.swift in Sources */ = {isa = PBXBuildFile; fileRef = 8202215E2A24BB7100F7BAED /* LaunchArgument.swift */; };
		820221602A24BB7100F7BAED /* LaunchArgument.swift in Sources */ = {isa = PBXBuildFile; fileRef = 8202215E2A24BB7100F7BAED /* LaunchArgument.swift */; };
		820221612A24BB7100F7BAED /* LaunchArgument.swift in Sources */ = {isa = PBXBuildFile; fileRef = 8202215E2A24BB7100F7BAED /* LaunchArgument.swift */; };
		820221622A24BB7100F7BAED /* LaunchArgument.swift in Sources */ = {isa = PBXBuildFile; fileRef = 8202215E2A24BB7100F7BAED /* LaunchArgument.swift */; };
		8206D8532A5FF3260099F5EC /* SystemEnvironment+Version.swift in Sources */ = {isa = PBXBuildFile; fileRef = 8206D8522A5FF3260099F5EC /* SystemEnvironment+Version.swift */; };
		820784EF29FA8123006DD4F7 /* WebRTC in Frameworks */ = {isa = PBXBuildFile; productRef = 820784EE29FA8123006DD4F7 /* WebRTC */; };
		820784F129FA8156006DD4F7 /* WebRTC in Frameworks */ = {isa = PBXBuildFile; productRef = 820784F029FA8156006DD4F7 /* WebRTC */; };
		820BD5F72A72C851003A7B8F /* TokenGenerator.swift in Sources */ = {isa = PBXBuildFile; fileRef = 822257892A42F93600CFFD96 /* TokenGenerator.swift */; };
		822257922A431F3200CFFD96 /* TokenGenerator.swift in Sources */ = {isa = PBXBuildFile; fileRef = 822257892A42F93600CFFD96 /* TokenGenerator.swift */; };
		82392D542993C9E100941435 /* StreamTestCase.swift in Sources */ = {isa = PBXBuildFile; fileRef = 82392D532993C9E100941435 /* StreamTestCase.swift */; };
		82392D5F2993CCB300941435 /* ParticipantRobot.swift in Sources */ = {isa = PBXBuildFile; fileRef = 82392D5E2993CCB300941435 /* ParticipantRobot.swift */; };
		82392D6B2993CDF500941435 /* UserRobot.swift in Sources */ = {isa = PBXBuildFile; fileRef = 82392D6A2993CDF500941435 /* UserRobot.swift */; };
		82392D6D2993CE7200941435 /* StreamVideoUITests.swift in Sources */ = {isa = PBXBuildFile; fileRef = 82392D6C2993CE7200941435 /* StreamVideoUITests.swift */; };
		82392D6F2994027C00941435 /* Sinatra.swift in Sources */ = {isa = PBXBuildFile; fileRef = 82392D6E2994027C00941435 /* Sinatra.swift */; };
		82392D71299403B200941435 /* CallViewsTests.swift in Sources */ = {isa = PBXBuildFile; fileRef = 82392D70299403B200941435 /* CallViewsTests.swift */; };
		824DBAA029F6D77B005ACD09 /* ReconnectionTests.swift in Sources */ = {isa = PBXBuildFile; fileRef = 824DBA9F29F6D77B005ACD09 /* ReconnectionTests.swift */; };
		824DBAA529F93E1F005ACD09 /* AssertSnapshot.swift in Sources */ = {isa = PBXBuildFile; fileRef = 824DBAA429F93E1F005ACD09 /* AssertSnapshot.swift */; };
		824DBAA629F93E1F005ACD09 /* AssertSnapshot.swift in Sources */ = {isa = PBXBuildFile; fileRef = 824DBAA429F93E1F005ACD09 /* AssertSnapshot.swift */; };
		824DBAA729F93E2B005ACD09 /* SnapshotVariant.swift in Sources */ = {isa = PBXBuildFile; fileRef = 824DBAA229F93DBC005ACD09 /* SnapshotVariant.swift */; };
		824DBAA829F93E2B005ACD09 /* SnapshotVariant.swift in Sources */ = {isa = PBXBuildFile; fileRef = 824DBAA229F93DBC005ACD09 /* SnapshotVariant.swift */; };
		8251E60D2A17838D00E7257A /* WebRTC in Frameworks */ = {isa = PBXBuildFile; productRef = 8251E60C2A17838D00E7257A /* WebRTC */; };
		8251E62B2A17BEB400E7257A /* StreamVideoTestResources.swift in Sources */ = {isa = PBXBuildFile; fileRef = 8251E62A2A17BEB400E7257A /* StreamVideoTestResources.swift */; };
		8251E62C2A17BEB400E7257A /* StreamVideoTestResources.swift in Sources */ = {isa = PBXBuildFile; fileRef = 8251E62A2A17BEB400E7257A /* StreamVideoTestResources.swift */; };
		8251E62D2A17BEB400E7257A /* StreamVideoTestResources.swift in Sources */ = {isa = PBXBuildFile; fileRef = 8251E62A2A17BEB400E7257A /* StreamVideoTestResources.swift */; };
		8251E62F2A17BEEF00E7257A /* ImageFactory.swift in Sources */ = {isa = PBXBuildFile; fileRef = 8251E62E2A17BEEF00E7257A /* ImageFactory.swift */; };
		8251E6302A17BEEF00E7257A /* ImageFactory.swift in Sources */ = {isa = PBXBuildFile; fileRef = 8251E62E2A17BEEF00E7257A /* ImageFactory.swift */; };
		8251E6312A17BEEF00E7257A /* ImageFactory.swift in Sources */ = {isa = PBXBuildFile; fileRef = 8251E62E2A17BEEF00E7257A /* ImageFactory.swift */; };
		82686160290A7556005BFFED /* SystemEnvironment.swift in Sources */ = {isa = PBXBuildFile; fileRef = 8268615F290A7556005BFFED /* SystemEnvironment.swift */; };
		827D893E2A16369300838B1A /* LazyImageExtensions.swift in Sources */ = {isa = PBXBuildFile; fileRef = 827D893D2A16369300838B1A /* LazyImageExtensions.swift */; };
		828DE5BD299521EF00F93197 /* UserRobot+Asserts.swift in Sources */ = {isa = PBXBuildFile; fileRef = 828DE5BC299521EF00F93197 /* UserRobot+Asserts.swift */; };
		829A1F6929FACCAF0072ED75 /* ParticipantsGridLayout_Tests.swift in Sources */ = {isa = PBXBuildFile; fileRef = 829A1F6829FACCAF0072ED75 /* ParticipantsGridLayout_Tests.swift */; };
		829A1F6B29FACCC20072ED75 /* ParticipantsSpotlightLayout_Tests.swift in Sources */ = {isa = PBXBuildFile; fileRef = 829A1F6A29FACCC20072ED75 /* ParticipantsSpotlightLayout_Tests.swift */; };
		829EF8792A9364630045D166 /* PrivacyInfo.xcprivacy in Resources */ = {isa = PBXBuildFile; fileRef = 829EF8782A9364630045D166 /* PrivacyInfo.xcprivacy */; };
		829EF87A2A9364630045D166 /* PrivacyInfo.xcprivacy in Resources */ = {isa = PBXBuildFile; fileRef = 829EF8782A9364630045D166 /* PrivacyInfo.xcprivacy */; };
		829EF87B2A93664F0045D166 /* PrivacyInfo.xcprivacy in Resources */ = {isa = PBXBuildFile; fileRef = 829EF8782A9364630045D166 /* PrivacyInfo.xcprivacy */; };
		829F7BFA29FABC0E003EBACE /* ViewFactory.swift in Sources */ = {isa = PBXBuildFile; fileRef = 829F7BF929FABC0E003EBACE /* ViewFactory.swift */; };
		829F7BFB29FABC0E003EBACE /* ViewFactory.swift in Sources */ = {isa = PBXBuildFile; fileRef = 829F7BF929FABC0E003EBACE /* ViewFactory.swift */; };
		829F7BFD29FAC116003EBACE /* ParticipantsFullScreenLayout_Tests.swift in Sources */ = {isa = PBXBuildFile; fileRef = 829F7BFC29FAC116003EBACE /* ParticipantsFullScreenLayout_Tests.swift */; };
		82AD932529E6FCCF00D4D295 /* LobbyPage.swift in Sources */ = {isa = PBXBuildFile; fileRef = 82AD932429E6FCCF00D4D295 /* LobbyPage.swift */; };
		82B8C0F829E80933001F816C /* LobbyTests.swift in Sources */ = {isa = PBXBuildFile; fileRef = 82B8C0F729E80933001F816C /* LobbyTests.swift */; };
		82B8C0FA29E80997001F816C /* RingProcessTests.swift in Sources */ = {isa = PBXBuildFile; fileRef = 82B8C0F929E80997001F816C /* RingProcessTests.swift */; };
		82B8C0FC29E80A2A001F816C /* CallLifecycleTests.swift in Sources */ = {isa = PBXBuildFile; fileRef = 82B8C0FB29E80A2A001F816C /* CallLifecycleTests.swift */; };
		82C837E029A531ED00CB6B0E /* CallPage.swift in Sources */ = {isa = PBXBuildFile; fileRef = 82C837DF29A531ED00CB6B0E /* CallPage.swift */; };
		82C837E229A532C000CB6B0E /* LoginPage.swift in Sources */ = {isa = PBXBuildFile; fileRef = 82C837E129A532C000CB6B0E /* LoginPage.swift */; };
		82C837E429A5333700CB6B0E /* CallDetailsPage.swift in Sources */ = {isa = PBXBuildFile; fileRef = 82C837E329A5333700CB6B0E /* CallDetailsPage.swift */; };
		82D858B829EDAE0A00CF9F8B /* ParticipantActionsTests.swift in Sources */ = {isa = PBXBuildFile; fileRef = 82D858B729EDAE0A00CF9F8B /* ParticipantActionsTests.swift */; };
		82E2F90F2A0559E60012C037 /* sky.png in Resources */ = {isa = PBXBuildFile; fileRef = 82E2F9052A0559E50012C037 /* sky.png */; };
		82E2F9102A0559E60012C037 /* sky.png in Resources */ = {isa = PBXBuildFile; fileRef = 82E2F9052A0559E50012C037 /* sky.png */; };
		82E2F9112A0559E60012C037 /* coffee.png in Resources */ = {isa = PBXBuildFile; fileRef = 82E2F9062A0559E50012C037 /* coffee.png */; };
		82E2F9122A0559E60012C037 /* coffee.png in Resources */ = {isa = PBXBuildFile; fileRef = 82E2F9062A0559E50012C037 /* coffee.png */; };
		82E2F9132A0559E60012C037 /* forest.png in Resources */ = {isa = PBXBuildFile; fileRef = 82E2F9072A0559E50012C037 /* forest.png */; };
		82E2F9142A0559E60012C037 /* forest.png in Resources */ = {isa = PBXBuildFile; fileRef = 82E2F9072A0559E50012C037 /* forest.png */; };
		82E2F9152A0559E60012C037 /* pink.png in Resources */ = {isa = PBXBuildFile; fileRef = 82E2F9082A0559E50012C037 /* pink.png */; };
		82E2F9162A0559E60012C037 /* pink.png in Resources */ = {isa = PBXBuildFile; fileRef = 82E2F9082A0559E50012C037 /* pink.png */; };
		82E2F9172A0559E60012C037 /* violet.png in Resources */ = {isa = PBXBuildFile; fileRef = 82E2F9092A0559E50012C037 /* violet.png */; };
		82E2F9182A0559E60012C037 /* violet.png in Resources */ = {isa = PBXBuildFile; fileRef = 82E2F9092A0559E50012C037 /* violet.png */; };
		82E2F9192A0559E60012C037 /* fire.png in Resources */ = {isa = PBXBuildFile; fileRef = 82E2F90A2A0559E50012C037 /* fire.png */; };
		82E2F91A2A0559E60012C037 /* fire.png in Resources */ = {isa = PBXBuildFile; fileRef = 82E2F90A2A0559E50012C037 /* fire.png */; };
		82E2F91B2A0559E60012C037 /* sea.png in Resources */ = {isa = PBXBuildFile; fileRef = 82E2F90B2A0559E50012C037 /* sea.png */; };
		82E2F91C2A0559E60012C037 /* sea.png in Resources */ = {isa = PBXBuildFile; fileRef = 82E2F90B2A0559E50012C037 /* sea.png */; };
		82E2F91D2A0559E60012C037 /* olive.png in Resources */ = {isa = PBXBuildFile; fileRef = 82E2F90C2A0559E50012C037 /* olive.png */; };
		82E2F91E2A0559E60012C037 /* olive.png in Resources */ = {isa = PBXBuildFile; fileRef = 82E2F90C2A0559E50012C037 /* olive.png */; };
		82E2F91F2A0559E60012C037 /* sun.png in Resources */ = {isa = PBXBuildFile; fileRef = 82E2F90D2A0559E60012C037 /* sun.png */; };
		82E2F9202A0559E60012C037 /* sun.png in Resources */ = {isa = PBXBuildFile; fileRef = 82E2F90D2A0559E60012C037 /* sun.png */; };
		82E2F9212A0559E60012C037 /* skin.png in Resources */ = {isa = PBXBuildFile; fileRef = 82E2F90E2A0559E60012C037 /* skin.png */; };
		82E2F9222A0559E60012C037 /* skin.png in Resources */ = {isa = PBXBuildFile; fileRef = 82E2F90E2A0559E60012C037 /* skin.png */; };
		82E3BA362A0BABA2001AB93E /* HTTPClient_Mock.swift in Sources */ = {isa = PBXBuildFile; fileRef = 8492B87729081D1600006649 /* HTTPClient_Mock.swift */; };
		82E3BA372A0BAD59001AB93E /* StreamVideo_Mock.swift in Sources */ = {isa = PBXBuildFile; fileRef = 8492B87929081E6600006649 /* StreamVideo_Mock.swift */; };
		82E3BA382A0BADB8001AB93E /* CallController_Mock.swift in Sources */ = {isa = PBXBuildFile; fileRef = 8490032E29D6D00C00AD9BB4 /* CallController_Mock.swift */; };
		82E3BA392A0BADB9001AB93E /* CallController_Mock.swift in Sources */ = {isa = PBXBuildFile; fileRef = 8490032E29D6D00C00AD9BB4 /* CallController_Mock.swift */; };
		82E3BA3C2A0BADCA001AB93E /* MockResponseBuilder.swift in Sources */ = {isa = PBXBuildFile; fileRef = 8490033029D6D2BF00AD9BB4 /* MockResponseBuilder.swift */; };
		82E3BA3D2A0BADCB001AB93E /* MockResponseBuilder.swift in Sources */ = {isa = PBXBuildFile; fileRef = 8490033029D6D2BF00AD9BB4 /* MockResponseBuilder.swift */; };
		82E3BA402A0BADF9001AB93E /* WebSocketPingController_Mock.swift in Sources */ = {isa = PBXBuildFile; fileRef = 84F58B8E29EEB32700010C4C /* WebSocketPingController_Mock.swift */; };
		82E3BA412A0BADFA001AB93E /* WebSocketPingController_Mock.swift in Sources */ = {isa = PBXBuildFile; fileRef = 84F58B8E29EEB32700010C4C /* WebSocketPingController_Mock.swift */; };
		82E3BA422A0BAE09001AB93E /* EventBatcher_Mock.swift in Sources */ = {isa = PBXBuildFile; fileRef = 84F58B8629EEABF700010C4C /* EventBatcher_Mock.swift */; };
		82E3BA432A0BAE0A001AB93E /* EventBatcher_Mock.swift in Sources */ = {isa = PBXBuildFile; fileRef = 84F58B8629EEABF700010C4C /* EventBatcher_Mock.swift */; };
		82E3BA442A0BAE0F001AB93E /* EventDecoder_Mock.swift in Sources */ = {isa = PBXBuildFile; fileRef = 84F58B8429EEABC100010C4C /* EventDecoder_Mock.swift */; };
		82E3BA452A0BAE10001AB93E /* EventDecoder_Mock.swift in Sources */ = {isa = PBXBuildFile; fileRef = 84F58B8429EEABC100010C4C /* EventDecoder_Mock.swift */; };
		82E3BA462A0BAE1E001AB93E /* VirtualTime.swift in Sources */ = {isa = PBXBuildFile; fileRef = 84F58B7B29EE979F00010C4C /* VirtualTime.swift */; };
		82E3BA472A0BAE1F001AB93E /* VirtualTime.swift in Sources */ = {isa = PBXBuildFile; fileRef = 84F58B7B29EE979F00010C4C /* VirtualTime.swift */; };
		82E3BA482A0BAE2A001AB93E /* AssertAsync.swift in Sources */ = {isa = PBXBuildFile; fileRef = 84F58B8C29EEAE2D00010C4C /* AssertAsync.swift */; };
		82E3BA492A0BAE2B001AB93E /* AssertAsync.swift in Sources */ = {isa = PBXBuildFile; fileRef = 84F58B8C29EEAE2D00010C4C /* AssertAsync.swift */; };
		82E3BA4A2A0BAE33001AB93E /* UniqueValues.swift in Sources */ = {isa = PBXBuildFile; fileRef = 84F58B7529EE92BF00010C4C /* UniqueValues.swift */; };
		82E3BA4B2A0BAE34001AB93E /* UniqueValues.swift in Sources */ = {isa = PBXBuildFile; fileRef = 84F58B7529EE92BF00010C4C /* UniqueValues.swift */; };
		82E3BA4C2A0BAE40001AB93E /* EquatableEvent.swift in Sources */ = {isa = PBXBuildFile; fileRef = 84F58B9429EEBA3900010C4C /* EquatableEvent.swift */; };
		82E3BA4D2A0BAE41001AB93E /* EquatableEvent.swift in Sources */ = {isa = PBXBuildFile; fileRef = 84F58B9429EEBA3900010C4C /* EquatableEvent.swift */; };
		82E3BA4E2A0BAE4D001AB93E /* VirtualTimer.swift in Sources */ = {isa = PBXBuildFile; fileRef = 84F58B7E29EE97C800010C4C /* VirtualTimer.swift */; };
		82E3BA4F2A0BAE4E001AB93E /* VirtualTimer.swift in Sources */ = {isa = PBXBuildFile; fileRef = 84F58B7E29EE97C800010C4C /* VirtualTimer.swift */; };
		82E3BA502A0BAEAA001AB93E /* MockFunc.swift in Sources */ = {isa = PBXBuildFile; fileRef = 84F58B8829EEAC4400010C4C /* MockFunc.swift */; };
		82E3BA512A0BAEAB001AB93E /* MockFunc.swift in Sources */ = {isa = PBXBuildFile; fileRef = 84F58B8829EEAC4400010C4C /* MockFunc.swift */; };
		82E3BA532A0BAF4B001AB93E /* WebSocketClientEnvironment_Mock.swift in Sources */ = {isa = PBXBuildFile; fileRef = 82E3BA522A0BAF4B001AB93E /* WebSocketClientEnvironment_Mock.swift */; };
		82E3BA542A0BAF4B001AB93E /* WebSocketClientEnvironment_Mock.swift in Sources */ = {isa = PBXBuildFile; fileRef = 82E3BA522A0BAF4B001AB93E /* WebSocketClientEnvironment_Mock.swift */; };
		82E3BA552A0BAF4B001AB93E /* WebSocketClientEnvironment_Mock.swift in Sources */ = {isa = PBXBuildFile; fileRef = 82E3BA522A0BAF4B001AB93E /* WebSocketClientEnvironment_Mock.swift */; };
		82E3BA562A0BAF64001AB93E /* WebSocketEngine_Mock.swift in Sources */ = {isa = PBXBuildFile; fileRef = 84F58B8A29EEACAD00010C4C /* WebSocketEngine_Mock.swift */; };
		82E3BA572A0BAF65001AB93E /* WebSocketEngine_Mock.swift in Sources */ = {isa = PBXBuildFile; fileRef = 84F58B8A29EEACAD00010C4C /* WebSocketEngine_Mock.swift */; };
		82FB89372A702A9200AC16A1 /* Authentication_Tests.swift in Sources */ = {isa = PBXBuildFile; fileRef = 82FB89362A702A9200AC16A1 /* Authentication_Tests.swift */; };
		82FF40B52A17C6C200B4D95E /* CallControlsView_Tests.swift in Sources */ = {isa = PBXBuildFile; fileRef = 82FF40B42A17C6C200B4D95E /* CallControlsView_Tests.swift */; };
		82FF40B72A17C6CD00B4D95E /* ReconnectionView_Tests.swift in Sources */ = {isa = PBXBuildFile; fileRef = 82FF40B62A17C6CD00B4D95E /* ReconnectionView_Tests.swift */; };
		82FF40B92A17C6D600B4D95E /* RecordingView_Tests.swift in Sources */ = {isa = PBXBuildFile; fileRef = 82FF40B82A17C6D600B4D95E /* RecordingView_Tests.swift */; };
		82FF40BB2A17C6DF00B4D95E /* ScreenSharingView_Tests.swift in Sources */ = {isa = PBXBuildFile; fileRef = 82FF40BA2A17C6DF00B4D95E /* ScreenSharingView_Tests.swift */; };
		82FF40BE2A17C73500B4D95E /* CallConnectingView_Tests.swift in Sources */ = {isa = PBXBuildFile; fileRef = 82FF40BD2A17C73500B4D95E /* CallConnectingView_Tests.swift */; };
		82FF40C02A17C73C00B4D95E /* CallingGroupView_Tests.swift in Sources */ = {isa = PBXBuildFile; fileRef = 82FF40BF2A17C73C00B4D95E /* CallingGroupView_Tests.swift */; };
		82FF40C22A17C74600B4D95E /* CallingParticipantView_Tests.swift in Sources */ = {isa = PBXBuildFile; fileRef = 82FF40C12A17C74600B4D95E /* CallingParticipantView_Tests.swift */; };
		82FF40C42A17C74D00B4D95E /* IncomingCallView_Tests.swift in Sources */ = {isa = PBXBuildFile; fileRef = 82FF40C32A17C74D00B4D95E /* IncomingCallView_Tests.swift */; };
		82FF40C62A17C75400B4D95E /* JoiningCallView_Tests.swift in Sources */ = {isa = PBXBuildFile; fileRef = 82FF40C52A17C75400B4D95E /* JoiningCallView_Tests.swift */; };
		82FF40C82A17C75C00B4D95E /* LobbyView_Tests.swift in Sources */ = {isa = PBXBuildFile; fileRef = 82FF40C72A17C75C00B4D95E /* LobbyView_Tests.swift */; };
		82FF40CA2A17C76400B4D95E /* MicrophoneCheckView_Tests.swift in Sources */ = {isa = PBXBuildFile; fileRef = 82FF40C92A17C76400B4D95E /* MicrophoneCheckView_Tests.swift */; };
		82FF40CC2A17C76B00B4D95E /* OutgoingCallView_Tests.swift in Sources */ = {isa = PBXBuildFile; fileRef = 82FF40CB2A17C76A00B4D95E /* OutgoingCallView_Tests.swift */; };
		840042C52A6FED2900917B30 /* IntExtensions.swift in Sources */ = {isa = PBXBuildFile; fileRef = 840042C42A6FED2900917B30 /* IntExtensions.swift */; };
		840042C72A6FF20B00917B30 /* BroadcastObserver.swift in Sources */ = {isa = PBXBuildFile; fileRef = 840042C62A6FF20B00917B30 /* BroadcastObserver.swift */; };
		840042C92A6FF9A200917B30 /* BroadcastConstants.swift in Sources */ = {isa = PBXBuildFile; fileRef = 840042C82A6FF9A200917B30 /* BroadcastConstants.swift */; };
		840042CB2A701C2000917B30 /* BroadcastUtils.swift in Sources */ = {isa = PBXBuildFile; fileRef = 840042CA2A701C2000917B30 /* BroadcastUtils.swift */; };
		840042CD2A7020FD00917B30 /* BroadcastPickerView.swift in Sources */ = {isa = PBXBuildFile; fileRef = 840042CC2A7020FD00917B30 /* BroadcastPickerView.swift */; };
		840042CF2A70212D00917B30 /* ScreensharingControls.swift in Sources */ = {isa = PBXBuildFile; fileRef = 840042CE2A70212D00917B30 /* ScreensharingControls.swift */; };
		8403C0AD2897CF4D0092BD43 /* CallKitService.swift in Sources */ = {isa = PBXBuildFile; fileRef = 8403C0AC2897CF4D0092BD43 /* CallKitService.swift */; };
		8403C0AF2897D9940092BD43 /* VoIPPushService.swift in Sources */ = {isa = PBXBuildFile; fileRef = 8403C0AE2897D9940092BD43 /* VoIPPushService.swift */; };
		840425B628D0A96F0084C637 /* VideoParticipantsView.swift in Sources */ = {isa = PBXBuildFile; fileRef = 840425B528D0A96F0084C637 /* VideoParticipantsView.swift */; };
		8406266B2A379CC5004B8748 /* WSEventsMiddleware.swift in Sources */ = {isa = PBXBuildFile; fileRef = 8406266A2A379CC5004B8748 /* WSEventsMiddleware.swift */; };
		8406266D2A37A27D004B8748 /* CallViewModel.swift in Sources */ = {isa = PBXBuildFile; fileRef = 8406266C2A37A27D004B8748 /* CallViewModel.swift */; };
		840626722A37A431004B8748 /* IncomingCall.swift in Sources */ = {isa = PBXBuildFile; fileRef = 840626702A37A431004B8748 /* IncomingCall.swift */; };
		8406269A2A37A5E2004B8748 /* CallEvents.swift in Sources */ = {isa = PBXBuildFile; fileRef = 840626992A37A5E2004B8748 /* CallEvents.swift */; };
		8406269C2A37A653004B8748 /* CallEventsHandler.swift in Sources */ = {isa = PBXBuildFile; fileRef = 8406269B2A37A653004B8748 /* CallEventsHandler.swift */; };
		8408A6222A949DB700DB1DFA /* VideoCapturingUtils.swift in Sources */ = {isa = PBXBuildFile; fileRef = 8408A6212A949DB700DB1DFA /* VideoCapturingUtils.swift */; };
		84093811288A90390089A35B /* DetailedCallingView.swift in Sources */ = {isa = PBXBuildFile; fileRef = 84093810288A90390089A35B /* DetailedCallingView.swift */; };
		8409465629AF4EEC007AF5BF /* CallReactionEvent.swift in Sources */ = {isa = PBXBuildFile; fileRef = 8409465029AF4EEB007AF5BF /* CallReactionEvent.swift */; };
		8409465729AF4EEC007AF5BF /* CallRecording.swift in Sources */ = {isa = PBXBuildFile; fileRef = 8409465129AF4EEC007AF5BF /* CallRecording.swift */; };
		8409465829AF4EEC007AF5BF /* SendReactionRequest.swift in Sources */ = {isa = PBXBuildFile; fileRef = 8409465229AF4EEC007AF5BF /* SendReactionRequest.swift */; };
		8409465929AF4EEC007AF5BF /* SendReactionResponse.swift in Sources */ = {isa = PBXBuildFile; fileRef = 8409465329AF4EEC007AF5BF /* SendReactionResponse.swift */; };
		8409465A29AF4EEC007AF5BF /* ReactionResponse.swift in Sources */ = {isa = PBXBuildFile; fileRef = 8409465429AF4EEC007AF5BF /* ReactionResponse.swift */; };
		8409465B29AF4EEC007AF5BF /* ListRecordingsResponse.swift in Sources */ = {isa = PBXBuildFile; fileRef = 8409465529AF4EEC007AF5BF /* ListRecordingsResponse.swift */; };
		840A5A5629054F69006A1E4B /* UserListProvider.swift in Sources */ = {isa = PBXBuildFile; fileRef = 840A5A5529054F69006A1E4B /* UserListProvider.swift */; };
		840F598E2A77FDCB00EF3EB2 /* BroadcastSettingsRequest.swift in Sources */ = {isa = PBXBuildFile; fileRef = 840F59882A77FDCB00EF3EB2 /* BroadcastSettingsRequest.swift */; };
		840F598F2A77FDCB00EF3EB2 /* PinRequest.swift in Sources */ = {isa = PBXBuildFile; fileRef = 840F59892A77FDCB00EF3EB2 /* PinRequest.swift */; };
		840F59902A77FDCB00EF3EB2 /* UnpinRequest.swift in Sources */ = {isa = PBXBuildFile; fileRef = 840F598A2A77FDCB00EF3EB2 /* UnpinRequest.swift */; };
		840F59912A77FDCB00EF3EB2 /* HLSSettingsRequest.swift in Sources */ = {isa = PBXBuildFile; fileRef = 840F598B2A77FDCB00EF3EB2 /* HLSSettingsRequest.swift */; };
		840F59922A77FDCB00EF3EB2 /* UnpinResponse.swift in Sources */ = {isa = PBXBuildFile; fileRef = 840F598C2A77FDCB00EF3EB2 /* UnpinResponse.swift */; };
		840F59932A77FDCB00EF3EB2 /* PinResponse.swift in Sources */ = {isa = PBXBuildFile; fileRef = 840F598D2A77FDCB00EF3EB2 /* PinResponse.swift */; };
		8411925E28C5E5D00074EF88 /* DefaultRTCConfiguration.swift in Sources */ = {isa = PBXBuildFile; fileRef = 8411925D28C5E5D00074EF88 /* DefaultRTCConfiguration.swift */; };
		8412903629DDD1ED00C70A6D /* UpdateCallMembersRequest.swift in Sources */ = {isa = PBXBuildFile; fileRef = 8412903429DDD1ED00C70A6D /* UpdateCallMembersRequest.swift */; };
		8412903729DDD1ED00C70A6D /* UpdateCallMembersResponse.swift in Sources */ = {isa = PBXBuildFile; fileRef = 8412903529DDD1ED00C70A6D /* UpdateCallMembersResponse.swift */; };
		8414080F29F2838F00FF2D7C /* RawJSON_Tests.swift in Sources */ = {isa = PBXBuildFile; fileRef = 8414080E29F2838F00FF2D7C /* RawJSON_Tests.swift */; };
		8414081129F284A800FF2D7C /* AssertJSONEqual.swift in Sources */ = {isa = PBXBuildFile; fileRef = 8414081029F284A800FF2D7C /* AssertJSONEqual.swift */; };
		8414081329F28B5700FF2D7C /* RTCConfiguration_Tests.swift in Sources */ = {isa = PBXBuildFile; fileRef = 8414081229F28B5600FF2D7C /* RTCConfiguration_Tests.swift */; };
		8414081529F28FFC00FF2D7C /* CallSettings_Tests.swift in Sources */ = {isa = PBXBuildFile; fileRef = 8414081429F28FFC00FF2D7C /* CallSettings_Tests.swift */; };
		8415D3E1290B2AF2006E53CB /* outgoing.m4a in Resources */ = {isa = PBXBuildFile; fileRef = 8415D3E0290B2AF2006E53CB /* outgoing.m4a */; };
		8415D3E3290BC882006E53CB /* Sounds.swift in Sources */ = {isa = PBXBuildFile; fileRef = 8415D3E2290BC882006E53CB /* Sounds.swift */; };
		841947982886D9CD0007B36E /* BundleExtensions.swift in Sources */ = {isa = PBXBuildFile; fileRef = 841947972886D9CD0007B36E /* BundleExtensions.swift */; };
		841F2C8029429DEC00D8D655 /* StreamVideoSwiftUI.framework in Frameworks */ = {isa = PBXBuildFile; fileRef = 84F73807287C141000A363F4 /* StreamVideoSwiftUI.framework */; };
		841FF5032A5D6FEC00809BBB /* CallsController_Tests.swift in Sources */ = {isa = PBXBuildFile; fileRef = 841FF5022A5D6FEC00809BBB /* CallsController_Tests.swift */; };
		841FF5052A5D815700809BBB /* VideoCapturerUtils_Tests.swift in Sources */ = {isa = PBXBuildFile; fileRef = 841FF5042A5D815700809BBB /* VideoCapturerUtils_Tests.swift */; };
		841FF5152A5E99B400809BBB /* CallEventsHandler_Tests.swift in Sources */ = {isa = PBXBuildFile; fileRef = 841FF5142A5E99B400809BBB /* CallEventsHandler_Tests.swift */; };
		841FF5172A5EA7F600809BBB /* CallParticipants_Tests.swift in Sources */ = {isa = PBXBuildFile; fileRef = 841FF5162A5EA7F600809BBB /* CallParticipants_Tests.swift */; };
		841FF51B2A5FED4800809BBB /* SystemEnvironment+XStreamClient.swift in Sources */ = {isa = PBXBuildFile; fileRef = 841FF51A2A5FED4800809BBB /* SystemEnvironment+XStreamClient.swift */; };
		84201793288AB699004964B3 /* AddUserView.swift in Sources */ = {isa = PBXBuildFile; fileRef = 84201792288AB699004964B3 /* AddUserView.swift */; };
		84231E4728B2506B007985EF /* VideoRenderer.swift in Sources */ = {isa = PBXBuildFile; fileRef = 84231E4628B2506B007985EF /* VideoRenderer.swift */; };
		8423B7562950BB0B00012F8D /* Sentry in Frameworks */ = {isa = PBXBuildFile; productRef = 8423B7552950BB0B00012F8D /* Sentry */; };
		842747E529EECD0100E063AD /* ClientError_Tests.swift in Sources */ = {isa = PBXBuildFile; fileRef = 842747E429EECD0100E063AD /* ClientError_Tests.swift */; };
		842747E729EECF9600E063AD /* ErrorPayload_Tests.swift in Sources */ = {isa = PBXBuildFile; fileRef = 842747E629EECF9600E063AD /* ErrorPayload_Tests.swift */; };
		842747EC29EED59000E063AD /* JSONDecoder_Tests.swift in Sources */ = {isa = PBXBuildFile; fileRef = 842747EB29EED59000E063AD /* JSONDecoder_Tests.swift */; };
		842747EE29EED60600E063AD /* Calendar+GMT.swift in Sources */ = {isa = PBXBuildFile; fileRef = 842747ED29EED60600E063AD /* Calendar+GMT.swift */; };
		842747F129EED88800E063AD /* InternetConnection_Tests.swift in Sources */ = {isa = PBXBuildFile; fileRef = 842747F029EED88800E063AD /* InternetConnection_Tests.swift */; };
		842747F329EED8D900E063AD /* InternetConnection_Mock.swift in Sources */ = {isa = PBXBuildFile; fileRef = 842747F229EED8D900E063AD /* InternetConnection_Mock.swift */; };
		842747F629EEDB1300E063AD /* EventBatcher_Tests.swift in Sources */ = {isa = PBXBuildFile; fileRef = 842747F529EEDB1300E063AD /* EventBatcher_Tests.swift */; };
		842747F829EEEB8200E063AD /* EventNotificationCenter_Tests.swift in Sources */ = {isa = PBXBuildFile; fileRef = 842747F729EEEB8200E063AD /* EventNotificationCenter_Tests.swift */; };
		842747FA29EEEC5A00E063AD /* EventLogger.swift in Sources */ = {isa = PBXBuildFile; fileRef = 842747F929EEEC5A00E063AD /* EventLogger.swift */; };
		842747FC29EEECBA00E063AD /* AssertTestQueue.swift in Sources */ = {isa = PBXBuildFile; fileRef = 842747FB29EEECBA00E063AD /* AssertTestQueue.swift */; };
		84274F462884249A00CF8794 /* ConnectionRecoveryHandler.swift in Sources */ = {isa = PBXBuildFile; fileRef = 84274F452884249900CF8794 /* ConnectionRecoveryHandler.swift */; };
		84274F482884251600CF8794 /* InternetConnection.swift in Sources */ = {isa = PBXBuildFile; fileRef = 84274F472884251600CF8794 /* InternetConnection.swift */; };
		8427FF642A03D1D100AFD2C3 /* Intents.framework in Frameworks */ = {isa = PBXBuildFile; fileRef = 8427FF632A03D1D100AFD2C3 /* Intents.framework */; };
		8427FF672A03D1D100AFD2C3 /* IntentHandler.swift in Sources */ = {isa = PBXBuildFile; fileRef = 8427FF662A03D1D100AFD2C3 /* IntentHandler.swift */; };
		8427FF6B2A03D1D100AFD2C3 /* CallIntent.appex in Embed Foundation Extensions */ = {isa = PBXBuildFile; fileRef = 8427FF622A03D1D100AFD2C3 /* CallIntent.appex */; settings = {ATTRIBUTES = (RemoveHeadersOnCopy, ); }; };
		842B8E162A2DFED900863A87 /* CallRingEvent.swift in Sources */ = {isa = PBXBuildFile; fileRef = 842B8DFA2A2DFED600863A87 /* CallRingEvent.swift */; };
		842B8E172A2DFED900863A87 /* EgressRTMPResponse.swift in Sources */ = {isa = PBXBuildFile; fileRef = 842B8DFB2A2DFED600863A87 /* EgressRTMPResponse.swift */; };
		842B8E182A2DFED900863A87 /* TargetResolutionRequest.swift in Sources */ = {isa = PBXBuildFile; fileRef = 842B8DFC2A2DFED700863A87 /* TargetResolutionRequest.swift */; };
		842B8E192A2DFED900863A87 /* StartBroadcastingResponse.swift in Sources */ = {isa = PBXBuildFile; fileRef = 842B8DFD2A2DFED700863A87 /* StartBroadcastingResponse.swift */; };
		842B8E1A2A2DFED900863A87 /* CallLiveStartedEvent.swift in Sources */ = {isa = PBXBuildFile; fileRef = 842B8DFE2A2DFED700863A87 /* CallLiveStartedEvent.swift */; };
		842B8E1B2A2DFED900863A87 /* CallSessionStartedEvent.swift in Sources */ = {isa = PBXBuildFile; fileRef = 842B8DFF2A2DFED700863A87 /* CallSessionStartedEvent.swift */; };
		842B8E1C2A2DFED900863A87 /* AcceptCallResponse.swift in Sources */ = {isa = PBXBuildFile; fileRef = 842B8E002A2DFED700863A87 /* AcceptCallResponse.swift */; };
		842B8E1D2A2DFED900863A87 /* EgressHLSResponse.swift in Sources */ = {isa = PBXBuildFile; fileRef = 842B8E012A2DFED700863A87 /* EgressHLSResponse.swift */; };
		842B8E1F2A2DFED900863A87 /* StartRecordingResponse.swift in Sources */ = {isa = PBXBuildFile; fileRef = 842B8E032A2DFED700863A87 /* StartRecordingResponse.swift */; };
		842B8E202A2DFED900863A87 /* CallSessionParticipantLeftEvent.swift in Sources */ = {isa = PBXBuildFile; fileRef = 842B8E042A2DFED700863A87 /* CallSessionParticipantLeftEvent.swift */; };
		842B8E222A2DFED900863A87 /* CallNotificationEvent.swift in Sources */ = {isa = PBXBuildFile; fileRef = 842B8E062A2DFED700863A87 /* CallNotificationEvent.swift */; };
		842B8E242A2DFED900863A87 /* CallSessionParticipantJoinedEvent.swift in Sources */ = {isa = PBXBuildFile; fileRef = 842B8E082A2DFED800863A87 /* CallSessionParticipantJoinedEvent.swift */; };
		842B8E262A2DFED900863A87 /* CallParticipantResponse.swift in Sources */ = {isa = PBXBuildFile; fileRef = 842B8E0A2A2DFED800863A87 /* CallParticipantResponse.swift */; };
		842B8E272A2DFED900863A87 /* CallSessionEndedEvent.swift in Sources */ = {isa = PBXBuildFile; fileRef = 842B8E0B2A2DFED800863A87 /* CallSessionEndedEvent.swift */; };
		842B8E282A2DFED900863A87 /* StopBroadcastingResponse.swift in Sources */ = {isa = PBXBuildFile; fileRef = 842B8E0C2A2DFED800863A87 /* StopBroadcastingResponse.swift */; };
		842B8E292A2DFED900863A87 /* StartTranscriptionResponse.swift in Sources */ = {isa = PBXBuildFile; fileRef = 842B8E0D2A2DFED800863A87 /* StartTranscriptionResponse.swift */; };
		842B8E2A2A2DFED900863A87 /* CallSessionResponse.swift in Sources */ = {isa = PBXBuildFile; fileRef = 842B8E0E2A2DFED800863A87 /* CallSessionResponse.swift */; };
		842B8E2D2A2DFED900863A87 /* StopTranscriptionResponse.swift in Sources */ = {isa = PBXBuildFile; fileRef = 842B8E112A2DFED900863A87 /* StopTranscriptionResponse.swift */; };
		842B8E2E2A2DFED900863A87 /* RejectCallResponse.swift in Sources */ = {isa = PBXBuildFile; fileRef = 842B8E122A2DFED900863A87 /* RejectCallResponse.swift */; };
		842B8E2F2A2DFED900863A87 /* StopRecordingResponse.swift in Sources */ = {isa = PBXBuildFile; fileRef = 842B8E132A2DFED900863A87 /* StopRecordingResponse.swift */; };
		842B8E302A2DFED900863A87 /* EgressResponse.swift in Sources */ = {isa = PBXBuildFile; fileRef = 842B8E142A2DFED900863A87 /* EgressResponse.swift */; };
		842B8E312A2DFED900863A87 /* TargetResolution.swift in Sources */ = {isa = PBXBuildFile; fileRef = 842B8E152A2DFED900863A87 /* TargetResolution.swift */; };
		842C7EAE28A2773700C2AB7F /* IncomingCallView.swift in Sources */ = {isa = PBXBuildFile; fileRef = 842C7EAD28A2773700C2AB7F /* IncomingCallView.swift */; };
		842C7EB828A2916700C2AB7F /* IncomingCallViewModel.swift in Sources */ = {isa = PBXBuildFile; fileRef = 842C7EB728A2916700C2AB7F /* IncomingCallViewModel.swift */; };
		842C7EBA28A2A85C00C2AB7F /* CallingGroupView.swift in Sources */ = {isa = PBXBuildFile; fileRef = 842C7EB928A2A85C00C2AB7F /* CallingGroupView.swift */; };
		842C7EBC28A2A86700C2AB7F /* CallingParticipantView.swift in Sources */ = {isa = PBXBuildFile; fileRef = 842C7EBB28A2A86700C2AB7F /* CallingParticipantView.swift */; };
		842C7EBE28A2B31400C2AB7F /* Assets.xcassets in Resources */ = {isa = PBXBuildFile; fileRef = 842C7EBD28A2B31400C2AB7F /* Assets.xcassets */; };
		842C7EBF28A2B3FA00C2AB7F /* Assets.xcassets in Resources */ = {isa = PBXBuildFile; fileRef = 842C7EBD28A2B31400C2AB7F /* Assets.xcassets */; };
		842D3B5829F667660051698A /* CreateDeviceRequest.swift in Sources */ = {isa = PBXBuildFile; fileRef = 842D3B5529F667660051698A /* CreateDeviceRequest.swift */; };
		842D3B5929F667660051698A /* ListDevicesResponse.swift in Sources */ = {isa = PBXBuildFile; fileRef = 842D3B5629F667660051698A /* ListDevicesResponse.swift */; };
		842D3B5A29F667660051698A /* ModelResponse.swift in Sources */ = {isa = PBXBuildFile; fileRef = 842D3B5729F667660051698A /* ModelResponse.swift */; };
		842D3B5C29F6A4A10051698A /* AppDelegate.swift in Sources */ = {isa = PBXBuildFile; fileRef = 842D3B5B29F6A4A10051698A /* AppDelegate.swift */; };
		842D3B5F29F6D3720051698A /* DeviceData.swift in Sources */ = {isa = PBXBuildFile; fileRef = 842D3B5D29F6D36E0051698A /* DeviceData.swift */; };
		842D8BDA2865B37800801910 /* DemoApp.swift in Sources */ = {isa = PBXBuildFile; fileRef = 842D8BD52865B37800801910 /* DemoApp.swift */; };
		842D8BDB2865B37800801910 /* Assets.xcassets in Resources */ = {isa = PBXBuildFile; fileRef = 842D8BD62865B37800801910 /* Assets.xcassets */; };
		842D8BDC2865B37800801910 /* Preview Assets.xcassets in Resources */ = {isa = PBXBuildFile; fileRef = 842D8BD82865B37800801910 /* Preview Assets.xcassets */; };
		8434C5222899572F0001490A /* CallService.swift in Sources */ = {isa = PBXBuildFile; fileRef = 8434C5212899572F0001490A /* CallService.swift */; };
		8434C525289AA2E20001490A /* Fonts.swift in Sources */ = {isa = PBXBuildFile; fileRef = 8434C524289AA2E20001490A /* Fonts.swift */; };
		8434C527289AA2F00001490A /* Images.swift in Sources */ = {isa = PBXBuildFile; fileRef = 8434C526289AA2F00001490A /* Images.swift */; };
		8434C529289AA2FA0001490A /* Colors.swift in Sources */ = {isa = PBXBuildFile; fileRef = 8434C528289AA2FA0001490A /* Colors.swift */; };
		8434C52B289AA3150001490A /* Appearance.swift in Sources */ = {isa = PBXBuildFile; fileRef = 8434C52A289AA3150001490A /* Appearance.swift */; };
		8434C52D289AA41D0001490A /* ImageExtensions.swift in Sources */ = {isa = PBXBuildFile; fileRef = 8434C52C289AA41D0001490A /* ImageExtensions.swift */; };
		8434C52F289AA77B0001490A /* BundleExtensions.swift in Sources */ = {isa = PBXBuildFile; fileRef = 8434C52E289AA77B0001490A /* BundleExtensions.swift */; };
		8434C531289AA8770001490A /* StreamVideoUI.swift in Sources */ = {isa = PBXBuildFile; fileRef = 8434C530289AA8770001490A /* StreamVideoUI.swift */; };
		8434C539289BBBBA0001490A /* L10n_template.stencil in Resources */ = {isa = PBXBuildFile; fileRef = 8434C538289BBBBA0001490A /* L10n_template.stencil */; };
		8434C53B289BBF020001490A /* Localizable.strings in Resources */ = {isa = PBXBuildFile; fileRef = 8434C53D289BBF020001490A /* Localizable.strings */; };
		8434C53E289BBF120001490A /* Localizable.stringsdict in Resources */ = {isa = PBXBuildFile; fileRef = 8434C540289BBF120001490A /* Localizable.stringsdict */; };
		8434C542289BC0B00001490A /* L10n.swift in Sources */ = {isa = PBXBuildFile; fileRef = 8434C541289BC0B00001490A /* L10n.swift */; };
		8435EB9029CDAADA00E02651 /* ParticipantsGridLayout.swift in Sources */ = {isa = PBXBuildFile; fileRef = 8435EB8F29CDAADA00E02651 /* ParticipantsGridLayout.swift */; };
		8435EB9229CDAD0D00E02651 /* ParticipantsFullScreenLayout.swift in Sources */ = {isa = PBXBuildFile; fileRef = 8435EB9129CDAD0D00E02651 /* ParticipantsFullScreenLayout.swift */; };
		84366E7C29C9FB6600287D14 /* VideoRendererFactory.swift in Sources */ = {isa = PBXBuildFile; fileRef = 84366E7B29C9FB6600287D14 /* VideoRendererFactory.swift */; };
		843697CD28C647B600839D99 /* VideoCapturer.swift in Sources */ = {isa = PBXBuildFile; fileRef = 843697CC28C647B600839D99 /* VideoCapturer.swift */; };
		843697CF28C7898A00839D99 /* VideoOptions.swift in Sources */ = {isa = PBXBuildFile; fileRef = 843697CE28C7898A00839D99 /* VideoOptions.swift */; };
		843697D228C7A25F00839D99 /* ParticipantsGridView.swift in Sources */ = {isa = PBXBuildFile; fileRef = 843697D028C7A23300839D99 /* ParticipantsGridView.swift */; };
		843B707529C270C300AB0573 /* ReconnectionView.swift in Sources */ = {isa = PBXBuildFile; fileRef = 843B707429C270C300AB0573 /* ReconnectionView.swift */; };
		843BD8F92AA0DF95002B3DAC /* PiPTrackSelectionUtils_Tests.swift in Sources */ = {isa = PBXBuildFile; fileRef = 843BD8F82AA0DF95002B3DAC /* PiPTrackSelectionUtils_Tests.swift */; };
		843BD8FB2AA0E660002B3DAC /* PiPUtils_Tests.swift in Sources */ = {isa = PBXBuildFile; fileRef = 843BD8FA2AA0E660002B3DAC /* PiPUtils_Tests.swift */; };
		843DAB9929E695CF00E0EB63 /* CreateGuestResponse.swift in Sources */ = {isa = PBXBuildFile; fileRef = 843DAB9729E695CF00E0EB63 /* CreateGuestResponse.swift */; };
		843DAB9A29E695CF00E0EB63 /* CreateGuestRequest.swift in Sources */ = {isa = PBXBuildFile; fileRef = 843DAB9829E695CF00E0EB63 /* CreateGuestRequest.swift */; };
		843DAB9C29E6FFCD00E0EB63 /* StreamVideo_Tests.swift in Sources */ = {isa = PBXBuildFile; fileRef = 843DAB9B29E6FFCD00E0EB63 /* StreamVideo_Tests.swift */; };
		843DAB9E29E757B600E0EB63 /* CallsController.swift in Sources */ = {isa = PBXBuildFile; fileRef = 843DAB9D29E757B500E0EB63 /* CallsController.swift */; };
		843FF37E2AA08C0400753E80 /* PiPTrackSelectionUtils.swift in Sources */ = {isa = PBXBuildFile; fileRef = 843FF37D2AA08C0400753E80 /* PiPTrackSelectionUtils.swift */; };
		8440861E2901A1700027849C /* SfuMiddleware.swift in Sources */ = {isa = PBXBuildFile; fileRef = 8440861D2901A16F0027849C /* SfuMiddleware.swift */; };
		84429933293FA48B0037232A /* ScreenSharingView.swift in Sources */ = {isa = PBXBuildFile; fileRef = 84429931293FA4850037232A /* ScreenSharingView.swift */; };
		844299362940A17F0037232A /* ZoomableScrollView.swift in Sources */ = {isa = PBXBuildFile; fileRef = 844299342940A16F0037232A /* ZoomableScrollView.swift */; };
		8442993A29422BEA0037232A /* BackportStateObject.swift in Sources */ = {isa = PBXBuildFile; fileRef = 8442993929422BEA0037232A /* BackportStateObject.swift */; };
		8442993C294232360037232A /* IncomingCallView_iOS13.swift in Sources */ = {isa = PBXBuildFile; fileRef = 8442993B294232360037232A /* IncomingCallView_iOS13.swift */; };
		844299412942394C0037232A /* VideoView_iOS13.swift in Sources */ = {isa = PBXBuildFile; fileRef = 844299402942394C0037232A /* VideoView_iOS13.swift */; };
		8446AF912A4D84F4002AB07B /* Retries_Tests.swift in Sources */ = {isa = PBXBuildFile; fileRef = 8446AF902A4D84F4002AB07B /* Retries_Tests.swift */; };
		844ECF4F2A33458A0023263C /* Member.swift in Sources */ = {isa = PBXBuildFile; fileRef = 844ECF4E2A33458A0023263C /* Member.swift */; };
		84530C6C2A3C4E0700F2678E /* CallState.swift in Sources */ = {isa = PBXBuildFile; fileRef = 84530C6B2A3C4E0700F2678E /* CallState.swift */; };
		8456E6C2287EB405004E180E /* LoginView.swift in Sources */ = {isa = PBXBuildFile; fileRef = 8456E6C1287EB405004E180E /* LoginView.swift */; };
		8456E6C4287EB43A004E180E /* LoginViewModel.swift in Sources */ = {isa = PBXBuildFile; fileRef = 8456E6C3287EB43A004E180E /* LoginViewModel.swift */; };
		8456E6C6287EB55F004E180E /* AppState.swift in Sources */ = {isa = PBXBuildFile; fileRef = 8456E6C5287EB55F004E180E /* AppState.swift */; };
		8456E6D1287EC343004E180E /* Logger.swift in Sources */ = {isa = PBXBuildFile; fileRef = 8456E6C8287EC343004E180E /* Logger.swift */; };
		8456E6D2287EC343004E180E /* ConsoleLogDestination.swift in Sources */ = {isa = PBXBuildFile; fileRef = 8456E6CA287EC343004E180E /* ConsoleLogDestination.swift */; };
		8456E6D3287EC343004E180E /* BaseLogDestination.swift in Sources */ = {isa = PBXBuildFile; fileRef = 8456E6CB287EC343004E180E /* BaseLogDestination.swift */; };
		8456E6D4287EC343004E180E /* LogDestination.swift in Sources */ = {isa = PBXBuildFile; fileRef = 8456E6CC287EC343004E180E /* LogDestination.swift */; };
		8456E6D5287EC343004E180E /* PrefixLogFormatter.swift in Sources */ = {isa = PBXBuildFile; fileRef = 8456E6CE287EC343004E180E /* PrefixLogFormatter.swift */; };
		8456E6D6287EC343004E180E /* LogFormatter.swift in Sources */ = {isa = PBXBuildFile; fileRef = 8456E6CF287EC343004E180E /* LogFormatter.swift */; };
		8456E6DB287EC530004E180E /* StreamRuntimeCheck.swift in Sources */ = {isa = PBXBuildFile; fileRef = 8456E6DA287EC530004E180E /* StreamRuntimeCheck.swift */; };
		8457BF7C2A5BF9E0000AE567 /* ToastView.swift in Sources */ = {isa = PBXBuildFile; fileRef = 8457BF7B2A5BF9E0000AE567 /* ToastView.swift */; };
		8457BF7E2A5BFA04000AE567 /* Toast.swift in Sources */ = {isa = PBXBuildFile; fileRef = 8457BF7D2A5BFA04000AE567 /* Toast.swift */; };
		8457BF802A5C18A7000AE567 /* ToastView_Tests.swift in Sources */ = {isa = PBXBuildFile; fileRef = 8457BF7F2A5C18A7000AE567 /* ToastView_Tests.swift */; };
		8457CF9128BB835F00E8CF50 /* CallView.swift in Sources */ = {isa = PBXBuildFile; fileRef = 8457CF9028BB835F00E8CF50 /* CallView.swift */; };
		8458872328A3A9E2002A81BF /* CallingParticipantsView.swift in Sources */ = {isa = PBXBuildFile; fileRef = 8458872228A3A9E2002A81BF /* CallingParticipantsView.swift */; };
		8458872728A3F34D002A81BF /* HelperViews.swift in Sources */ = {isa = PBXBuildFile; fileRef = 8458872628A3F34D002A81BF /* HelperViews.swift */; };
		8458872A28A3F935002A81BF /* OutgoingCallView.swift in Sources */ = {isa = PBXBuildFile; fileRef = 8458872928A3F935002A81BF /* OutgoingCallView.swift */; };
		8458872E28A4EC1F002A81BF /* CallSettings.swift in Sources */ = {isa = PBXBuildFile; fileRef = 8458872D28A4EC1F002A81BF /* CallSettings.swift */; };
		8458B704290ACF2A00F8E487 /* CallSoundsPlayer.swift in Sources */ = {isa = PBXBuildFile; fileRef = 8458B703290ACF2A00F8E487 /* CallSoundsPlayer.swift */; };
		8458B706290ACFE400F8E487 /* incoming.wav in Resources */ = {isa = PBXBuildFile; fileRef = 8458B705290ACFE400F8E487 /* incoming.wav */; };
		845E31062A7121D6004DC470 /* BroadcastObserver_Tests.swift in Sources */ = {isa = PBXBuildFile; fileRef = 845E31052A7121D6004DC470 /* BroadcastObserver_Tests.swift */; };
		845E31082A712389004DC470 /* BroadcastUtils_Tests.swift in Sources */ = {isa = PBXBuildFile; fileRef = 845E31072A712389004DC470 /* BroadcastUtils_Tests.swift */; };
		8468821328DFA448003BA9EE /* UnsecureRepository.swift in Sources */ = {isa = PBXBuildFile; fileRef = 8468821228DFA448003BA9EE /* UnsecureRepository.swift */; };
		8469593229BB3D7500134EA0 /* SignalServer_Tests.swift in Sources */ = {isa = PBXBuildFile; fileRef = 8469593129BB3D7500134EA0 /* SignalServer_Tests.swift */; };
		8469593429BB5CE200134EA0 /* HTTPConfig.swift in Sources */ = {isa = PBXBuildFile; fileRef = 8469593329BB5CE200134EA0 /* HTTPConfig.swift */; };
		8469593729BB6B4E00134EA0 /* EdgeResponse.swift in Sources */ = {isa = PBXBuildFile; fileRef = 8469593529BB6B4E00134EA0 /* EdgeResponse.swift */; };
		8469593829BB6B4E00134EA0 /* GetEdgesResponse.swift in Sources */ = {isa = PBXBuildFile; fileRef = 8469593629BB6B4E00134EA0 /* GetEdgesResponse.swift */; };
		8469593E29BF214700134EA0 /* ViewExtensions.swift in Sources */ = {isa = PBXBuildFile; fileRef = 8469593D29BF214700134EA0 /* ViewExtensions.swift */; };
		846A06CE29E056C40084C264 /* StringExtensions.swift in Sources */ = {isa = PBXBuildFile; fileRef = 846A06CD29E056C40084C264 /* StringExtensions.swift */; };
		846A06D029E0591D0084C264 /* StringExtensions_Tests.swift in Sources */ = {isa = PBXBuildFile; fileRef = 846A06CF29E0591D0084C264 /* StringExtensions_Tests.swift */; };
		846BA2AD2A9F602C001AD0AF /* SampleBufferVideoCallView.swift in Sources */ = {isa = PBXBuildFile; fileRef = 846BA2AC2A9F602C001AD0AF /* SampleBufferVideoCallView.swift */; };
		846D16222A52B8D00036CE4C /* MicrophoneManager.swift in Sources */ = {isa = PBXBuildFile; fileRef = 846D16212A52B8D00036CE4C /* MicrophoneManager.swift */; };
		846D16242A52C3D50036CE4C /* CameraManager.swift in Sources */ = {isa = PBXBuildFile; fileRef = 846D16232A52C3D50036CE4C /* CameraManager.swift */; };
		846D16262A52CE8C0036CE4C /* SpeakerManager.swift in Sources */ = {isa = PBXBuildFile; fileRef = 846D16252A52CE8C0036CE4C /* SpeakerManager.swift */; };
		846D16292A52F3A10036CE4C /* MicrophoneManager_Tests.swift in Sources */ = {isa = PBXBuildFile; fileRef = 846D16282A52F3A10036CE4C /* MicrophoneManager_Tests.swift */; };
		846D162B2A52F62B0036CE4C /* CameraManager_Tests.swift in Sources */ = {isa = PBXBuildFile; fileRef = 846D162A2A52F62B0036CE4C /* CameraManager_Tests.swift */; };
		846E4AE429CDE0B0003733AB /* OwnCapability.swift in Sources */ = {isa = PBXBuildFile; fileRef = 846E4AE329CDE0B0003733AB /* OwnCapability.swift */; };
		846E4AEF29CDEA66003733AB /* WSAuthMessageRequest.swift in Sources */ = {isa = PBXBuildFile; fileRef = 846E4AE529CDEA65003733AB /* WSAuthMessageRequest.swift */; };
		846E4AF529CDEA66003733AB /* ConnectUserDetailsRequest.swift in Sources */ = {isa = PBXBuildFile; fileRef = 846E4AEB29CDEA66003733AB /* ConnectUserDetailsRequest.swift */; };
		846E4AFB29CDF87C003733AB /* ParticipantsSpotlightLayout.swift in Sources */ = {isa = PBXBuildFile; fileRef = 846E4AFA29CDF87B003733AB /* ParticipantsSpotlightLayout.swift */; };
		846E4AFD29D1DDE8003733AB /* LayoutMenuView.swift in Sources */ = {isa = PBXBuildFile; fileRef = 846E4AFC29D1DDE8003733AB /* LayoutMenuView.swift */; };
		846E4AFF29D236EA003733AB /* CallTopView.swift in Sources */ = {isa = PBXBuildFile; fileRef = 846E4AFE29D236EA003733AB /* CallTopView.swift */; };
		846E4B0129D2D372003733AB /* Sorting.swift in Sources */ = {isa = PBXBuildFile; fileRef = 846E4B0029D2D372003733AB /* Sorting.swift */; };
		846E4B0529D2D3D3003733AB /* ModifiedContent.swift in Sources */ = {isa = PBXBuildFile; fileRef = 846E4B0429D2D3D3003733AB /* ModifiedContent.swift */; };
		846FBE8628AA696900147F6E /* ColorExtensions.swift in Sources */ = {isa = PBXBuildFile; fileRef = 846FBE8528AA696900147F6E /* ColorExtensions.swift */; };
		846FBE8928AAD83C00147F6E /* InviteParticipantsView.swift in Sources */ = {isa = PBXBuildFile; fileRef = 846FBE8828AAD83C00147F6E /* InviteParticipantsView.swift */; };
		846FBE8B28AAD84A00147F6E /* InviteParticipantsViewModel.swift in Sources */ = {isa = PBXBuildFile; fileRef = 846FBE8A28AAD84A00147F6E /* InviteParticipantsViewModel.swift */; };
		846FBE8D28AAEBBC00147F6E /* SearchBar.swift in Sources */ = {isa = PBXBuildFile; fileRef = 846FBE8C28AAEBBC00147F6E /* SearchBar.swift */; };
		846FBE8F28AAEC5D00147F6E /* KeyboardReadable.swift in Sources */ = {isa = PBXBuildFile; fileRef = 846FBE8E28AAEC5D00147F6E /* KeyboardReadable.swift */; };
		846FBE9128AAF52600147F6E /* SelectedParticipantView.swift in Sources */ = {isa = PBXBuildFile; fileRef = 846FBE9028AAF52600147F6E /* SelectedParticipantView.swift */; };
		84767502290A824B0015DC53 /* WebRTC in Frameworks */ = {isa = PBXBuildFile; productRef = 84767501290A824B0015DC53 /* WebRTC */; };
		8478A0EC29F2604A0001F860 /* ControllerTestCase.swift in Sources */ = {isa = PBXBuildFile; fileRef = 8478A0EB29F2604A0001F860 /* ControllerTestCase.swift */; };
		8478EB13288A054B00525538 /* VideoConfig.swift in Sources */ = {isa = PBXBuildFile; fileRef = 8478EB12288A054B00525538 /* VideoConfig.swift */; };
		8479E74429EE89FC00169EF5 /* CallBroadcastingStoppedEvent.swift in Sources */ = {isa = PBXBuildFile; fileRef = 8479E74229EE89FC00169EF5 /* CallBroadcastingStoppedEvent.swift */; };
		8479E74529EE89FC00169EF5 /* CallBroadcastingStartedEvent.swift in Sources */ = {isa = PBXBuildFile; fileRef = 8479E74329EE89FC00169EF5 /* CallBroadcastingStartedEvent.swift */; };
		8479F83429C09EF1009ECE37 /* UserAvatar.swift in Sources */ = {isa = PBXBuildFile; fileRef = 8479F83329C09EF1009ECE37 /* UserAvatar.swift */; };
		847B47AF2A233AE2000714CE /* DemoAppViewFactory.swift in Sources */ = {isa = PBXBuildFile; fileRef = 847B47AE2A233AE2000714CE /* DemoAppViewFactory.swift */; };
		847B47B52A249E7E000714CE /* Examples.swift in Sources */ = {isa = PBXBuildFile; fileRef = 847B47B42A249E7E000714CE /* Examples.swift */; };
		847B47B72A260CF1000714CE /* CustomCallView.swift in Sources */ = {isa = PBXBuildFile; fileRef = 847B47B62A260CF0000714CE /* CustomCallView.swift */; };
		847BE09C29DADE0100B55D21 /* Call.swift in Sources */ = {isa = PBXBuildFile; fileRef = 847BE09B29DADE0100B55D21 /* Call.swift */; };
		847D002029C8AB1F00DD0A50 /* RecordingView.swift in Sources */ = {isa = PBXBuildFile; fileRef = 847D001F29C8AB1E00DD0A50 /* RecordingView.swift */; };
		8487D8AD2A67F4EC00536ED4 /* ScreenshareCapturer.swift in Sources */ = {isa = PBXBuildFile; fileRef = 8487D8AC2A67F4EC00536ED4 /* ScreenshareCapturer.swift */; };
		8487D8B02A697E9A00536ED4 /* VideoCapturing.swift in Sources */ = {isa = PBXBuildFile; fileRef = 8487D8AF2A697E9A00536ED4 /* VideoCapturing.swift */; };
		848A73C02926314F0089AA6E /* MinimizedCallView.swift in Sources */ = {isa = PBXBuildFile; fileRef = 848A73BF2926314F0089AA6E /* MinimizedCallView.swift */; };
		848A73C229269E7D0089AA6E /* CornerDragableView.swift in Sources */ = {isa = PBXBuildFile; fileRef = 848A73C129269E7D0089AA6E /* CornerDragableView.swift */; };
		848A8058290A808A00F3079B /* StreamVideo.framework in Frameworks */ = {isa = PBXBuildFile; fileRef = 84F737ED287C13AC00A363F4 /* StreamVideo.framework */; };
		848A8059290A808A00F3079B /* StreamVideo.framework in Embed Frameworks */ = {isa = PBXBuildFile; fileRef = 84F737ED287C13AC00A363F4 /* StreamVideo.framework */; settings = {ATTRIBUTES = (CodeSignOnCopy, RemoveHeadersOnCopy, ); }; };
		848A805B290A808C00F3079B /* StreamVideoSwiftUI.framework in Frameworks */ = {isa = PBXBuildFile; fileRef = 84F73807287C141000A363F4 /* StreamVideoSwiftUI.framework */; };
		848A805C290A808C00F3079B /* StreamVideoSwiftUI.framework in Embed Frameworks */ = {isa = PBXBuildFile; fileRef = 84F73807287C141000A363F4 /* StreamVideoSwiftUI.framework */; settings = {ATTRIBUTES = (CodeSignOnCopy, RemoveHeadersOnCopy, ); }; };
		848A805D290A808E00F3079B /* StreamVideoUIKit.framework in Frameworks */ = {isa = PBXBuildFile; fileRef = 84F73828287C146D00A363F4 /* StreamVideoUIKit.framework */; };
		848A805E290A808E00F3079B /* StreamVideoUIKit.framework in Embed Frameworks */ = {isa = PBXBuildFile; fileRef = 84F73828287C146D00A363F4 /* StreamVideoUIKit.framework */; settings = {ATTRIBUTES = (CodeSignOnCopy, RemoveHeadersOnCopy, ); }; };
		848C469D2A6A9A3D00E5AC09 /* DemoAppCallControlsView.swift in Sources */ = {isa = PBXBuildFile; fileRef = 848C469C2A6A9A3D00E5AC09 /* DemoAppCallControlsView.swift */; };
		848C46A42A6ABF7E00E5AC09 /* ReplayKit.framework in Frameworks */ = {isa = PBXBuildFile; fileRef = 848C46A32A6ABF7E00E5AC09 /* ReplayKit.framework */; };
		848C46A72A6ABF7E00E5AC09 /* SampleHandler.swift in Sources */ = {isa = PBXBuildFile; fileRef = 848C46A62A6ABF7E00E5AC09 /* SampleHandler.swift */; };
		848C46AB2A6ABF7E00E5AC09 /* ScreenSharing.appex in Embed Foundation Extensions */ = {isa = PBXBuildFile; fileRef = 848C46A22A6ABF7E00E5AC09 /* ScreenSharing.appex */; settings = {ATTRIBUTES = (RemoveHeadersOnCopy, ); }; };
		848FE1E72A9CBC1800B45AC2 /* PiPUtils.swift in Sources */ = {isa = PBXBuildFile; fileRef = 848FE1E62A9CBC1800B45AC2 /* PiPUtils.swift */; };
		848FE1EF2A9DEAD700B45AC2 /* PiPHandler.swift in Sources */ = {isa = PBXBuildFile; fileRef = 848FE1ED2A9DEA2600B45AC2 /* PiPHandler.swift */; };
		8490031929D2E0DF00AD9BB4 /* Sorting_Tests.swift in Sources */ = {isa = PBXBuildFile; fileRef = 8490031829D2E0DF00AD9BB4 /* Sorting_Tests.swift */; };
		8490032129D308A000AD9BB4 /* RingSettingsRequest.swift in Sources */ = {isa = PBXBuildFile; fileRef = 8490031A29D308A000AD9BB4 /* RingSettingsRequest.swift */; };
		8490032229D308A000AD9BB4 /* AudioSettingsRequest.swift in Sources */ = {isa = PBXBuildFile; fileRef = 8490031B29D308A000AD9BB4 /* AudioSettingsRequest.swift */; };
		8490032329D308A000AD9BB4 /* BackstageSettingsRequest.swift in Sources */ = {isa = PBXBuildFile; fileRef = 8490031C29D308A000AD9BB4 /* BackstageSettingsRequest.swift */; };
		8490032429D308A000AD9BB4 /* RingSettings.swift in Sources */ = {isa = PBXBuildFile; fileRef = 8490031D29D308A000AD9BB4 /* RingSettings.swift */; };
		8490032529D308A000AD9BB4 /* GetCallResponse.swift in Sources */ = {isa = PBXBuildFile; fileRef = 8490031E29D308A000AD9BB4 /* GetCallResponse.swift */; };
		8490032629D308A000AD9BB4 /* TranscriptionSettings.swift in Sources */ = {isa = PBXBuildFile; fileRef = 8490031F29D308A000AD9BB4 /* TranscriptionSettings.swift */; };
		8490032729D308A000AD9BB4 /* TranscriptionSettingsRequest.swift in Sources */ = {isa = PBXBuildFile; fileRef = 8490032029D308A000AD9BB4 /* TranscriptionSettingsRequest.swift */; };
		8490032B29D4769700AD9BB4 /* CallConnectingView.swift in Sources */ = {isa = PBXBuildFile; fileRef = 8490032A29D4769700AD9BB4 /* CallConnectingView.swift */; };
		8490032D29D4774500AD9BB4 /* JoiningCallView.swift in Sources */ = {isa = PBXBuildFile; fileRef = 8490032C29D4774500AD9BB4 /* JoiningCallView.swift */; };
		8490032F29D6D00C00AD9BB4 /* CallController_Mock.swift in Sources */ = {isa = PBXBuildFile; fileRef = 8490032E29D6D00C00AD9BB4 /* CallController_Mock.swift */; };
		8490033129D6D2BF00AD9BB4 /* MockResponseBuilder.swift in Sources */ = {isa = PBXBuildFile; fileRef = 8490033029D6D2BF00AD9BB4 /* MockResponseBuilder.swift */; };
		8490DD1F298D39D9007E53D2 /* JsonEventDecoder.swift in Sources */ = {isa = PBXBuildFile; fileRef = 8490DD1E298D39D9007E53D2 /* JsonEventDecoder.swift */; };
		8490DD21298D4ADF007E53D2 /* StreamJsonDecoder.swift in Sources */ = {isa = PBXBuildFile; fileRef = 8490DD20298D4ADF007E53D2 /* StreamJsonDecoder.swift */; };
		8490DD23298D5330007E53D2 /* Data+Gzip.swift in Sources */ = {isa = PBXBuildFile; fileRef = 8490DD22298D5330007E53D2 /* Data+Gzip.swift */; };
		8492B875290808AE00006649 /* StreamVideoEnvironment.swift in Sources */ = {isa = PBXBuildFile; fileRef = 8492B874290808AE00006649 /* StreamVideoEnvironment.swift */; };
		8492B87829081D1600006649 /* HTTPClient_Mock.swift in Sources */ = {isa = PBXBuildFile; fileRef = 8492B87729081D1600006649 /* HTTPClient_Mock.swift */; };
		8492B87A29081E6600006649 /* StreamVideo_Mock.swift in Sources */ = {isa = PBXBuildFile; fileRef = 8492B87929081E6600006649 /* StreamVideo_Mock.swift */; };
		8493223B29082EDB0013C029 /* StreamVideoUITestCase.swift in Sources */ = {isa = PBXBuildFile; fileRef = 8493223A29082EDB0013C029 /* StreamVideoUITestCase.swift */; };
		84932240290830390013C029 /* SnapshotTesting in Frameworks */ = {isa = PBXBuildFile; productRef = 8493223F290830390013C029 /* SnapshotTesting */; };
		8493224F2908378A0013C029 /* AppDelegate.swift in Sources */ = {isa = PBXBuildFile; fileRef = 8493224E2908378A0013C029 /* AppDelegate.swift */; };
		849322512908378A0013C029 /* SceneDelegate.swift in Sources */ = {isa = PBXBuildFile; fileRef = 849322502908378A0013C029 /* SceneDelegate.swift */; };
		849322582908378B0013C029 /* Assets.xcassets in Resources */ = {isa = PBXBuildFile; fileRef = 849322572908378B0013C029 /* Assets.xcassets */; };
		8493225B2908378B0013C029 /* LaunchScreen.storyboard in Resources */ = {isa = PBXBuildFile; fileRef = 849322592908378B0013C029 /* LaunchScreen.storyboard */; };
		849322612908385C0013C029 /* HomeViewController.swift in Sources */ = {isa = PBXBuildFile; fileRef = 849322602908385C0013C029 /* HomeViewController.swift */; };
		8493226A290919F10013C029 /* LoginViewController.swift in Sources */ = {isa = PBXBuildFile; fileRef = 84932269290919F10013C029 /* LoginViewController.swift */; };
		84932274290929290013C029 /* UIView+Extensions.swift in Sources */ = {isa = PBXBuildFile; fileRef = 84932273290929290013C029 /* UIView+Extensions.swift */; };
		84932276290929630013C029 /* Animation.swift in Sources */ = {isa = PBXBuildFile; fileRef = 84932275290929630013C029 /* Animation.swift */; };
		84932278290929EF0013C029 /* NSLayoutConstraint+Extensions.swift in Sources */ = {isa = PBXBuildFile; fileRef = 84932277290929EF0013C029 /* NSLayoutConstraint+Extensions.swift */; };
		8493227A290938440013C029 /* CallViewController_Tests.swift in Sources */ = {isa = PBXBuildFile; fileRef = 84932279290938440013C029 /* CallViewController_Tests.swift */; };
		8493227B290938930013C029 /* StreamVideoUITestCase.swift in Sources */ = {isa = PBXBuildFile; fileRef = 8493223A29082EDB0013C029 /* StreamVideoUITestCase.swift */; };
		8493227C290939590013C029 /* CallViewController.swift in Sources */ = {isa = PBXBuildFile; fileRef = 8493226229083BF20013C029 /* CallViewController.swift */; };
		8493227D29093A1A0013C029 /* HTTPClient_Mock.swift in Sources */ = {isa = PBXBuildFile; fileRef = 8492B87729081D1600006649 /* HTTPClient_Mock.swift */; };
		8493227E29093A420013C029 /* StreamVideo_Mock.swift in Sources */ = {isa = PBXBuildFile; fileRef = 8492B87929081E6600006649 /* StreamVideo_Mock.swift */; };
		8493228029093A9E0013C029 /* SnapshotTesting in Frameworks */ = {isa = PBXBuildFile; productRef = 8493227F29093A9E0013C029 /* SnapshotTesting */; };
		8496A9A629CC500F00F15FF1 /* StreamVideoCaptureHandler.swift in Sources */ = {isa = PBXBuildFile; fileRef = 8496A9A529CC500F00F15FF1 /* StreamVideoCaptureHandler.swift */; };
		8498796828A15F0300D06F31 /* ViewFactory.swift in Sources */ = {isa = PBXBuildFile; fileRef = 8498796728A15F0300D06F31 /* ViewFactory.swift */; };
		849EDA8B297AFCC80072A12D /* PreJoiningView.swift in Sources */ = {isa = PBXBuildFile; fileRef = 849EDA8A297AFCC80072A12D /* PreJoiningView.swift */; };
		849EDA8D297AFD840072A12D /* Camera.swift in Sources */ = {isa = PBXBuildFile; fileRef = 849EDA8C297AFD840072A12D /* Camera.swift */; };
		849EDA8F297AFE1C0072A12D /* PreJoiningViewModel.swift in Sources */ = {isa = PBXBuildFile; fileRef = 849EDA8E297AFE1C0072A12D /* PreJoiningViewModel.swift */; };
		84A26C9929435F4100B29E53 /* NukeUI in Frameworks */ = {isa = PBXBuildFile; productRef = 84A26C9829435F4100B29E53 /* NukeUI */; };
		84A4DCBB2A41DC6E00B1D1BF /* AsyncAssert.swift in Sources */ = {isa = PBXBuildFile; fileRef = 84A4DCBA2A41DC6E00B1D1BF /* AsyncAssert.swift */; };
		84A4DDBD2A3B35030097F3E9 /* LocationFetcher.swift in Sources */ = {isa = PBXBuildFile; fileRef = 84A4DDBC2A3B35030097F3E9 /* LocationFetcher.swift */; };
		84A6CD6128D49A7700318EC3 /* CallBackgrounds.swift in Sources */ = {isa = PBXBuildFile; fileRef = 84A6CD6028D49A7700318EC3 /* CallBackgrounds.swift */; };
		84A737CE28F4716E001A6769 /* signal.pb.swift in Sources */ = {isa = PBXBuildFile; fileRef = 84A737AE28F4716E001A6769 /* signal.pb.swift */; };
		84A737CF28F4716E001A6769 /* signal.twirp.swift in Sources */ = {isa = PBXBuildFile; fileRef = 84A737AF28F4716E001A6769 /* signal.twirp.swift */; };
		84A737D028F4716E001A6769 /* models.pb.swift in Sources */ = {isa = PBXBuildFile; fileRef = 84A737B128F4716E001A6769 /* models.pb.swift */; };
		84A737D128F4716E001A6769 /* events.pb.swift in Sources */ = {isa = PBXBuildFile; fileRef = 84A737B328F4716E001A6769 /* events.pb.swift */; };
		84A7E1802883629700526C98 /* WebSocketClient.swift in Sources */ = {isa = PBXBuildFile; fileRef = 84A7E17C2883629700526C98 /* WebSocketClient.swift */; };
		84A7E1812883629700526C98 /* WebSocketPingController.swift in Sources */ = {isa = PBXBuildFile; fileRef = 84A7E17D2883629700526C98 /* WebSocketPingController.swift */; };
		84A7E1822883629700526C98 /* RetryStrategy.swift in Sources */ = {isa = PBXBuildFile; fileRef = 84A7E17E2883629700526C98 /* RetryStrategy.swift */; };
		84A7E184288362DF00526C98 /* Atomic.swift in Sources */ = {isa = PBXBuildFile; fileRef = 84A7E183288362DF00526C98 /* Atomic.swift */; };
		84A7E1862883632100526C98 /* ConnectionStatus.swift in Sources */ = {isa = PBXBuildFile; fileRef = 84A7E1852883632100526C98 /* ConnectionStatus.swift */; };
		84A7E1892883638200526C98 /* WebSocketEngine.swift in Sources */ = {isa = PBXBuildFile; fileRef = 84A7E1872883638200526C98 /* WebSocketEngine.swift */; };
		84A7E18A2883638200526C98 /* URLSessionWebSocketEngine.swift in Sources */ = {isa = PBXBuildFile; fileRef = 84A7E1882883638200526C98 /* URLSessionWebSocketEngine.swift */; };
		84A7E18C288363AC00526C98 /* EventNotificationCenter.swift in Sources */ = {isa = PBXBuildFile; fileRef = 84A7E18B288363AC00526C98 /* EventNotificationCenter.swift */; };
		84A7E1922883647200526C98 /* Event.swift in Sources */ = {isa = PBXBuildFile; fileRef = 84A7E18F2883647200526C98 /* Event.swift */; };
		84A7E1942883652000526C98 /* EventMiddleware.swift in Sources */ = {isa = PBXBuildFile; fileRef = 84A7E1932883652000526C98 /* EventMiddleware.swift */; };
		84A7E1962883661A00526C98 /* BackgroundTaskScheduler.swift in Sources */ = {isa = PBXBuildFile; fileRef = 84A7E1952883661A00526C98 /* BackgroundTaskScheduler.swift */; };
		84A7E1A82883E46200526C98 /* Timers.swift in Sources */ = {isa = PBXBuildFile; fileRef = 84A7E1A72883E46200526C98 /* Timers.swift */; };
		84A7E1AA2883E4AD00526C98 /* APIKey.swift in Sources */ = {isa = PBXBuildFile; fileRef = 84A7E1A92883E4AD00526C98 /* APIKey.swift */; };
		84A7E1AE2883E6B300526C98 /* HTTPUtils.swift in Sources */ = {isa = PBXBuildFile; fileRef = 84A7E1AD2883E6B300526C98 /* HTTPUtils.swift */; };
		84A7E1B02883E73100526C98 /* EventBatcher.swift in Sources */ = {isa = PBXBuildFile; fileRef = 84A7E1AF2883E73100526C98 /* EventBatcher.swift */; };
		84AF64BC287C34320012A503 /* WebRTC in Frameworks */ = {isa = PBXBuildFile; productRef = 84AF64BB287C34320012A503 /* WebRTC */; };
		84AF64BE287C34450012A503 /* WebRTC in Frameworks */ = {isa = PBXBuildFile; productRef = 84AF64BD287C34450012A503 /* WebRTC */; };
		84AF64D2287C78E70012A503 /* User.swift in Sources */ = {isa = PBXBuildFile; fileRef = 84AF64D1287C78E70012A503 /* User.swift */; };
		84AF64D5287C79320012A503 /* RawJSON.swift in Sources */ = {isa = PBXBuildFile; fileRef = 84AF64D4287C79320012A503 /* RawJSON.swift */; };
		84AF64D9287C79F60012A503 /* Errors.swift in Sources */ = {isa = PBXBuildFile; fileRef = 84AF64D8287C79F60012A503 /* Errors.swift */; };
		84AF64DB287C7A2C0012A503 /* ErrorPayload.swift in Sources */ = {isa = PBXBuildFile; fileRef = 84AF64DA287C7A2C0012A503 /* ErrorPayload.swift */; };
		84B0091B2A4C521100CF1FA7 /* Retries.swift in Sources */ = {isa = PBXBuildFile; fileRef = 84B0091A2A4C521000CF1FA7 /* Retries.swift */; };
		84B04BE728941EA6003A8DCD /* StatsConstants.swift in Sources */ = {isa = PBXBuildFile; fileRef = 84B04BE628941EA6003A8DCD /* StatsConstants.swift */; };
		84B57D33297F278500E4E709 /* MicrophoneChecker.swift in Sources */ = {isa = PBXBuildFile; fileRef = 84B57D32297F278500E4E709 /* MicrophoneChecker.swift */; };
		84B57D37297F406400E4E709 /* MicrophoneCheckView.swift in Sources */ = {isa = PBXBuildFile; fileRef = 84B57D36297F406400E4E709 /* MicrophoneCheckView.swift */; };
		84B57D39297FFF8300E4E709 /* PreJoiningView_iOS13.swift in Sources */ = {isa = PBXBuildFile; fileRef = 84B57D38297FFF8300E4E709 /* PreJoiningView_iOS13.swift */; };
		84B9A56D29112F39004DE31A /* EndpointConfig.swift in Sources */ = {isa = PBXBuildFile; fileRef = 84B9A56C29112F39004DE31A /* EndpointConfig.swift */; };
		84B9A58F29140D3D004DE31A /* Nuke in Frameworks */ = {isa = PBXBuildFile; productRef = 84B9A58E29140D3D004DE31A /* Nuke */; };
		84B9A59329140D44004DE31A /* Nuke in Frameworks */ = {isa = PBXBuildFile; productRef = 84B9A59229140D44004DE31A /* Nuke */; };
		84B9A59529140D44004DE31A /* NukeUI in Frameworks */ = {isa = PBXBuildFile; productRef = 84B9A59429140D44004DE31A /* NukeUI */; };
		84BAD7712A6AE33700733156 /* StreamVideo.framework in Frameworks */ = {isa = PBXBuildFile; fileRef = 84F737ED287C13AC00A363F4 /* StreamVideo.framework */; };
		84BAD7782A6BFE8A00733156 /* BroadcastBufferUploadConnection.swift in Sources */ = {isa = PBXBuildFile; fileRef = 84BAD7772A6BFE8A00733156 /* BroadcastBufferUploadConnection.swift */; };
		84BAD77A2A6BFEF900733156 /* BroadcastBufferUploader.swift in Sources */ = {isa = PBXBuildFile; fileRef = 84BAD7792A6BFEF900733156 /* BroadcastBufferUploader.swift */; };
		84BAD77C2A6BFF4300733156 /* BroadcastBufferReaderConnection.swift in Sources */ = {isa = PBXBuildFile; fileRef = 84BAD77B2A6BFF4300733156 /* BroadcastBufferReaderConnection.swift */; };
		84BAD77E2A6BFFB200733156 /* BroadcastSampleHandler.swift in Sources */ = {isa = PBXBuildFile; fileRef = 84BAD77D2A6BFFB200733156 /* BroadcastSampleHandler.swift */; };
		84BAD7822A6C013100733156 /* BroadcastScreenCapturer.swift in Sources */ = {isa = PBXBuildFile; fileRef = 84BAD7812A6C013100733156 /* BroadcastScreenCapturer.swift */; };
		84BAD7842A6C01AF00733156 /* BroadcastBufferReader.swift in Sources */ = {isa = PBXBuildFile; fileRef = 84BAD7832A6C01AF00733156 /* BroadcastBufferReader.swift */; };
		84BB570E2A20D7BB0002C123 /* Mapping_Tests.swift in Sources */ = {isa = PBXBuildFile; fileRef = 84BB570D2A20D7BB0002C123 /* Mapping_Tests.swift */; };
		84BBF62B28AFC24000387A02 /* PeerConnectionFactory.swift in Sources */ = {isa = PBXBuildFile; fileRef = 84BBF62A28AFC24000387A02 /* PeerConnectionFactory.swift */; };
		84BBF62D28AFC72700387A02 /* DefaultRTCMediaConstraints.swift in Sources */ = {isa = PBXBuildFile; fileRef = 84BBF62C28AFC72700387A02 /* DefaultRTCMediaConstraints.swift */; };
		84BE8A5628BE314000B34D2F /* SwiftProtobuf in Frameworks */ = {isa = PBXBuildFile; productRef = 84BE8A5528BE314000B34D2F /* SwiftProtobuf */; };
		84C267C928F5980F00F0F673 /* ConnectOptions.swift in Sources */ = {isa = PBXBuildFile; fileRef = 84C267C828F5980F00F0F673 /* ConnectOptions.swift */; };
		84C28C922A84D16A00742E33 /* GoLiveRequest.swift in Sources */ = {isa = PBXBuildFile; fileRef = 84C28C912A84D16A00742E33 /* GoLiveRequest.swift */; };
		84C4003F29E3F446007B69C2 /* WSCallEvent.swift in Sources */ = {isa = PBXBuildFile; fileRef = 84C4003B29E3F446007B69C2 /* WSCallEvent.swift */; };
		84C4004029E3F446007B69C2 /* VideoEvent.swift in Sources */ = {isa = PBXBuildFile; fileRef = 84C4003C29E3F446007B69C2 /* VideoEvent.swift */; };
		84C4004129E3F446007B69C2 /* WSClientEvent.swift in Sources */ = {isa = PBXBuildFile; fileRef = 84C4003D29E3F446007B69C2 /* WSClientEvent.swift */; };
		84C4004229E3F446007B69C2 /* ConnectedEvent.swift in Sources */ = {isa = PBXBuildFile; fileRef = 84C4003E29E3F446007B69C2 /* ConnectedEvent.swift */; };
		84C619C629432E890051C513 /* NukeUI in Frameworks */ = {isa = PBXBuildFile; productRef = 84C619C529432E890051C513 /* NukeUI */; };
		84CBBE0B29228BA900D0DA61 /* StreamVideoTestCase.swift in Sources */ = {isa = PBXBuildFile; fileRef = 8492B8722908024800006649 /* StreamVideoTestCase.swift */; };
		84CC05892A530C3F00EE9815 /* SpeakerManager_Tests.swift in Sources */ = {isa = PBXBuildFile; fileRef = 84CC05882A530C3F00EE9815 /* SpeakerManager_Tests.swift */; };
		84CC058B2A531B0B00EE9815 /* CallSettingsManager.swift in Sources */ = {isa = PBXBuildFile; fileRef = 84CC058A2A531B0B00EE9815 /* CallSettingsManager.swift */; };
		84D114DA29F092E700BCCB0C /* CallController_Tests.swift in Sources */ = {isa = PBXBuildFile; fileRef = 84D114D929F092E700BCCB0C /* CallController_Tests.swift */; };
		84D2E37629DC856D001D2118 /* CallMemberRemovedEvent.swift in Sources */ = {isa = PBXBuildFile; fileRef = 84D2E37029DC856C001D2118 /* CallMemberRemovedEvent.swift */; };
		84D2E37729DC856D001D2118 /* CallMemberUpdatedEvent.swift in Sources */ = {isa = PBXBuildFile; fileRef = 84D2E37129DC856C001D2118 /* CallMemberUpdatedEvent.swift */; };
		84D2E37829DC856D001D2118 /* CallMemberUpdatedPermissionEvent.swift in Sources */ = {isa = PBXBuildFile; fileRef = 84D2E37229DC856C001D2118 /* CallMemberUpdatedPermissionEvent.swift */; };
		84D2E37929DC856D001D2118 /* CallMemberAddedEvent.swift in Sources */ = {isa = PBXBuildFile; fileRef = 84D2E37329DC856C001D2118 /* CallMemberAddedEvent.swift */; };
		84D419B828E7155100F574F9 /* CallContainer.swift in Sources */ = {isa = PBXBuildFile; fileRef = 84D419B728E7155100F574F9 /* CallContainer.swift */; };
		84D424C32AA0EA6300473150 /* Assets.xcassets in Resources */ = {isa = PBXBuildFile; fileRef = 84D424C22AA0EA6300473150 /* Assets.xcassets */; };
		84D6493C29E7F5D2002CA428 /* CallsView.swift in Sources */ = {isa = PBXBuildFile; fileRef = 84D6493B29E7F5D2002CA428 /* CallsView.swift */; };
		84D6493E29E7F75E002CA428 /* CallsViewModel.swift in Sources */ = {isa = PBXBuildFile; fileRef = 84D6493D29E7F75E002CA428 /* CallsViewModel.swift */; };
		84D6494029E94C14002CA428 /* CallsQuery.swift in Sources */ = {isa = PBXBuildFile; fileRef = 84D6493F29E94C14002CA428 /* CallsQuery.swift */; };
		84D6494329E9AD08002CA428 /* RTMPIngress.swift in Sources */ = {isa = PBXBuildFile; fileRef = 84D6494129E9AD07002CA428 /* RTMPIngress.swift */; };
		84D6494429E9AD08002CA428 /* CallIngressResponse.swift in Sources */ = {isa = PBXBuildFile; fileRef = 84D6494229E9AD08002CA428 /* CallIngressResponse.swift */; };
		84D6494729E9F2D0002CA428 /* WebRTCClient_Tests.swift in Sources */ = {isa = PBXBuildFile; fileRef = 84D6494629E9F2D0002CA428 /* WebRTCClient_Tests.swift */; };
		84DC382D29A8B9EC00946713 /* CallParticipantMenuAction.swift in Sources */ = {isa = PBXBuildFile; fileRef = 84DC382C29A8B9EC00946713 /* CallParticipantMenuAction.swift */; };
		84DC382F29A8BB8D00946713 /* CallParticipantsInfoViewModel.swift in Sources */ = {isa = PBXBuildFile; fileRef = 84DC382E29A8BB8D00946713 /* CallParticipantsInfoViewModel.swift */; };
		84DC388E29ADFCFD00946713 /* JSONEncodingHelper.swift in Sources */ = {isa = PBXBuildFile; fileRef = 84DC383C29ADFCFB00946713 /* JSONEncodingHelper.swift */; };
		84DC388F29ADFCFD00946713 /* CodableHelper.swift in Sources */ = {isa = PBXBuildFile; fileRef = 84DC383D29ADFCFB00946713 /* CodableHelper.swift */; };
		84DC389029ADFCFD00946713 /* SendEventResponse.swift in Sources */ = {isa = PBXBuildFile; fileRef = 84DC383F29ADFCFC00946713 /* SendEventResponse.swift */; };
		84DC389129ADFCFD00946713 /* VideoSettings.swift in Sources */ = {isa = PBXBuildFile; fileRef = 84DC384029ADFCFC00946713 /* VideoSettings.swift */; };
		84DC389229ADFCFD00946713 /* RequestPermissionRequest.swift in Sources */ = {isa = PBXBuildFile; fileRef = 84DC384129ADFCFC00946713 /* RequestPermissionRequest.swift */; };
		84DC389329ADFCFD00946713 /* ScreensharingSettingsRequest.swift in Sources */ = {isa = PBXBuildFile; fileRef = 84DC384229ADFCFC00946713 /* ScreensharingSettingsRequest.swift */; };
		84DC389429ADFCFD00946713 /* UpdateUserPermissionsRequest.swift in Sources */ = {isa = PBXBuildFile; fileRef = 84DC384329ADFCFC00946713 /* UpdateUserPermissionsRequest.swift */; };
		84DC389529ADFCFD00946713 /* QueryMembersRequest.swift in Sources */ = {isa = PBXBuildFile; fileRef = 84DC384429ADFCFC00946713 /* QueryMembersRequest.swift */; };
		84DC389629ADFCFD00946713 /* EndCallResponse.swift in Sources */ = {isa = PBXBuildFile; fileRef = 84DC384529ADFCFC00946713 /* EndCallResponse.swift */; };
		84DC389729ADFCFD00946713 /* StopLiveResponse.swift in Sources */ = {isa = PBXBuildFile; fileRef = 84DC384629ADFCFC00946713 /* StopLiveResponse.swift */; };
		84DC389829ADFCFD00946713 /* VideoSettingsRequest.swift in Sources */ = {isa = PBXBuildFile; fileRef = 84DC384729ADFCFC00946713 /* VideoSettingsRequest.swift */; };
		84DC389A29ADFCFD00946713 /* APIError.swift in Sources */ = {isa = PBXBuildFile; fileRef = 84DC384929ADFCFC00946713 /* APIError.swift */; };
		84DC389B29ADFCFD00946713 /* PermissionRequestEvent.swift in Sources */ = {isa = PBXBuildFile; fileRef = 84DC384A29ADFCFC00946713 /* PermissionRequestEvent.swift */; };
		84DC389C29ADFCFD00946713 /* GetOrCreateCallResponse.swift in Sources */ = {isa = PBXBuildFile; fileRef = 84DC384B29ADFCFC00946713 /* GetOrCreateCallResponse.swift */; };
		84DC389E29ADFCFD00946713 /* CallCreatedEvent.swift in Sources */ = {isa = PBXBuildFile; fileRef = 84DC384D29ADFCFC00946713 /* CallCreatedEvent.swift */; };
		84DC389F29ADFCFD00946713 /* JoinCallResponse.swift in Sources */ = {isa = PBXBuildFile; fileRef = 84DC384E29ADFCFC00946713 /* JoinCallResponse.swift */; };
		84DC38A029ADFCFD00946713 /* CustomVideoEvent.swift in Sources */ = {isa = PBXBuildFile; fileRef = 84DC384F29ADFCFC00946713 /* CustomVideoEvent.swift */; };
		84DC38A129ADFCFD00946713 /* BlockUserResponse.swift in Sources */ = {isa = PBXBuildFile; fileRef = 84DC385029ADFCFC00946713 /* BlockUserResponse.swift */; };
		84DC38A229ADFCFD00946713 /* UnblockedUserEvent.swift in Sources */ = {isa = PBXBuildFile; fileRef = 84DC385129ADFCFC00946713 /* UnblockedUserEvent.swift */; };
		84DC38A329ADFCFD00946713 /* MuteUsersResponse.swift in Sources */ = {isa = PBXBuildFile; fileRef = 84DC385229ADFCFC00946713 /* MuteUsersResponse.swift */; };
		84DC38A429ADFCFD00946713 /* BackstageSettings.swift in Sources */ = {isa = PBXBuildFile; fileRef = 84DC385329ADFCFC00946713 /* BackstageSettings.swift */; };
		84DC38A529ADFCFD00946713 /* SFUResponse.swift in Sources */ = {isa = PBXBuildFile; fileRef = 84DC385429ADFCFC00946713 /* SFUResponse.swift */; };
		84DC38A729ADFCFD00946713 /* GoLiveResponse.swift in Sources */ = {isa = PBXBuildFile; fileRef = 84DC385629ADFCFC00946713 /* GoLiveResponse.swift */; };
		84DC38A829ADFCFD00946713 /* QueryCallsResponse.swift in Sources */ = {isa = PBXBuildFile; fileRef = 84DC385729ADFCFC00946713 /* QueryCallsResponse.swift */; };
		84DC38A929ADFCFD00946713 /* CallUpdatedEvent.swift in Sources */ = {isa = PBXBuildFile; fileRef = 84DC385829ADFCFC00946713 /* CallUpdatedEvent.swift */; };
		84DC38AA29ADFCFD00946713 /* CallRecordingStoppedEvent.swift in Sources */ = {isa = PBXBuildFile; fileRef = 84DC385929ADFCFC00946713 /* CallRecordingStoppedEvent.swift */; };
		84DC38AB29ADFCFD00946713 /* RecordSettingsRequest.swift in Sources */ = {isa = PBXBuildFile; fileRef = 84DC385A29ADFCFC00946713 /* RecordSettingsRequest.swift */; };
		84DC38AC29ADFCFD00946713 /* CallAcceptedEvent.swift in Sources */ = {isa = PBXBuildFile; fileRef = 84DC385B29ADFCFC00946713 /* CallAcceptedEvent.swift */; };
		84DC38AD29ADFCFD00946713 /* HealthCheckEvent.swift in Sources */ = {isa = PBXBuildFile; fileRef = 84DC385C29ADFCFC00946713 /* HealthCheckEvent.swift */; };
		84DC38AE29ADFCFD00946713 /* BlockedUserEvent.swift in Sources */ = {isa = PBXBuildFile; fileRef = 84DC385D29ADFCFC00946713 /* BlockedUserEvent.swift */; };
		84DC38B029ADFCFD00946713 /* MuteUsersRequest.swift in Sources */ = {isa = PBXBuildFile; fileRef = 84DC385F29ADFCFC00946713 /* MuteUsersRequest.swift */; };
		84DC38B129ADFCFD00946713 /* AudioSettings.swift in Sources */ = {isa = PBXBuildFile; fileRef = 84DC386029ADFCFC00946713 /* AudioSettings.swift */; };
		84DC38B229ADFCFD00946713 /* UnblockUserResponse.swift in Sources */ = {isa = PBXBuildFile; fileRef = 84DC386129ADFCFC00946713 /* UnblockUserResponse.swift */; };
		84DC38B429ADFCFD00946713 /* ICEServer.swift in Sources */ = {isa = PBXBuildFile; fileRef = 84DC386329ADFCFC00946713 /* ICEServer.swift */; };
		84DC38B529ADFCFD00946713 /* CallStateResponseFields.swift in Sources */ = {isa = PBXBuildFile; fileRef = 84DC386429ADFCFC00946713 /* CallStateResponseFields.swift */; };
		84DC38B629ADFCFD00946713 /* QueryMembersResponse.swift in Sources */ = {isa = PBXBuildFile; fileRef = 84DC386529ADFCFC00946713 /* QueryMembersResponse.swift */; };
		84DC38B729ADFCFD00946713 /* CallRecordingStartedEvent.swift in Sources */ = {isa = PBXBuildFile; fileRef = 84DC386629ADFCFC00946713 /* CallRecordingStartedEvent.swift */; };
		84DC38B829ADFCFD00946713 /* UpdateUserPermissionsResponse.swift in Sources */ = {isa = PBXBuildFile; fileRef = 84DC386729ADFCFC00946713 /* UpdateUserPermissionsResponse.swift */; };
		84DC38B929ADFCFD00946713 /* MemberRequest.swift in Sources */ = {isa = PBXBuildFile; fileRef = 84DC386829ADFCFC00946713 /* MemberRequest.swift */; };
		84DC38BA29ADFCFD00946713 /* CallResponse.swift in Sources */ = {isa = PBXBuildFile; fileRef = 84DC386929ADFCFC00946713 /* CallResponse.swift */; };
		84DC38BB29ADFCFD00946713 /* UnblockUserRequest.swift in Sources */ = {isa = PBXBuildFile; fileRef = 84DC386A29ADFCFC00946713 /* UnblockUserRequest.swift */; };
		84DC38BC29ADFCFD00946713 /* BroadcastSettings.swift in Sources */ = {isa = PBXBuildFile; fileRef = 84DC386B29ADFCFC00946713 /* BroadcastSettings.swift */; };
		84DC38BD29ADFCFD00946713 /* UserResponse.swift in Sources */ = {isa = PBXBuildFile; fileRef = 84DC386C29ADFCFC00946713 /* UserResponse.swift */; };
		84DC38BE29ADFCFD00946713 /* CallSettingsRequest.swift in Sources */ = {isa = PBXBuildFile; fileRef = 84DC386D29ADFCFC00946713 /* CallSettingsRequest.swift */; };
		84DC38BF29ADFCFD00946713 /* ScreensharingSettings.swift in Sources */ = {isa = PBXBuildFile; fileRef = 84DC386E29ADFCFC00946713 /* ScreensharingSettings.swift */; };
		84DC38C029ADFCFD00946713 /* UserRequest.swift in Sources */ = {isa = PBXBuildFile; fileRef = 84DC386F29ADFCFC00946713 /* UserRequest.swift */; };
		84DC38C129ADFCFD00946713 /* CallRequest.swift in Sources */ = {isa = PBXBuildFile; fileRef = 84DC387029ADFCFC00946713 /* CallRequest.swift */; };
		84DC38C229ADFCFD00946713 /* HLSSettings.swift in Sources */ = {isa = PBXBuildFile; fileRef = 84DC387129ADFCFC00946713 /* HLSSettings.swift */; };
		84DC38C329ADFCFD00946713 /* GeofenceSettings.swift in Sources */ = {isa = PBXBuildFile; fileRef = 84DC387229ADFCFC00946713 /* GeofenceSettings.swift */; };
		84DC38C429ADFCFD00946713 /* MemberResponse.swift in Sources */ = {isa = PBXBuildFile; fileRef = 84DC387329ADFCFC00946713 /* MemberResponse.swift */; };
		84DC38C529ADFCFD00946713 /* GetOrCreateCallRequest.swift in Sources */ = {isa = PBXBuildFile; fileRef = 84DC387429ADFCFC00946713 /* GetOrCreateCallRequest.swift */; };
		84DC38C629ADFCFD00946713 /* CallRejectedEvent.swift in Sources */ = {isa = PBXBuildFile; fileRef = 84DC387529ADFCFC00946713 /* CallRejectedEvent.swift */; };
		84DC38C729ADFCFD00946713 /* UpdateCallResponse.swift in Sources */ = {isa = PBXBuildFile; fileRef = 84DC387629ADFCFC00946713 /* UpdateCallResponse.swift */; };
		84DC38C829ADFCFD00946713 /* Device.swift in Sources */ = {isa = PBXBuildFile; fileRef = 84DC387729ADFCFC00946713 /* Device.swift */; };
		84DC38CA29ADFCFD00946713 /* UpdateCallRequest.swift in Sources */ = {isa = PBXBuildFile; fileRef = 84DC387929ADFCFC00946713 /* UpdateCallRequest.swift */; };
		84DC38CB29ADFCFD00946713 /* SortParamRequest.swift in Sources */ = {isa = PBXBuildFile; fileRef = 84DC387A29ADFCFC00946713 /* SortParamRequest.swift */; };
		84DC38CC29ADFCFD00946713 /* RequestPermissionResponse.swift in Sources */ = {isa = PBXBuildFile; fileRef = 84DC387B29ADFCFC00946713 /* RequestPermissionResponse.swift */; };
		84DC38CD29ADFCFD00946713 /* SendEventRequest.swift in Sources */ = {isa = PBXBuildFile; fileRef = 84DC387C29ADFCFC00946713 /* SendEventRequest.swift */; };
		84DC38CE29ADFCFD00946713 /* BlockUserRequest.swift in Sources */ = {isa = PBXBuildFile; fileRef = 84DC387D29ADFCFC00946713 /* BlockUserRequest.swift */; };
		84DC38CF29ADFCFD00946713 /* QueryCallsRequest.swift in Sources */ = {isa = PBXBuildFile; fileRef = 84DC387E29ADFCFC00946713 /* QueryCallsRequest.swift */; };
		84DC38D029ADFCFD00946713 /* OwnUserResponse.swift in Sources */ = {isa = PBXBuildFile; fileRef = 84DC387F29ADFCFC00946713 /* OwnUserResponse.swift */; };
		84DC38D129ADFCFD00946713 /* Credentials.swift in Sources */ = {isa = PBXBuildFile; fileRef = 84DC388029ADFCFC00946713 /* Credentials.swift */; };
		84DC38D229ADFCFD00946713 /* UpdatedCallPermissionsEvent.swift in Sources */ = {isa = PBXBuildFile; fileRef = 84DC388129ADFCFC00946713 /* UpdatedCallPermissionsEvent.swift */; };
		84DC38D329ADFCFD00946713 /* CallEndedEvent.swift in Sources */ = {isa = PBXBuildFile; fileRef = 84DC388229ADFCFC00946713 /* CallEndedEvent.swift */; };
		84DC38D429ADFCFD00946713 /* CallSettingsResponse.swift in Sources */ = {isa = PBXBuildFile; fileRef = 84DC388329ADFCFC00946713 /* CallSettingsResponse.swift */; };
		84DC38D629ADFCFD00946713 /* GeofenceSettingsRequest.swift in Sources */ = {isa = PBXBuildFile; fileRef = 84DC388529ADFCFC00946713 /* GeofenceSettingsRequest.swift */; };
		84DC38D729ADFCFD00946713 /* RecordSettings.swift in Sources */ = {isa = PBXBuildFile; fileRef = 84DC388629ADFCFC00946713 /* RecordSettings.swift */; };
		84DC38D829ADFCFD00946713 /* JoinCallRequest.swift in Sources */ = {isa = PBXBuildFile; fileRef = 84DC388729ADFCFC00946713 /* JoinCallRequest.swift */; };
		84DC38D929ADFCFD00946713 /* OpenISO8601DateFormatter.swift in Sources */ = {isa = PBXBuildFile; fileRef = 84DC388829ADFCFC00946713 /* OpenISO8601DateFormatter.swift */; };
		84DC38DA29ADFCFD00946713 /* Extensions.swift in Sources */ = {isa = PBXBuildFile; fileRef = 84DC388929ADFCFC00946713 /* Extensions.swift */; };
		84DC38DB29ADFCFD00946713 /* JSONDataEncoding.swift in Sources */ = {isa = PBXBuildFile; fileRef = 84DC388A29ADFCFC00946713 /* JSONDataEncoding.swift */; };
		84DC38DD29ADFCFD00946713 /* Models.swift in Sources */ = {isa = PBXBuildFile; fileRef = 84DC388C29ADFCFC00946713 /* Models.swift */; };
		84DCA2092A382B16000C3411 /* CallModels.swift in Sources */ = {isa = PBXBuildFile; fileRef = 84DCA2082A382B16000C3411 /* CallModels.swift */; };
		84DCA20B2A382FE0000C3411 /* CallViewModel_Tests.swift in Sources */ = {isa = PBXBuildFile; fileRef = 84DCA20A2A382FE0000C3411 /* CallViewModel_Tests.swift */; };
		84DCA20C2A38300C000C3411 /* StreamVideoTestCase.swift in Sources */ = {isa = PBXBuildFile; fileRef = 8492B8722908024800006649 /* StreamVideoTestCase.swift */; };
		84DCA20E2A3885FE000C3411 /* Permissions.swift in Sources */ = {isa = PBXBuildFile; fileRef = 84DCA20D2A3885FE000C3411 /* Permissions.swift */; };
		84DCA2112A389160000C3411 /* AssertDelay.swift in Sources */ = {isa = PBXBuildFile; fileRef = 84DCA2102A389160000C3411 /* AssertDelay.swift */; };
		84DCA2122A389167000C3411 /* AssertDelay.swift in Sources */ = {isa = PBXBuildFile; fileRef = 84DCA2102A389160000C3411 /* AssertDelay.swift */; };
		84DCA2142A38A428000C3411 /* CoordinatorModels.swift in Sources */ = {isa = PBXBuildFile; fileRef = 84DCA2132A38A428000C3411 /* CoordinatorModels.swift */; };
		84DCA2152A38A79E000C3411 /* Token.swift in Sources */ = {isa = PBXBuildFile; fileRef = 84AF64D6287C79610012A503 /* Token.swift */; };
		84DCA2182A398C53000C3411 /* Call_Tests.swift in Sources */ = {isa = PBXBuildFile; fileRef = 84DCA2172A398C53000C3411 /* Call_Tests.swift */; };
		84DCA21C2A39D950000C3411 /* DefaultAPI.swift in Sources */ = {isa = PBXBuildFile; fileRef = 84DCA21A2A39D950000C3411 /* DefaultAPI.swift */; };
		84DCA21F2A39DA15000C3411 /* APIHelper.swift in Sources */ = {isa = PBXBuildFile; fileRef = 84DCA21E2A39DA15000C3411 /* APIHelper.swift */; };
		84DCA2212A39E380000C3411 /* URLSessionTransport.swift in Sources */ = {isa = PBXBuildFile; fileRef = 84DCA2202A39E380000C3411 /* URLSessionTransport.swift */; };
		84DCA2232A39E432000C3411 /* AuthMiddlewares.swift in Sources */ = {isa = PBXBuildFile; fileRef = 84DCA2222A39E432000C3411 /* AuthMiddlewares.swift */; };
		84DCA2242A3A0F0D000C3411 /* HTTPClient.swift in Sources */ = {isa = PBXBuildFile; fileRef = 84A7E1782881922400526C98 /* HTTPClient.swift */; };
		84E4F7922947476400DD4CE3 /* CallViewHelper.swift in Sources */ = {isa = PBXBuildFile; fileRef = 84E4F7912947476300DD4CE3 /* CallViewHelper.swift */; };
		84E4F7D1294CB5F300DD4CE3 /* ConnectionQuality.swift in Sources */ = {isa = PBXBuildFile; fileRef = 84E4F7D0294CB5F300DD4CE3 /* ConnectionQuality.swift */; };
		84E4F7D3294CCBE700DD4CE3 /* ConnectionQualityIndicator.swift in Sources */ = {isa = PBXBuildFile; fileRef = 84E4F7D2294CCBE700DD4CE3 /* ConnectionQualityIndicator.swift */; };
		84E5C51C2A013C440003A27A /* PushNotificationsConfig.swift in Sources */ = {isa = PBXBuildFile; fileRef = 84E5C51B2A013C440003A27A /* PushNotificationsConfig.swift */; };
		84E7CD3728D64609009F3542 /* CallingIndicator.swift in Sources */ = {isa = PBXBuildFile; fileRef = 84E7CD3628D64609009F3542 /* CallingIndicator.swift */; };
		84E86D4F2905E731004BA44C /* Utils.swift in Sources */ = {isa = PBXBuildFile; fileRef = 84E86D4E2905E731004BA44C /* Utils.swift */; };
		84EA5D3C28BFB890004D3531 /* CallParticipantImageView.swift in Sources */ = {isa = PBXBuildFile; fileRef = 84EA5D3B28BFB890004D3531 /* CallParticipantImageView.swift */; };
		84EA5D3F28C09AAC004D3531 /* CallController.swift in Sources */ = {isa = PBXBuildFile; fileRef = 84EA5D3E28C09AAB004D3531 /* CallController.swift */; };
		84EA5D4328C1E944004D3531 /* AudioSession.swift in Sources */ = {isa = PBXBuildFile; fileRef = 84EA5D4228C1E944004D3531 /* AudioSession.swift */; };
		84EBA4A22A72B81100577297 /* BroadcastBufferConnection.swift in Sources */ = {isa = PBXBuildFile; fileRef = 84EBA4A12A72B81100577297 /* BroadcastBufferConnection.swift */; };
		84ED240D286C9515002A3186 /* DemoCallContainerView.swift in Sources */ = {isa = PBXBuildFile; fileRef = 84ED240C286C9515002A3186 /* DemoCallContainerView.swift */; };
		84F0867B29632DA40099907A /* VideoFilters.swift in Sources */ = {isa = PBXBuildFile; fileRef = 84F0867A29632DA30099907A /* VideoFilters.swift */; };
		84F3B0DA289083E70088751D /* WebSocketConstants.swift in Sources */ = {isa = PBXBuildFile; fileRef = 84F3B0D9289083E70088751D /* WebSocketConstants.swift */; };
		84F3B0DE28913E0F0088751D /* CallControlsView.swift in Sources */ = {isa = PBXBuildFile; fileRef = 84F3B0DD28913E0E0088751D /* CallControlsView.swift */; };
		84F3B0E0289150B10088751D /* CallParticipant.swift in Sources */ = {isa = PBXBuildFile; fileRef = 84F3B0DF289150B10088751D /* CallParticipant.swift */; };
		84F3B0E228916FF20088751D /* CallParticipantsInfoView.swift in Sources */ = {isa = PBXBuildFile; fileRef = 84F3B0E128916FF20088751D /* CallParticipantsInfoView.swift */; };
		84F3B0E4289174F60088751D /* ContainerHelpers.swift in Sources */ = {isa = PBXBuildFile; fileRef = 84F3B0E3289174F60088751D /* ContainerHelpers.swift */; };
		84F3B0E528917C620088751D /* Modifiers.swift in Sources */ = {isa = PBXBuildFile; fileRef = 84EBAA92288C137E00BE3176 /* Modifiers.swift */; };
		84F58B7029EE914400010C4C /* BackgroundTaskScheduler_Tests.swift in Sources */ = {isa = PBXBuildFile; fileRef = 84F58B6F29EE914400010C4C /* BackgroundTaskScheduler_Tests.swift */; };
		84F58B7229EE922700010C4C /* WebSocketConnectionState_Tests.swift in Sources */ = {isa = PBXBuildFile; fileRef = 84F58B7129EE922700010C4C /* WebSocketConnectionState_Tests.swift */; };
		84F58B7429EE928400010C4C /* TestError.swift in Sources */ = {isa = PBXBuildFile; fileRef = 84F58B7329EE928400010C4C /* TestError.swift */; };
		84F58B7629EE92BF00010C4C /* UniqueValues.swift in Sources */ = {isa = PBXBuildFile; fileRef = 84F58B7529EE92BF00010C4C /* UniqueValues.swift */; };
		84F58B7829EE945900010C4C /* RetryStrategy_Tests.swift in Sources */ = {isa = PBXBuildFile; fileRef = 84F58B7729EE945900010C4C /* RetryStrategy_Tests.swift */; };
		84F58B7A29EE972A00010C4C /* WebSocketPingController_Tests.swift in Sources */ = {isa = PBXBuildFile; fileRef = 84F58B7929EE972A00010C4C /* WebSocketPingController_Tests.swift */; };
		84F58B7C29EE979F00010C4C /* VirtualTime.swift in Sources */ = {isa = PBXBuildFile; fileRef = 84F58B7B29EE979F00010C4C /* VirtualTime.swift */; };
		84F58B7F29EE97C800010C4C /* VirtualTimer.swift in Sources */ = {isa = PBXBuildFile; fileRef = 84F58B7E29EE97C800010C4C /* VirtualTimer.swift */; };
		84F58B8129EE9C4900010C4C /* WebSocketPingController_Delegate.swift in Sources */ = {isa = PBXBuildFile; fileRef = 84F58B8029EE9C4900010C4C /* WebSocketPingController_Delegate.swift */; };
		84F58B8329EE9E6400010C4C /* WebSocketClient_Tests.swift in Sources */ = {isa = PBXBuildFile; fileRef = 84F58B8229EE9E6400010C4C /* WebSocketClient_Tests.swift */; };
		84F58B8529EEABC100010C4C /* EventDecoder_Mock.swift in Sources */ = {isa = PBXBuildFile; fileRef = 84F58B8429EEABC100010C4C /* EventDecoder_Mock.swift */; };
		84F58B8729EEABF700010C4C /* EventBatcher_Mock.swift in Sources */ = {isa = PBXBuildFile; fileRef = 84F58B8629EEABF700010C4C /* EventBatcher_Mock.swift */; };
		84F58B8929EEAC4400010C4C /* MockFunc.swift in Sources */ = {isa = PBXBuildFile; fileRef = 84F58B8829EEAC4400010C4C /* MockFunc.swift */; };
		84F58B8B29EEACAD00010C4C /* WebSocketEngine_Mock.swift in Sources */ = {isa = PBXBuildFile; fileRef = 84F58B8A29EEACAD00010C4C /* WebSocketEngine_Mock.swift */; };
		84F58B8D29EEAE2D00010C4C /* AssertAsync.swift in Sources */ = {isa = PBXBuildFile; fileRef = 84F58B8C29EEAE2D00010C4C /* AssertAsync.swift */; };
		84F58B8F29EEB32700010C4C /* WebSocketPingController_Mock.swift in Sources */ = {isa = PBXBuildFile; fileRef = 84F58B8E29EEB32700010C4C /* WebSocketPingController_Mock.swift */; };
		84F58B9129EEB36E00010C4C /* EventNotificationCenter_Mock.swift in Sources */ = {isa = PBXBuildFile; fileRef = 84F58B9029EEB36E00010C4C /* EventNotificationCenter_Mock.swift */; };
		84F58B9329EEB53E00010C4C /* EventMiddleware_Mock.swift in Sources */ = {isa = PBXBuildFile; fileRef = 84F58B9229EEB53E00010C4C /* EventMiddleware_Mock.swift */; };
		84F58B9529EEBA3900010C4C /* EquatableEvent.swift in Sources */ = {isa = PBXBuildFile; fileRef = 84F58B9429EEBA3900010C4C /* EquatableEvent.swift */; };
		84F737F5287C13AD00A363F4 /* StreamVideo.framework in Frameworks */ = {isa = PBXBuildFile; fileRef = 84F737ED287C13AC00A363F4 /* StreamVideo.framework */; };
		84F737FB287C13AD00A363F4 /* StreamVideo.h in Headers */ = {isa = PBXBuildFile; fileRef = 84F737EF287C13AC00A363F4 /* StreamVideo.h */; settings = {ATTRIBUTES = (Public, ); }; };
		84F7380F287C141000A363F4 /* StreamVideoSwiftUI.framework in Frameworks */ = {isa = PBXBuildFile; fileRef = 84F73807287C141000A363F4 /* StreamVideoSwiftUI.framework */; };
		84F73817287C141000A363F4 /* StreamVideoSwiftUI.h in Headers */ = {isa = PBXBuildFile; fileRef = 84F73809287C141000A363F4 /* StreamVideoSwiftUI.h */; settings = {ATTRIBUTES = (Public, ); }; };
		84F7381A287C141000A363F4 /* StreamVideoSwiftUI.framework in Frameworks */ = {isa = PBXBuildFile; fileRef = 84F73807287C141000A363F4 /* StreamVideoSwiftUI.framework */; };
		84F7381B287C141000A363F4 /* StreamVideoSwiftUI.framework in Embed Frameworks */ = {isa = PBXBuildFile; fileRef = 84F73807287C141000A363F4 /* StreamVideoSwiftUI.framework */; settings = {ATTRIBUTES = (CodeSignOnCopy, RemoveHeadersOnCopy, ); }; };
		84F73830287C146D00A363F4 /* StreamVideoUIKit.framework in Frameworks */ = {isa = PBXBuildFile; fileRef = 84F73828287C146D00A363F4 /* StreamVideoUIKit.framework */; };
		84F73836287C146D00A363F4 /* StreamVideoUIKit.h in Headers */ = {isa = PBXBuildFile; fileRef = 84F7382A287C146D00A363F4 /* StreamVideoUIKit.h */; settings = {ATTRIBUTES = (Public, ); }; };
		84F73843287C195600A363F4 /* StreamVideo.framework in Frameworks */ = {isa = PBXBuildFile; fileRef = 84F737ED287C13AC00A363F4 /* StreamVideo.framework */; };
		84F73848287C196B00A363F4 /* StreamVideo.framework in Frameworks */ = {isa = PBXBuildFile; fileRef = 84F737ED287C13AC00A363F4 /* StreamVideo.framework */; };
		84F7384D287C198500A363F4 /* StreamVideo.framework in Frameworks */ = {isa = PBXBuildFile; fileRef = 84F737ED287C13AC00A363F4 /* StreamVideo.framework */; };
		84F7384E287C198500A363F4 /* StreamVideo.framework in Embed Frameworks */ = {isa = PBXBuildFile; fileRef = 84F737ED287C13AC00A363F4 /* StreamVideo.framework */; settings = {ATTRIBUTES = (CodeSignOnCopy, RemoveHeadersOnCopy, ); }; };
		84F73853287C1A2900A363F4 /* InjectedValues.swift in Sources */ = {isa = PBXBuildFile; fileRef = 84C299722876E8C90034B735 /* InjectedValues.swift */; };
		84F73854287C1A2D00A363F4 /* InjectedValuesExtensions.swift in Sources */ = {isa = PBXBuildFile; fileRef = 84C299742876E8F80034B735 /* InjectedValuesExtensions.swift */; };
		84F73855287C1A3400A363F4 /* Utils.swift in Sources */ = {isa = PBXBuildFile; fileRef = 84C2997C28784BB30034B735 /* Utils.swift */; };
		84F73856287C1A3400A363F4 /* CallType.swift in Sources */ = {isa = PBXBuildFile; fileRef = 84C2997828784B180034B735 /* CallType.swift */; };
		84F73858287C1A3400A363F4 /* ConnectionState.swift in Sources */ = {isa = PBXBuildFile; fileRef = 84C2997A28784B500034B735 /* ConnectionState.swift */; };
		84F73859287C1A3400A363F4 /* StreamVideo.swift in Sources */ = {isa = PBXBuildFile; fileRef = 84C2996D2876E42D0034B735 /* StreamVideo.swift */; };
		84FC2C1328ACDF3A00181490 /* ProtoModel.swift in Sources */ = {isa = PBXBuildFile; fileRef = 84FC2C1228ACDF3A00181490 /* ProtoModel.swift */; };
		84FC2C1E28ACF2AE00181490 /* WebRTCClient.swift in Sources */ = {isa = PBXBuildFile; fileRef = 84FC2C1D28ACF2AE00181490 /* WebRTCClient.swift */; };
		84FC2C2228ACF2E000181490 /* PeerConnection.swift in Sources */ = {isa = PBXBuildFile; fileRef = 84FC2C2128ACF2E000181490 /* PeerConnection.swift */; };
		84FC2C2428AD1B5E00181490 /* WebRTCEventDecoder.swift in Sources */ = {isa = PBXBuildFile; fileRef = 84FC2C2328AD1B5E00181490 /* WebRTCEventDecoder.swift */; };
		84FC2C2828AD350100181490 /* WebRTCEvents.swift in Sources */ = {isa = PBXBuildFile; fileRef = 84FC2C2728AD350100181490 /* WebRTCEvents.swift */; };
		84FFB06A2A8D1380005BA275 /* DemoCallTopView.swift in Sources */ = {isa = PBXBuildFile; fileRef = 84FFB0692A8D1380005BA275 /* DemoCallTopView.swift */; };
/* End PBXBuildFile section */

/* Begin PBXContainerItemProxy section */
		82392D572993C9E100941435 /* PBXContainerItemProxy */ = {
			isa = PBXContainerItemProxy;
			containerPortal = 842D8BBB2865B31B00801910 /* Project object */;
			proxyType = 1;
			remoteGlobalIDString = 842D8BC22865B31B00801910;
			remoteInfo = DemoApp;
		};
		8427FF692A03D1D100AFD2C3 /* PBXContainerItemProxy */ = {
			isa = PBXContainerItemProxy;
			containerPortal = 842D8BBB2865B31B00801910 /* Project object */;
			proxyType = 1;
			remoteGlobalIDString = 8427FF612A03D1D100AFD2C3;
			remoteInfo = CallIntent;
		};
		848C46A92A6ABF7E00E5AC09 /* PBXContainerItemProxy */ = {
			isa = PBXContainerItemProxy;
			containerPortal = 842D8BBB2865B31B00801910 /* Project object */;
			proxyType = 1;
			remoteGlobalIDString = 848C46A12A6ABF7E00E5AC09;
			remoteInfo = ScreenSharing;
		};
		84932246290832B90013C029 /* PBXContainerItemProxy */ = {
			isa = PBXContainerItemProxy;
			containerPortal = 842D8BBB2865B31B00801910 /* Project object */;
			proxyType = 1;
			remoteGlobalIDString = 84F737EC287C13AC00A363F4;
			remoteInfo = StreamVideo;
		};
		8493226429083DBD0013C029 /* PBXContainerItemProxy */ = {
			isa = PBXContainerItemProxy;
			containerPortal = 842D8BBB2865B31B00801910 /* Project object */;
			proxyType = 1;
			remoteGlobalIDString = 84F73827287C146D00A363F4;
			remoteInfo = StreamVideoUIKit;
		};
		8493226629083DCB0013C029 /* PBXContainerItemProxy */ = {
			isa = PBXContainerItemProxy;
			containerPortal = 842D8BBB2865B31B00801910 /* Project object */;
			proxyType = 1;
			remoteGlobalIDString = 84F73806287C141000A363F4;
			remoteInfo = StreamVideoSwiftUI;
		};
		84BAD7732A6AE33700733156 /* PBXContainerItemProxy */ = {
			isa = PBXContainerItemProxy;
			containerPortal = 842D8BBB2865B31B00801910 /* Project object */;
			proxyType = 1;
			remoteGlobalIDString = 84F737EC287C13AC00A363F4;
			remoteInfo = StreamVideo;
		};
		84F737F6287C13AD00A363F4 /* PBXContainerItemProxy */ = {
			isa = PBXContainerItemProxy;
			containerPortal = 842D8BBB2865B31B00801910 /* Project object */;
			proxyType = 1;
			remoteGlobalIDString = 84F737EC287C13AC00A363F4;
			remoteInfo = StreamVideo;
		};
		84F73810287C141000A363F4 /* PBXContainerItemProxy */ = {
			isa = PBXContainerItemProxy;
			containerPortal = 842D8BBB2865B31B00801910 /* Project object */;
			proxyType = 1;
			remoteGlobalIDString = 84F73806287C141000A363F4;
			remoteInfo = StreamVideoSwiftUI;
		};
		84F73818287C141000A363F4 /* PBXContainerItemProxy */ = {
			isa = PBXContainerItemProxy;
			containerPortal = 842D8BBB2865B31B00801910 /* Project object */;
			proxyType = 1;
			remoteGlobalIDString = 84F73806287C141000A363F4;
			remoteInfo = StreamVideoSwiftUI;
		};
		84F73831287C146D00A363F4 /* PBXContainerItemProxy */ = {
			isa = PBXContainerItemProxy;
			containerPortal = 842D8BBB2865B31B00801910 /* Project object */;
			proxyType = 1;
			remoteGlobalIDString = 84F73827287C146D00A363F4;
			remoteInfo = StreamVideoUIKit;
		};
		84F7384A287C196B00A363F4 /* PBXContainerItemProxy */ = {
			isa = PBXContainerItemProxy;
			containerPortal = 842D8BBB2865B31B00801910 /* Project object */;
			proxyType = 1;
			remoteGlobalIDString = 84F737EC287C13AC00A363F4;
			remoteInfo = StreamVideo;
		};
		84F7384F287C198500A363F4 /* PBXContainerItemProxy */ = {
			isa = PBXContainerItemProxy;
			containerPortal = 842D8BBB2865B31B00801910 /* Project object */;
			proxyType = 1;
			remoteGlobalIDString = 84F737EC287C13AC00A363F4;
			remoteInfo = StreamVideo;
		};
/* End PBXContainerItemProxy section */

/* Begin PBXCopyFilesBuildPhase section */
		8427FF6F2A03D1D100AFD2C3 /* Embed Foundation Extensions */ = {
			isa = PBXCopyFilesBuildPhase;
			buildActionMask = 2147483647;
			dstPath = "";
			dstSubfolderSpec = 13;
			files = (
				8427FF6B2A03D1D100AFD2C3 /* CallIntent.appex in Embed Foundation Extensions */,
				848C46AB2A6ABF7E00E5AC09 /* ScreenSharing.appex in Embed Foundation Extensions */,
			);
			name = "Embed Foundation Extensions";
			runOnlyForDeploymentPostprocessing = 0;
		};
		848A805A290A808A00F3079B /* Embed Frameworks */ = {
			isa = PBXCopyFilesBuildPhase;
			buildActionMask = 2147483647;
			dstPath = "";
			dstSubfolderSpec = 10;
			files = (
				848A805C290A808C00F3079B /* StreamVideoSwiftUI.framework in Embed Frameworks */,
				848A8059290A808A00F3079B /* StreamVideo.framework in Embed Frameworks */,
				848A805E290A808E00F3079B /* StreamVideoUIKit.framework in Embed Frameworks */,
			);
			name = "Embed Frameworks";
			runOnlyForDeploymentPostprocessing = 0;
		};
		84BAD7752A6AE33700733156 /* Embed Frameworks */ = {
			isa = PBXCopyFilesBuildPhase;
			buildActionMask = 2147483647;
			dstPath = "";
			dstSubfolderSpec = 10;
			files = (
			);
			name = "Embed Frameworks";
			runOnlyForDeploymentPostprocessing = 0;
		};
		84F7381F287C141000A363F4 /* Embed Frameworks */ = {
			isa = PBXCopyFilesBuildPhase;
			buildActionMask = 2147483647;
			dstPath = "";
			dstSubfolderSpec = 10;
			files = (
				84F7384E287C198500A363F4 /* StreamVideo.framework in Embed Frameworks */,
				84F7381B287C141000A363F4 /* StreamVideoSwiftUI.framework in Embed Frameworks */,
			);
			name = "Embed Frameworks";
			runOnlyForDeploymentPostprocessing = 0;
		};
/* End PBXCopyFilesBuildPhase section */

/* Begin PBXFileReference section */
		4014802F2A5317640029166A /* AudioValuePercentageNormaliser.swift */ = {isa = PBXFileReference; lastKnownFileType = sourcecode.swift; path = AudioValuePercentageNormaliser.swift; sourceTree = "<group>"; };
		401480312A54238C0029166A /* AudioValuePercentageNormaliser_Tests.swift */ = {isa = PBXFileReference; lastKnownFileType = sourcecode.swift; path = AudioValuePercentageNormaliser_Tests.swift; sourceTree = "<group>"; };
		401480352A5447C50029166A /* LocalParticipantViewModifier.swift */ = {isa = PBXFileReference; lastKnownFileType = sourcecode.swift; path = LocalParticipantViewModifier.swift; sourceTree = "<group>"; };
		401A64AA2A9DF7EC00534ED1 /* StreamChatWrapper.swift */ = {isa = PBXFileReference; lastKnownFileType = sourcecode.swift; path = StreamChatWrapper.swift; sourceTree = "<group>"; };
		401A64AD2A9DF81200534ED1 /* UserProvider.swift */ = {isa = PBXFileReference; lastKnownFileType = sourcecode.swift; path = UserProvider.swift; sourceTree = "<group>"; };
		401A64B02A9DF83200534ED1 /* TokenResponse.swift */ = {isa = PBXFileReference; lastKnownFileType = sourcecode.swift; path = TokenResponse.swift; sourceTree = "<group>"; };
		401A64B22A9DF86200534ED1 /* URL+Convenience.swift */ = {isa = PBXFileReference; lastKnownFileType = sourcecode.swift; path = "URL+Convenience.swift"; sourceTree = "<group>"; };
		401A64B42A9DF88C00534ED1 /* String+Unique.swift */ = {isa = PBXFileReference; lastKnownFileType = sourcecode.swift; path = "String+Unique.swift"; sourceTree = "<group>"; };
		4030E59F2A9DF5BD003E8CBA /* AppEnvironment.swift */ = {isa = PBXFileReference; lastKnownFileType = sourcecode.swift; path = AppEnvironment.swift; sourceTree = "<group>"; };
		4030E5A12A9DF6B6003E8CBA /* Router.swift */ = {isa = PBXFileReference; lastKnownFileType = sourcecode.swift; path = Router.swift; sourceTree = "<group>"; };
		403812F52A6EA2A7009BB2F7 /* MicrophoneChecker_Tests.swift */ = {isa = PBXFileReference; lastKnownFileType = sourcecode.swift; path = MicrophoneChecker_Tests.swift; sourceTree = "<group>"; };
		403BE0FD2A24C07300988F65 /* DeeplinkAdapter.swift */ = {isa = PBXFileReference; lastKnownFileType = sourcecode.swift; path = DeeplinkAdapter.swift; sourceTree = "<group>"; };
		403BE1002A24C70000988F65 /* DemoApp+Sentry.swift */ = {isa = PBXFileReference; lastKnownFileType = sourcecode.swift; path = "DemoApp+Sentry.swift"; sourceTree = "<group>"; };
		4046DEE82A9E381F00CA6D2F /* AppIntentVocabulary.plist */ = {isa = PBXFileReference; lastKnownFileType = text.plist.xml; path = AppIntentVocabulary.plist; sourceTree = "<group>"; };
		4046DEEA2A9E38DC00CA6D2F /* Info.plist */ = {isa = PBXFileReference; fileEncoding = 4; lastKnownFileType = text.plist.xml; path = Info.plist; sourceTree = "<group>"; };
		4046DEF12A9F510C00CA6D2F /* DebugMenu.swift */ = {isa = PBXFileReference; lastKnownFileType = sourcecode.swift; path = DebugMenu.swift; sourceTree = "<group>"; };
		409BFA3F2A9F79D2003341EF /* View+OptionalPublisher.swift */ = {isa = PBXFileReference; lastKnownFileType = sourcecode.swift; path = "View+OptionalPublisher.swift"; sourceTree = "<group>"; };
		409BFA422A9F7BBB003341EF /* ReadableContentGuide.swift */ = {isa = PBXFileReference; lastKnownFileType = sourcecode.swift; path = ReadableContentGuide.swift; sourceTree = "<group>"; };
		40AB31252A49838000C270E1 /* EventTests.swift */ = {isa = PBXFileReference; lastKnownFileType = sourcecode.swift; path = EventTests.swift; sourceTree = "<group>"; };
		40F161AA2A4C6B5C00846E3E /* ScreenSharingSession.swift */ = {isa = PBXFileReference; lastKnownFileType = sourcecode.swift; path = ScreenSharingSession.swift; sourceTree = "<group>"; };
		40F445AB2A9DFC13004BE3DA /* UserCredentials.swift */ = {isa = PBXFileReference; lastKnownFileType = sourcecode.swift; path = UserCredentials.swift; sourceTree = "<group>"; };
		40F445AD2A9DFC34004BE3DA /* UserState.swift */ = {isa = PBXFileReference; lastKnownFileType = sourcecode.swift; path = UserState.swift; sourceTree = "<group>"; };
		40F445AF2A9DFC58004BE3DA /* CallKitState.swift */ = {isa = PBXFileReference; lastKnownFileType = sourcecode.swift; path = CallKitState.swift; sourceTree = "<group>"; };
		40F445B12A9DFFBB004BE3DA /* User+Demo.swift */ = {isa = PBXFileReference; lastKnownFileType = sourcecode.swift; path = "User+Demo.swift"; sourceTree = "<group>"; };
		40F445B32A9E01B2004BE3DA /* TokenProvider.swift */ = {isa = PBXFileReference; lastKnownFileType = sourcecode.swift; path = TokenProvider.swift; sourceTree = "<group>"; };
		40F445B92A9E0815004BE3DA /* AudioFilter.swift */ = {isa = PBXFileReference; lastKnownFileType = sourcecode.swift; path = AudioFilter.swift; sourceTree = "<group>"; };
		40F445BB2A9E081C004BE3DA /* DemoVoiceProcessor.swift */ = {isa = PBXFileReference; lastKnownFileType = sourcecode.swift; path = DemoVoiceProcessor.swift; sourceTree = "<group>"; };
		40F445BD2A9E0823004BE3DA /* RobotVoiceFilter.swift */ = {isa = PBXFileReference; lastKnownFileType = sourcecode.swift; path = RobotVoiceFilter.swift; sourceTree = "<group>"; };
		40F445BF2A9E0F88004BE3DA /* RTCDefaultAudioProcessingModule+AudioProcessingModule.swift */ = {isa = PBXFileReference; lastKnownFileType = sourcecode.swift; path = "RTCDefaultAudioProcessingModule+AudioProcessingModule.swift"; sourceTree = "<group>"; };
		40F445C12A9E1449004BE3DA /* JoinCallView.swift */ = {isa = PBXFileReference; lastKnownFileType = sourcecode.swift; path = JoinCallView.swift; sourceTree = "<group>"; };
		40F445CB2A9E1FC9004BE3DA /* StreamChatViewFactory.swift */ = {isa = PBXFileReference; lastKnownFileType = sourcecode.swift; path = StreamChatViewFactory.swift; sourceTree = "<group>"; };
		40F445CE2A9E1FE0004BE3DA /* DemoReactionsOverlayView.swift */ = {isa = PBXFileReference; lastKnownFileType = sourcecode.swift; path = DemoReactionsOverlayView.swift; sourceTree = "<group>"; };
		40F445D12A9E2033004BE3DA /* ReactionsHelper.swift */ = {isa = PBXFileReference; lastKnownFileType = sourcecode.swift; path = ReactionsHelper.swift; sourceTree = "<group>"; };
		40F445D32A9E2051004BE3DA /* Reaction.swift */ = {isa = PBXFileReference; lastKnownFileType = sourcecode.swift; path = Reaction.swift; sourceTree = "<group>"; };
		40F445D72A9E21BB004BE3DA /* DemoCallModifier.swift */ = {isa = PBXFileReference; lastKnownFileType = sourcecode.swift; path = DemoCallModifier.swift; sourceTree = "<group>"; };
		40F445DA2A9E2276004BE3DA /* DemoCallContentView.swift */ = {isa = PBXFileReference; lastKnownFileType = sourcecode.swift; path = DemoCallContentView.swift; sourceTree = "<group>"; };
		40F445DD2A9E22B9004BE3DA /* CallButtonView.swift */ = {isa = PBXFileReference; lastKnownFileType = sourcecode.swift; path = CallButtonView.swift; sourceTree = "<group>"; };
		40F445DF2A9E22EA004BE3DA /* SimpleCallingView.swift */ = {isa = PBXFileReference; lastKnownFileType = sourcecode.swift; path = SimpleCallingView.swift; sourceTree = "<group>"; };
		40F445E12A9E2772004BE3DA /* DemoVideoCallParticipantModifier.swift */ = {isa = PBXFileReference; lastKnownFileType = sourcecode.swift; path = DemoVideoCallParticipantModifier.swift; sourceTree = "<group>"; };
		40F445E42A9E27B6004BE3DA /* DemoVideoCallParticipantView.swift */ = {isa = PBXFileReference; lastKnownFileType = sourcecode.swift; path = DemoVideoCallParticipantView.swift; sourceTree = "<group>"; };
		40F445E72A9E2824004BE3DA /* Call+Identifiable.swift */ = {isa = PBXFileReference; lastKnownFileType = sourcecode.swift; path = "Call+Identifiable.swift"; sourceTree = "<group>"; };
		40F445E92A9E297B004BE3DA /* CallStateResponseFields+Identifiable.swift */ = {isa = PBXFileReference; lastKnownFileType = sourcecode.swift; path = "CallStateResponseFields+Identifiable.swift"; sourceTree = "<group>"; };
		40F445EC2A9E2A24004BE3DA /* DemoControls.swift */ = {isa = PBXFileReference; lastKnownFileType = sourcecode.swift; path = DemoControls.swift; sourceTree = "<group>"; };
		40F445EF2A9E2A4B004BE3DA /* LoadingView.swift */ = {isa = PBXFileReference; lastKnownFileType = sourcecode.swift; path = LoadingView.swift; sourceTree = "<group>"; };
		40F445F22A9E2A87004BE3DA /* ReactionIcon.swift */ = {isa = PBXFileReference; lastKnownFileType = sourcecode.swift; path = ReactionIcon.swift; sourceTree = "<group>"; };
		40F445F42A9E2AA1004BE3DA /* ReactionOverlayView.swift */ = {isa = PBXFileReference; lastKnownFileType = sourcecode.swift; path = ReactionOverlayView.swift; sourceTree = "<group>"; };
		40F445F62A9E2AAC004BE3DA /* ReactionsViewModifier.swift */ = {isa = PBXFileReference; lastKnownFileType = sourcecode.swift; path = ReactionsViewModifier.swift; sourceTree = "<group>"; };
		40F445F92A9E2B0D004BE3DA /* ShareActivityView.swift */ = {isa = PBXFileReference; lastKnownFileType = sourcecode.swift; path = ShareActivityView.swift; sourceTree = "<group>"; };
		40F445FD2A9E2B46004BE3DA /* DemoWaitingLocalUserView.swift */ = {isa = PBXFileReference; lastKnownFileType = sourcecode.swift; path = DemoWaitingLocalUserView.swift; sourceTree = "<group>"; };
		40F445FF2A9E2B5E004BE3DA /* LinkInfoView.swift */ = {isa = PBXFileReference; lastKnownFileType = sourcecode.swift; path = LinkInfoView.swift; sourceTree = "<group>"; };
		40F446012A9E2C23004BE3DA /* DemoCallView.swift */ = {isa = PBXFileReference; lastKnownFileType = sourcecode.swift; path = DemoCallView.swift; sourceTree = "<group>"; };
		40F446032A9E2C78004BE3DA /* MicrophoneChecker+MicrophoneChecking.swift */ = {isa = PBXFileReference; lastKnownFileType = sourcecode.swift; path = "MicrophoneChecker+MicrophoneChecking.swift"; sourceTree = "<group>"; };
		40F446052A9E2CB8004BE3DA /* CallViewModel+CallSettingsPublisher.swift */ = {isa = PBXFileReference; lastKnownFileType = sourcecode.swift; path = "CallViewModel+CallSettingsPublisher.swift"; sourceTree = "<group>"; };
		43217A0B2A44A28B002B5857 /* ConnectionErrorEvent.swift */ = {isa = PBXFileReference; fileEncoding = 4; lastKnownFileType = sourcecode.swift; path = ConnectionErrorEvent.swift; sourceTree = "<group>"; };
		4351AEAC2A40588D00D32D0D /* IntegrationTest.swift */ = {isa = PBXFileReference; lastKnownFileType = sourcecode.swift; path = IntegrationTest.swift; sourceTree = "<group>"; };
		4351AEAE2A40591800D32D0D /* CallCRUDTests.swift */ = {isa = PBXFileReference; lastKnownFileType = sourcecode.swift; path = CallCRUDTests.swift; sourceTree = "<group>"; };
		435F01B22A501148009CD0BD /* OwnCapability+Identifiable.swift */ = {isa = PBXFileReference; fileEncoding = 4; lastKnownFileType = sourcecode.swift; path = "OwnCapability+Identifiable.swift"; sourceTree = "<group>"; };
		8202215E2A24BB7100F7BAED /* LaunchArgument.swift */ = {isa = PBXFileReference; lastKnownFileType = sourcecode.swift; path = LaunchArgument.swift; sourceTree = "<group>"; };
		8206D84F2A5DB9300099F5EC /* Credentials.xcconfig */ = {isa = PBXFileReference; lastKnownFileType = text.xcconfig; path = Credentials.xcconfig; sourceTree = "<group>"; };
		8206D8522A5FF3260099F5EC /* SystemEnvironment+Version.swift */ = {isa = PBXFileReference; lastKnownFileType = sourcecode.swift; path = "SystemEnvironment+Version.swift"; sourceTree = "<group>"; };
		822257892A42F93600CFFD96 /* TokenGenerator.swift */ = {isa = PBXFileReference; lastKnownFileType = sourcecode.swift; path = TokenGenerator.swift; sourceTree = "<group>"; };
		8228CD8B2911BABF00F32136 /* DemoAppUIKit.entitlements */ = {isa = PBXFileReference; lastKnownFileType = text.plist.entitlements; path = DemoAppUIKit.entitlements; sourceTree = "<group>"; };
		82392D512993C9E100941435 /* SwiftUIDemoAppUITests.xctest */ = {isa = PBXFileReference; explicitFileType = wrapper.cfbundle; includeInIndex = 0; path = SwiftUIDemoAppUITests.xctest; sourceTree = BUILT_PRODUCTS_DIR; };
		82392D532993C9E100941435 /* StreamTestCase.swift */ = {isa = PBXFileReference; lastKnownFileType = sourcecode.swift; path = StreamTestCase.swift; sourceTree = "<group>"; };
		82392D5E2993CCB300941435 /* ParticipantRobot.swift */ = {isa = PBXFileReference; lastKnownFileType = sourcecode.swift; path = ParticipantRobot.swift; sourceTree = "<group>"; };
		82392D6A2993CDF500941435 /* UserRobot.swift */ = {isa = PBXFileReference; lastKnownFileType = sourcecode.swift; path = UserRobot.swift; sourceTree = "<group>"; };
		82392D6C2993CE7200941435 /* StreamVideoUITests.swift */ = {isa = PBXFileReference; lastKnownFileType = sourcecode.swift; path = StreamVideoUITests.swift; sourceTree = "<group>"; };
		82392D6E2994027C00941435 /* Sinatra.swift */ = {isa = PBXFileReference; lastKnownFileType = sourcecode.swift; path = Sinatra.swift; sourceTree = "<group>"; };
		82392D70299403B200941435 /* CallViewsTests.swift */ = {isa = PBXFileReference; lastKnownFileType = sourcecode.swift; path = CallViewsTests.swift; sourceTree = "<group>"; };
		82392D7429940C4500941435 /* SwiftUIDemoApp.xctestplan */ = {isa = PBXFileReference; lastKnownFileType = text; path = SwiftUIDemoApp.xctestplan; sourceTree = "<group>"; };
		824DBA9F29F6D77B005ACD09 /* ReconnectionTests.swift */ = {isa = PBXFileReference; lastKnownFileType = sourcecode.swift; path = ReconnectionTests.swift; sourceTree = "<group>"; };
		824DBAA229F93DBC005ACD09 /* SnapshotVariant.swift */ = {isa = PBXFileReference; lastKnownFileType = sourcecode.swift; path = SnapshotVariant.swift; sourceTree = "<group>"; };
		824DBAA429F93E1F005ACD09 /* AssertSnapshot.swift */ = {isa = PBXFileReference; lastKnownFileType = sourcecode.swift; path = AssertSnapshot.swift; sourceTree = "<group>"; };
		8251E62A2A17BEB400E7257A /* StreamVideoTestResources.swift */ = {isa = PBXFileReference; lastKnownFileType = sourcecode.swift; path = StreamVideoTestResources.swift; sourceTree = "<group>"; };
		8251E62E2A17BEEF00E7257A /* ImageFactory.swift */ = {isa = PBXFileReference; lastKnownFileType = sourcecode.swift; path = ImageFactory.swift; sourceTree = "<group>"; };
		8268615F290A7556005BFFED /* SystemEnvironment.swift */ = {isa = PBXFileReference; lastKnownFileType = sourcecode.swift; path = SystemEnvironment.swift; sourceTree = "<group>"; };
		827D893D2A16369300838B1A /* LazyImageExtensions.swift */ = {isa = PBXFileReference; lastKnownFileType = sourcecode.swift; path = LazyImageExtensions.swift; sourceTree = "<group>"; };
		828DE5BC299521EF00F93197 /* UserRobot+Asserts.swift */ = {isa = PBXFileReference; lastKnownFileType = sourcecode.swift; path = "UserRobot+Asserts.swift"; sourceTree = "<group>"; };
		829A1F6829FACCAF0072ED75 /* ParticipantsGridLayout_Tests.swift */ = {isa = PBXFileReference; lastKnownFileType = sourcecode.swift; path = ParticipantsGridLayout_Tests.swift; sourceTree = "<group>"; };
		829A1F6A29FACCC20072ED75 /* ParticipantsSpotlightLayout_Tests.swift */ = {isa = PBXFileReference; lastKnownFileType = sourcecode.swift; path = ParticipantsSpotlightLayout_Tests.swift; sourceTree = "<group>"; };
		829EF8782A9364630045D166 /* PrivacyInfo.xcprivacy */ = {isa = PBXFileReference; lastKnownFileType = text.xml; path = PrivacyInfo.xcprivacy; sourceTree = "<group>"; };
		829F7BF929FABC0E003EBACE /* ViewFactory.swift */ = {isa = PBXFileReference; lastKnownFileType = sourcecode.swift; path = ViewFactory.swift; sourceTree = "<group>"; };
		829F7BFC29FAC116003EBACE /* ParticipantsFullScreenLayout_Tests.swift */ = {isa = PBXFileReference; lastKnownFileType = sourcecode.swift; path = ParticipantsFullScreenLayout_Tests.swift; sourceTree = "<group>"; };
		82AD932429E6FCCF00D4D295 /* LobbyPage.swift */ = {isa = PBXFileReference; lastKnownFileType = sourcecode.swift; path = LobbyPage.swift; sourceTree = "<group>"; };
		82B82F2229114001001B5FD7 /* Info.plist */ = {isa = PBXFileReference; lastKnownFileType = text.plist.xml; path = Info.plist; sourceTree = "<group>"; };
		82B82F242911414D001B5FD7 /* Info.plist */ = {isa = PBXFileReference; lastKnownFileType = text.plist.xml; path = Info.plist; sourceTree = "<group>"; };
		82B82F2729114176001B5FD7 /* Info.plist */ = {isa = PBXFileReference; lastKnownFileType = text.plist.xml; path = Info.plist; sourceTree = "<group>"; };
		82B8C0F729E80933001F816C /* LobbyTests.swift */ = {isa = PBXFileReference; lastKnownFileType = sourcecode.swift; path = LobbyTests.swift; sourceTree = "<group>"; };
		82B8C0F929E80997001F816C /* RingProcessTests.swift */ = {isa = PBXFileReference; lastKnownFileType = sourcecode.swift; path = RingProcessTests.swift; sourceTree = "<group>"; };
		82B8C0FB29E80A2A001F816C /* CallLifecycleTests.swift */ = {isa = PBXFileReference; lastKnownFileType = sourcecode.swift; path = CallLifecycleTests.swift; sourceTree = "<group>"; };
		82C837DF29A531ED00CB6B0E /* CallPage.swift */ = {isa = PBXFileReference; lastKnownFileType = sourcecode.swift; path = CallPage.swift; sourceTree = "<group>"; };
		82C837E129A532C000CB6B0E /* LoginPage.swift */ = {isa = PBXFileReference; lastKnownFileType = sourcecode.swift; path = LoginPage.swift; sourceTree = "<group>"; };
		82C837E329A5333700CB6B0E /* CallDetailsPage.swift */ = {isa = PBXFileReference; lastKnownFileType = sourcecode.swift; path = CallDetailsPage.swift; sourceTree = "<group>"; };
		82D858B729EDAE0A00CF9F8B /* ParticipantActionsTests.swift */ = {isa = PBXFileReference; lastKnownFileType = sourcecode.swift; path = ParticipantActionsTests.swift; sourceTree = "<group>"; };
		82E2F9052A0559E50012C037 /* sky.png */ = {isa = PBXFileReference; lastKnownFileType = image.png; path = sky.png; sourceTree = "<group>"; };
		82E2F9062A0559E50012C037 /* coffee.png */ = {isa = PBXFileReference; lastKnownFileType = image.png; path = coffee.png; sourceTree = "<group>"; };
		82E2F9072A0559E50012C037 /* forest.png */ = {isa = PBXFileReference; lastKnownFileType = image.png; path = forest.png; sourceTree = "<group>"; };
		82E2F9082A0559E50012C037 /* pink.png */ = {isa = PBXFileReference; lastKnownFileType = image.png; path = pink.png; sourceTree = "<group>"; };
		82E2F9092A0559E50012C037 /* violet.png */ = {isa = PBXFileReference; lastKnownFileType = image.png; path = violet.png; sourceTree = "<group>"; };
		82E2F90A2A0559E50012C037 /* fire.png */ = {isa = PBXFileReference; lastKnownFileType = image.png; path = fire.png; sourceTree = "<group>"; };
		82E2F90B2A0559E50012C037 /* sea.png */ = {isa = PBXFileReference; lastKnownFileType = image.png; path = sea.png; sourceTree = "<group>"; };
		82E2F90C2A0559E50012C037 /* olive.png */ = {isa = PBXFileReference; lastKnownFileType = image.png; path = olive.png; sourceTree = "<group>"; };
		82E2F90D2A0559E60012C037 /* sun.png */ = {isa = PBXFileReference; lastKnownFileType = image.png; path = sun.png; sourceTree = "<group>"; };
		82E2F90E2A0559E60012C037 /* skin.png */ = {isa = PBXFileReference; lastKnownFileType = image.png; path = skin.png; sourceTree = "<group>"; };
		82E3BA522A0BAF4B001AB93E /* WebSocketClientEnvironment_Mock.swift */ = {isa = PBXFileReference; lastKnownFileType = sourcecode.swift; path = WebSocketClientEnvironment_Mock.swift; sourceTree = "<group>"; };
		82FB89362A702A9200AC16A1 /* Authentication_Tests.swift */ = {isa = PBXFileReference; lastKnownFileType = sourcecode.swift; path = Authentication_Tests.swift; sourceTree = "<group>"; };
		82FF40B42A17C6C200B4D95E /* CallControlsView_Tests.swift */ = {isa = PBXFileReference; lastKnownFileType = sourcecode.swift; path = CallControlsView_Tests.swift; sourceTree = "<group>"; };
		82FF40B62A17C6CD00B4D95E /* ReconnectionView_Tests.swift */ = {isa = PBXFileReference; lastKnownFileType = sourcecode.swift; path = ReconnectionView_Tests.swift; sourceTree = "<group>"; };
		82FF40B82A17C6D600B4D95E /* RecordingView_Tests.swift */ = {isa = PBXFileReference; lastKnownFileType = sourcecode.swift; path = RecordingView_Tests.swift; sourceTree = "<group>"; };
		82FF40BA2A17C6DF00B4D95E /* ScreenSharingView_Tests.swift */ = {isa = PBXFileReference; lastKnownFileType = sourcecode.swift; path = ScreenSharingView_Tests.swift; sourceTree = "<group>"; };
		82FF40BD2A17C73500B4D95E /* CallConnectingView_Tests.swift */ = {isa = PBXFileReference; lastKnownFileType = sourcecode.swift; path = CallConnectingView_Tests.swift; sourceTree = "<group>"; };
		82FF40BF2A17C73C00B4D95E /* CallingGroupView_Tests.swift */ = {isa = PBXFileReference; lastKnownFileType = sourcecode.swift; path = CallingGroupView_Tests.swift; sourceTree = "<group>"; };
		82FF40C12A17C74600B4D95E /* CallingParticipantView_Tests.swift */ = {isa = PBXFileReference; lastKnownFileType = sourcecode.swift; path = CallingParticipantView_Tests.swift; sourceTree = "<group>"; };
		82FF40C32A17C74D00B4D95E /* IncomingCallView_Tests.swift */ = {isa = PBXFileReference; lastKnownFileType = sourcecode.swift; path = IncomingCallView_Tests.swift; sourceTree = "<group>"; };
		82FF40C52A17C75400B4D95E /* JoiningCallView_Tests.swift */ = {isa = PBXFileReference; lastKnownFileType = sourcecode.swift; path = JoiningCallView_Tests.swift; sourceTree = "<group>"; };
		82FF40C72A17C75C00B4D95E /* LobbyView_Tests.swift */ = {isa = PBXFileReference; lastKnownFileType = sourcecode.swift; path = LobbyView_Tests.swift; sourceTree = "<group>"; };
		82FF40C92A17C76400B4D95E /* MicrophoneCheckView_Tests.swift */ = {isa = PBXFileReference; lastKnownFileType = sourcecode.swift; path = MicrophoneCheckView_Tests.swift; sourceTree = "<group>"; };
		82FF40CB2A17C76A00B4D95E /* OutgoingCallView_Tests.swift */ = {isa = PBXFileReference; lastKnownFileType = sourcecode.swift; path = OutgoingCallView_Tests.swift; sourceTree = "<group>"; };
		840042C42A6FED2900917B30 /* IntExtensions.swift */ = {isa = PBXFileReference; lastKnownFileType = sourcecode.swift; path = IntExtensions.swift; sourceTree = "<group>"; };
		840042C62A6FF20B00917B30 /* BroadcastObserver.swift */ = {isa = PBXFileReference; lastKnownFileType = sourcecode.swift; path = BroadcastObserver.swift; sourceTree = "<group>"; };
		840042C82A6FF9A200917B30 /* BroadcastConstants.swift */ = {isa = PBXFileReference; lastKnownFileType = sourcecode.swift; path = BroadcastConstants.swift; sourceTree = "<group>"; };
		840042CA2A701C2000917B30 /* BroadcastUtils.swift */ = {isa = PBXFileReference; lastKnownFileType = sourcecode.swift; path = BroadcastUtils.swift; sourceTree = "<group>"; };
		840042CC2A7020FD00917B30 /* BroadcastPickerView.swift */ = {isa = PBXFileReference; lastKnownFileType = sourcecode.swift; path = BroadcastPickerView.swift; sourceTree = "<group>"; };
		840042CE2A70212D00917B30 /* ScreensharingControls.swift */ = {isa = PBXFileReference; lastKnownFileType = sourcecode.swift; path = ScreensharingControls.swift; sourceTree = "<group>"; };
		8400B48E29429ADC00663B99 /* libswift_Concurrency.tbd */ = {isa = PBXFileReference; lastKnownFileType = "sourcecode.text-based-dylib-definition"; name = libswift_Concurrency.tbd; path = usr/lib/swift/libswift_Concurrency.tbd; sourceTree = SDKROOT; };
		8403C0AC2897CF4D0092BD43 /* CallKitService.swift */ = {isa = PBXFileReference; lastKnownFileType = sourcecode.swift; path = CallKitService.swift; sourceTree = "<group>"; };
		8403C0AE2897D9940092BD43 /* VoIPPushService.swift */ = {isa = PBXFileReference; lastKnownFileType = sourcecode.swift; path = VoIPPushService.swift; sourceTree = "<group>"; };
		8403C0B02897E7E70092BD43 /* DemoApp.entitlements */ = {isa = PBXFileReference; lastKnownFileType = text.plist.entitlements; path = DemoApp.entitlements; sourceTree = "<group>"; };
		840425B528D0A96F0084C637 /* VideoParticipantsView.swift */ = {isa = PBXFileReference; lastKnownFileType = sourcecode.swift; path = VideoParticipantsView.swift; sourceTree = "<group>"; };
		8406266A2A379CC5004B8748 /* WSEventsMiddleware.swift */ = {isa = PBXFileReference; lastKnownFileType = sourcecode.swift; path = WSEventsMiddleware.swift; sourceTree = "<group>"; };
		8406266C2A37A27D004B8748 /* CallViewModel.swift */ = {isa = PBXFileReference; fileEncoding = 4; lastKnownFileType = sourcecode.swift; path = CallViewModel.swift; sourceTree = "<group>"; };
		840626702A37A431004B8748 /* IncomingCall.swift */ = {isa = PBXFileReference; fileEncoding = 4; lastKnownFileType = sourcecode.swift; path = IncomingCall.swift; sourceTree = "<group>"; };
		840626992A37A5E2004B8748 /* CallEvents.swift */ = {isa = PBXFileReference; fileEncoding = 4; lastKnownFileType = sourcecode.swift; path = CallEvents.swift; sourceTree = "<group>"; };
		8406269B2A37A653004B8748 /* CallEventsHandler.swift */ = {isa = PBXFileReference; lastKnownFileType = sourcecode.swift; path = CallEventsHandler.swift; sourceTree = "<group>"; };
		8408A6212A949DB700DB1DFA /* VideoCapturingUtils.swift */ = {isa = PBXFileReference; lastKnownFileType = sourcecode.swift; path = VideoCapturingUtils.swift; sourceTree = "<group>"; };
		84093810288A90390089A35B /* DetailedCallingView.swift */ = {isa = PBXFileReference; lastKnownFileType = sourcecode.swift; path = DetailedCallingView.swift; sourceTree = "<group>"; };
		8409465029AF4EEB007AF5BF /* CallReactionEvent.swift */ = {isa = PBXFileReference; fileEncoding = 4; lastKnownFileType = sourcecode.swift; path = CallReactionEvent.swift; sourceTree = "<group>"; };
		8409465129AF4EEC007AF5BF /* CallRecording.swift */ = {isa = PBXFileReference; fileEncoding = 4; lastKnownFileType = sourcecode.swift; path = CallRecording.swift; sourceTree = "<group>"; };
		8409465229AF4EEC007AF5BF /* SendReactionRequest.swift */ = {isa = PBXFileReference; fileEncoding = 4; lastKnownFileType = sourcecode.swift; path = SendReactionRequest.swift; sourceTree = "<group>"; };
		8409465329AF4EEC007AF5BF /* SendReactionResponse.swift */ = {isa = PBXFileReference; fileEncoding = 4; lastKnownFileType = sourcecode.swift; path = SendReactionResponse.swift; sourceTree = "<group>"; };
		8409465429AF4EEC007AF5BF /* ReactionResponse.swift */ = {isa = PBXFileReference; fileEncoding = 4; lastKnownFileType = sourcecode.swift; path = ReactionResponse.swift; sourceTree = "<group>"; };
		8409465529AF4EEC007AF5BF /* ListRecordingsResponse.swift */ = {isa = PBXFileReference; fileEncoding = 4; lastKnownFileType = sourcecode.swift; path = ListRecordingsResponse.swift; sourceTree = "<group>"; };
		840A5A5529054F69006A1E4B /* UserListProvider.swift */ = {isa = PBXFileReference; lastKnownFileType = sourcecode.swift; path = UserListProvider.swift; sourceTree = "<group>"; };
		840F59882A77FDCB00EF3EB2 /* BroadcastSettingsRequest.swift */ = {isa = PBXFileReference; fileEncoding = 4; lastKnownFileType = sourcecode.swift; path = BroadcastSettingsRequest.swift; sourceTree = "<group>"; };
		840F59892A77FDCB00EF3EB2 /* PinRequest.swift */ = {isa = PBXFileReference; fileEncoding = 4; lastKnownFileType = sourcecode.swift; path = PinRequest.swift; sourceTree = "<group>"; };
		840F598A2A77FDCB00EF3EB2 /* UnpinRequest.swift */ = {isa = PBXFileReference; fileEncoding = 4; lastKnownFileType = sourcecode.swift; path = UnpinRequest.swift; sourceTree = "<group>"; };
		840F598B2A77FDCB00EF3EB2 /* HLSSettingsRequest.swift */ = {isa = PBXFileReference; fileEncoding = 4; lastKnownFileType = sourcecode.swift; path = HLSSettingsRequest.swift; sourceTree = "<group>"; };
		840F598C2A77FDCB00EF3EB2 /* UnpinResponse.swift */ = {isa = PBXFileReference; fileEncoding = 4; lastKnownFileType = sourcecode.swift; path = UnpinResponse.swift; sourceTree = "<group>"; };
		840F598D2A77FDCB00EF3EB2 /* PinResponse.swift */ = {isa = PBXFileReference; fileEncoding = 4; lastKnownFileType = sourcecode.swift; path = PinResponse.swift; sourceTree = "<group>"; };
		8411925D28C5E5D00074EF88 /* DefaultRTCConfiguration.swift */ = {isa = PBXFileReference; lastKnownFileType = sourcecode.swift; path = DefaultRTCConfiguration.swift; sourceTree = "<group>"; };
		8412903429DDD1ED00C70A6D /* UpdateCallMembersRequest.swift */ = {isa = PBXFileReference; fileEncoding = 4; lastKnownFileType = sourcecode.swift; path = UpdateCallMembersRequest.swift; sourceTree = "<group>"; };
		8412903529DDD1ED00C70A6D /* UpdateCallMembersResponse.swift */ = {isa = PBXFileReference; fileEncoding = 4; lastKnownFileType = sourcecode.swift; path = UpdateCallMembersResponse.swift; sourceTree = "<group>"; };
		8414080E29F2838F00FF2D7C /* RawJSON_Tests.swift */ = {isa = PBXFileReference; lastKnownFileType = sourcecode.swift; path = RawJSON_Tests.swift; sourceTree = "<group>"; };
		8414081029F284A800FF2D7C /* AssertJSONEqual.swift */ = {isa = PBXFileReference; lastKnownFileType = sourcecode.swift; path = AssertJSONEqual.swift; sourceTree = "<group>"; };
		8414081229F28B5600FF2D7C /* RTCConfiguration_Tests.swift */ = {isa = PBXFileReference; lastKnownFileType = sourcecode.swift; path = RTCConfiguration_Tests.swift; sourceTree = "<group>"; };
		8414081429F28FFC00FF2D7C /* CallSettings_Tests.swift */ = {isa = PBXFileReference; lastKnownFileType = sourcecode.swift; path = CallSettings_Tests.swift; sourceTree = "<group>"; };
		8415D3E0290B2AF2006E53CB /* outgoing.m4a */ = {isa = PBXFileReference; lastKnownFileType = file; path = outgoing.m4a; sourceTree = "<group>"; };
		8415D3E2290BC882006E53CB /* Sounds.swift */ = {isa = PBXFileReference; lastKnownFileType = sourcecode.swift; path = Sounds.swift; sourceTree = "<group>"; };
		841947972886D9CD0007B36E /* BundleExtensions.swift */ = {isa = PBXFileReference; lastKnownFileType = sourcecode.swift; path = BundleExtensions.swift; sourceTree = "<group>"; };
		841F2C7D29429DAD00D8D655 /* libswift_Concurrency.tbd */ = {isa = PBXFileReference; lastKnownFileType = "sourcecode.text-based-dylib-definition"; name = libswift_Concurrency.tbd; path = Platforms/MacOSX.platform/Developer/SDKs/MacOSX13.0.sdk/usr/lib/swift/libswift_Concurrency.tbd; sourceTree = DEVELOPER_DIR; };
		841FF5022A5D6FEC00809BBB /* CallsController_Tests.swift */ = {isa = PBXFileReference; lastKnownFileType = sourcecode.swift; path = CallsController_Tests.swift; sourceTree = "<group>"; };
		841FF5042A5D815700809BBB /* VideoCapturerUtils_Tests.swift */ = {isa = PBXFileReference; lastKnownFileType = sourcecode.swift; path = VideoCapturerUtils_Tests.swift; sourceTree = "<group>"; };
		841FF5142A5E99B400809BBB /* CallEventsHandler_Tests.swift */ = {isa = PBXFileReference; lastKnownFileType = sourcecode.swift; path = CallEventsHandler_Tests.swift; sourceTree = "<group>"; };
		841FF5162A5EA7F600809BBB /* CallParticipants_Tests.swift */ = {isa = PBXFileReference; lastKnownFileType = sourcecode.swift; path = CallParticipants_Tests.swift; sourceTree = "<group>"; };
		841FF51A2A5FED4800809BBB /* SystemEnvironment+XStreamClient.swift */ = {isa = PBXFileReference; lastKnownFileType = sourcecode.swift; path = "SystemEnvironment+XStreamClient.swift"; sourceTree = "<group>"; };
		84201792288AB699004964B3 /* AddUserView.swift */ = {isa = PBXFileReference; lastKnownFileType = sourcecode.swift; path = AddUserView.swift; sourceTree = "<group>"; };
		84231E4628B2506B007985EF /* VideoRenderer.swift */ = {isa = PBXFileReference; lastKnownFileType = sourcecode.swift; path = VideoRenderer.swift; sourceTree = "<group>"; };
		842747E429EECD0100E063AD /* ClientError_Tests.swift */ = {isa = PBXFileReference; lastKnownFileType = sourcecode.swift; path = ClientError_Tests.swift; sourceTree = "<group>"; };
		842747E629EECF9600E063AD /* ErrorPayload_Tests.swift */ = {isa = PBXFileReference; lastKnownFileType = sourcecode.swift; path = ErrorPayload_Tests.swift; sourceTree = "<group>"; };
		842747EB29EED59000E063AD /* JSONDecoder_Tests.swift */ = {isa = PBXFileReference; lastKnownFileType = sourcecode.swift; path = JSONDecoder_Tests.swift; sourceTree = "<group>"; };
		842747ED29EED60600E063AD /* Calendar+GMT.swift */ = {isa = PBXFileReference; lastKnownFileType = sourcecode.swift; path = "Calendar+GMT.swift"; sourceTree = "<group>"; };
		842747F029EED88800E063AD /* InternetConnection_Tests.swift */ = {isa = PBXFileReference; lastKnownFileType = sourcecode.swift; path = InternetConnection_Tests.swift; sourceTree = "<group>"; };
		842747F229EED8D900E063AD /* InternetConnection_Mock.swift */ = {isa = PBXFileReference; lastKnownFileType = sourcecode.swift; path = InternetConnection_Mock.swift; sourceTree = "<group>"; };
		842747F529EEDB1300E063AD /* EventBatcher_Tests.swift */ = {isa = PBXFileReference; lastKnownFileType = sourcecode.swift; path = EventBatcher_Tests.swift; sourceTree = "<group>"; };
		842747F729EEEB8200E063AD /* EventNotificationCenter_Tests.swift */ = {isa = PBXFileReference; lastKnownFileType = sourcecode.swift; path = EventNotificationCenter_Tests.swift; sourceTree = "<group>"; };
		842747F929EEEC5A00E063AD /* EventLogger.swift */ = {isa = PBXFileReference; lastKnownFileType = sourcecode.swift; path = EventLogger.swift; sourceTree = "<group>"; };
		842747FB29EEECBA00E063AD /* AssertTestQueue.swift */ = {isa = PBXFileReference; lastKnownFileType = sourcecode.swift; path = AssertTestQueue.swift; sourceTree = "<group>"; };
		84274F452884249900CF8794 /* ConnectionRecoveryHandler.swift */ = {isa = PBXFileReference; fileEncoding = 4; lastKnownFileType = sourcecode.swift; path = ConnectionRecoveryHandler.swift; sourceTree = "<group>"; };
		84274F472884251600CF8794 /* InternetConnection.swift */ = {isa = PBXFileReference; fileEncoding = 4; lastKnownFileType = sourcecode.swift; path = InternetConnection.swift; sourceTree = "<group>"; };
		8427FF622A03D1D100AFD2C3 /* CallIntent.appex */ = {isa = PBXFileReference; explicitFileType = "wrapper.app-extension"; includeInIndex = 0; path = CallIntent.appex; sourceTree = BUILT_PRODUCTS_DIR; };
		8427FF632A03D1D100AFD2C3 /* Intents.framework */ = {isa = PBXFileReference; lastKnownFileType = wrapper.framework; name = Intents.framework; path = System/Library/Frameworks/Intents.framework; sourceTree = SDKROOT; };
		8427FF662A03D1D100AFD2C3 /* IntentHandler.swift */ = {isa = PBXFileReference; lastKnownFileType = sourcecode.swift; path = IntentHandler.swift; sourceTree = "<group>"; };
		8427FF682A03D1D100AFD2C3 /* Info.plist */ = {isa = PBXFileReference; lastKnownFileType = text.plist.xml; path = Info.plist; sourceTree = "<group>"; };
		842B8DFA2A2DFED600863A87 /* CallRingEvent.swift */ = {isa = PBXFileReference; fileEncoding = 4; lastKnownFileType = sourcecode.swift; path = CallRingEvent.swift; sourceTree = "<group>"; };
		842B8DFB2A2DFED600863A87 /* EgressRTMPResponse.swift */ = {isa = PBXFileReference; fileEncoding = 4; lastKnownFileType = sourcecode.swift; path = EgressRTMPResponse.swift; sourceTree = "<group>"; };
		842B8DFC2A2DFED700863A87 /* TargetResolutionRequest.swift */ = {isa = PBXFileReference; fileEncoding = 4; lastKnownFileType = sourcecode.swift; path = TargetResolutionRequest.swift; sourceTree = "<group>"; };
		842B8DFD2A2DFED700863A87 /* StartBroadcastingResponse.swift */ = {isa = PBXFileReference; fileEncoding = 4; lastKnownFileType = sourcecode.swift; path = StartBroadcastingResponse.swift; sourceTree = "<group>"; };
		842B8DFE2A2DFED700863A87 /* CallLiveStartedEvent.swift */ = {isa = PBXFileReference; fileEncoding = 4; lastKnownFileType = sourcecode.swift; path = CallLiveStartedEvent.swift; sourceTree = "<group>"; };
		842B8DFF2A2DFED700863A87 /* CallSessionStartedEvent.swift */ = {isa = PBXFileReference; fileEncoding = 4; lastKnownFileType = sourcecode.swift; path = CallSessionStartedEvent.swift; sourceTree = "<group>"; };
		842B8E002A2DFED700863A87 /* AcceptCallResponse.swift */ = {isa = PBXFileReference; fileEncoding = 4; lastKnownFileType = sourcecode.swift; path = AcceptCallResponse.swift; sourceTree = "<group>"; };
		842B8E012A2DFED700863A87 /* EgressHLSResponse.swift */ = {isa = PBXFileReference; fileEncoding = 4; lastKnownFileType = sourcecode.swift; path = EgressHLSResponse.swift; sourceTree = "<group>"; };
		842B8E032A2DFED700863A87 /* StartRecordingResponse.swift */ = {isa = PBXFileReference; fileEncoding = 4; lastKnownFileType = sourcecode.swift; path = StartRecordingResponse.swift; sourceTree = "<group>"; };
		842B8E042A2DFED700863A87 /* CallSessionParticipantLeftEvent.swift */ = {isa = PBXFileReference; fileEncoding = 4; lastKnownFileType = sourcecode.swift; path = CallSessionParticipantLeftEvent.swift; sourceTree = "<group>"; };
		842B8E062A2DFED700863A87 /* CallNotificationEvent.swift */ = {isa = PBXFileReference; fileEncoding = 4; lastKnownFileType = sourcecode.swift; path = CallNotificationEvent.swift; sourceTree = "<group>"; };
		842B8E082A2DFED800863A87 /* CallSessionParticipantJoinedEvent.swift */ = {isa = PBXFileReference; fileEncoding = 4; lastKnownFileType = sourcecode.swift; path = CallSessionParticipantJoinedEvent.swift; sourceTree = "<group>"; };
		842B8E0A2A2DFED800863A87 /* CallParticipantResponse.swift */ = {isa = PBXFileReference; fileEncoding = 4; lastKnownFileType = sourcecode.swift; path = CallParticipantResponse.swift; sourceTree = "<group>"; };
		842B8E0B2A2DFED800863A87 /* CallSessionEndedEvent.swift */ = {isa = PBXFileReference; fileEncoding = 4; lastKnownFileType = sourcecode.swift; path = CallSessionEndedEvent.swift; sourceTree = "<group>"; };
		842B8E0C2A2DFED800863A87 /* StopBroadcastingResponse.swift */ = {isa = PBXFileReference; fileEncoding = 4; lastKnownFileType = sourcecode.swift; path = StopBroadcastingResponse.swift; sourceTree = "<group>"; };
		842B8E0D2A2DFED800863A87 /* StartTranscriptionResponse.swift */ = {isa = PBXFileReference; fileEncoding = 4; lastKnownFileType = sourcecode.swift; path = StartTranscriptionResponse.swift; sourceTree = "<group>"; };
		842B8E0E2A2DFED800863A87 /* CallSessionResponse.swift */ = {isa = PBXFileReference; fileEncoding = 4; lastKnownFileType = sourcecode.swift; path = CallSessionResponse.swift; sourceTree = "<group>"; };
		842B8E112A2DFED900863A87 /* StopTranscriptionResponse.swift */ = {isa = PBXFileReference; fileEncoding = 4; lastKnownFileType = sourcecode.swift; path = StopTranscriptionResponse.swift; sourceTree = "<group>"; };
		842B8E122A2DFED900863A87 /* RejectCallResponse.swift */ = {isa = PBXFileReference; fileEncoding = 4; lastKnownFileType = sourcecode.swift; path = RejectCallResponse.swift; sourceTree = "<group>"; };
		842B8E132A2DFED900863A87 /* StopRecordingResponse.swift */ = {isa = PBXFileReference; fileEncoding = 4; lastKnownFileType = sourcecode.swift; path = StopRecordingResponse.swift; sourceTree = "<group>"; };
		842B8E142A2DFED900863A87 /* EgressResponse.swift */ = {isa = PBXFileReference; fileEncoding = 4; lastKnownFileType = sourcecode.swift; path = EgressResponse.swift; sourceTree = "<group>"; };
		842B8E152A2DFED900863A87 /* TargetResolution.swift */ = {isa = PBXFileReference; fileEncoding = 4; lastKnownFileType = sourcecode.swift; path = TargetResolution.swift; sourceTree = "<group>"; };
		842C7EAD28A2773700C2AB7F /* IncomingCallView.swift */ = {isa = PBXFileReference; lastKnownFileType = sourcecode.swift; path = IncomingCallView.swift; sourceTree = "<group>"; };
		842C7EB728A2916700C2AB7F /* IncomingCallViewModel.swift */ = {isa = PBXFileReference; lastKnownFileType = sourcecode.swift; path = IncomingCallViewModel.swift; sourceTree = "<group>"; };
		842C7EB928A2A85C00C2AB7F /* CallingGroupView.swift */ = {isa = PBXFileReference; lastKnownFileType = sourcecode.swift; path = CallingGroupView.swift; sourceTree = "<group>"; };
		842C7EBB28A2A86700C2AB7F /* CallingParticipantView.swift */ = {isa = PBXFileReference; lastKnownFileType = sourcecode.swift; path = CallingParticipantView.swift; sourceTree = "<group>"; };
		842C7EBD28A2B31400C2AB7F /* Assets.xcassets */ = {isa = PBXFileReference; lastKnownFileType = folder.assetcatalog; path = Assets.xcassets; sourceTree = "<group>"; };
		842D3B5529F667660051698A /* CreateDeviceRequest.swift */ = {isa = PBXFileReference; fileEncoding = 4; lastKnownFileType = sourcecode.swift; path = CreateDeviceRequest.swift; sourceTree = "<group>"; };
		842D3B5629F667660051698A /* ListDevicesResponse.swift */ = {isa = PBXFileReference; fileEncoding = 4; lastKnownFileType = sourcecode.swift; path = ListDevicesResponse.swift; sourceTree = "<group>"; };
		842D3B5729F667660051698A /* ModelResponse.swift */ = {isa = PBXFileReference; fileEncoding = 4; lastKnownFileType = sourcecode.swift; path = ModelResponse.swift; sourceTree = "<group>"; };
		842D3B5B29F6A4A10051698A /* AppDelegate.swift */ = {isa = PBXFileReference; lastKnownFileType = sourcecode.swift; path = AppDelegate.swift; sourceTree = "<group>"; };
		842D3B5D29F6D36E0051698A /* DeviceData.swift */ = {isa = PBXFileReference; lastKnownFileType = sourcecode.swift; path = DeviceData.swift; sourceTree = "<group>"; };
		842D8BC32865B31B00801910 /* StreamVideoCallApp-Debug.app */ = {isa = PBXFileReference; explicitFileType = wrapper.application; includeInIndex = 0; path = "StreamVideoCallApp-Debug.app"; sourceTree = BUILT_PRODUCTS_DIR; };
		842D8BD52865B37800801910 /* DemoApp.swift */ = {isa = PBXFileReference; fileEncoding = 4; lastKnownFileType = sourcecode.swift; path = DemoApp.swift; sourceTree = "<group>"; };
		842D8BD62865B37800801910 /* Assets.xcassets */ = {isa = PBXFileReference; lastKnownFileType = folder.assetcatalog; path = Assets.xcassets; sourceTree = "<group>"; };
		842D8BD82865B37800801910 /* Preview Assets.xcassets */ = {isa = PBXFileReference; lastKnownFileType = folder.assetcatalog; path = "Preview Assets.xcassets"; sourceTree = "<group>"; };
		8434C5212899572F0001490A /* CallService.swift */ = {isa = PBXFileReference; lastKnownFileType = sourcecode.swift; path = CallService.swift; sourceTree = "<group>"; };
		8434C524289AA2E20001490A /* Fonts.swift */ = {isa = PBXFileReference; lastKnownFileType = sourcecode.swift; path = Fonts.swift; sourceTree = "<group>"; };
		8434C526289AA2F00001490A /* Images.swift */ = {isa = PBXFileReference; lastKnownFileType = sourcecode.swift; path = Images.swift; sourceTree = "<group>"; };
		8434C528289AA2FA0001490A /* Colors.swift */ = {isa = PBXFileReference; lastKnownFileType = sourcecode.swift; path = Colors.swift; sourceTree = "<group>"; };
		8434C52A289AA3150001490A /* Appearance.swift */ = {isa = PBXFileReference; lastKnownFileType = sourcecode.swift; path = Appearance.swift; sourceTree = "<group>"; };
		8434C52C289AA41D0001490A /* ImageExtensions.swift */ = {isa = PBXFileReference; lastKnownFileType = sourcecode.swift; path = ImageExtensions.swift; sourceTree = "<group>"; };
		8434C52E289AA77B0001490A /* BundleExtensions.swift */ = {isa = PBXFileReference; lastKnownFileType = sourcecode.swift; path = BundleExtensions.swift; sourceTree = "<group>"; };
		8434C530289AA8770001490A /* StreamVideoUI.swift */ = {isa = PBXFileReference; lastKnownFileType = sourcecode.swift; path = StreamVideoUI.swift; sourceTree = "<group>"; };
		8434C538289BBBBA0001490A /* L10n_template.stencil */ = {isa = PBXFileReference; fileEncoding = 4; lastKnownFileType = text; path = L10n_template.stencil; sourceTree = "<group>"; };
		8434C53C289BBF020001490A /* en */ = {isa = PBXFileReference; lastKnownFileType = text.plist.strings; name = en; path = en.lproj/Localizable.strings; sourceTree = "<group>"; };
		8434C53F289BBF120001490A /* en */ = {isa = PBXFileReference; lastKnownFileType = text.plist.stringsdict; name = en; path = en.lproj/Localizable.stringsdict; sourceTree = "<group>"; };
		8434C541289BC0B00001490A /* L10n.swift */ = {isa = PBXFileReference; fileEncoding = 4; lastKnownFileType = sourcecode.swift; path = L10n.swift; sourceTree = "<group>"; };
		8435EB8F29CDAADA00E02651 /* ParticipantsGridLayout.swift */ = {isa = PBXFileReference; lastKnownFileType = sourcecode.swift; path = ParticipantsGridLayout.swift; sourceTree = "<group>"; };
		8435EB9129CDAD0D00E02651 /* ParticipantsFullScreenLayout.swift */ = {isa = PBXFileReference; lastKnownFileType = sourcecode.swift; path = ParticipantsFullScreenLayout.swift; sourceTree = "<group>"; };
		84366E7B29C9FB6600287D14 /* VideoRendererFactory.swift */ = {isa = PBXFileReference; lastKnownFileType = sourcecode.swift; path = VideoRendererFactory.swift; sourceTree = "<group>"; };
		843697CC28C647B600839D99 /* VideoCapturer.swift */ = {isa = PBXFileReference; lastKnownFileType = sourcecode.swift; path = VideoCapturer.swift; sourceTree = "<group>"; };
		843697CE28C7898A00839D99 /* VideoOptions.swift */ = {isa = PBXFileReference; lastKnownFileType = sourcecode.swift; path = VideoOptions.swift; sourceTree = "<group>"; };
		843697D028C7A23300839D99 /* ParticipantsGridView.swift */ = {isa = PBXFileReference; lastKnownFileType = sourcecode.swift; path = ParticipantsGridView.swift; sourceTree = "<group>"; };
		843B707429C270C300AB0573 /* ReconnectionView.swift */ = {isa = PBXFileReference; lastKnownFileType = sourcecode.swift; path = ReconnectionView.swift; sourceTree = "<group>"; };
		843BD8F82AA0DF95002B3DAC /* PiPTrackSelectionUtils_Tests.swift */ = {isa = PBXFileReference; lastKnownFileType = sourcecode.swift; path = PiPTrackSelectionUtils_Tests.swift; sourceTree = "<group>"; };
		843BD8FA2AA0E660002B3DAC /* PiPUtils_Tests.swift */ = {isa = PBXFileReference; lastKnownFileType = sourcecode.swift; path = PiPUtils_Tests.swift; sourceTree = "<group>"; };
		843DAB9729E695CF00E0EB63 /* CreateGuestResponse.swift */ = {isa = PBXFileReference; fileEncoding = 4; lastKnownFileType = sourcecode.swift; path = CreateGuestResponse.swift; sourceTree = "<group>"; };
		843DAB9829E695CF00E0EB63 /* CreateGuestRequest.swift */ = {isa = PBXFileReference; fileEncoding = 4; lastKnownFileType = sourcecode.swift; path = CreateGuestRequest.swift; sourceTree = "<group>"; };
		843DAB9B29E6FFCD00E0EB63 /* StreamVideo_Tests.swift */ = {isa = PBXFileReference; lastKnownFileType = sourcecode.swift; path = StreamVideo_Tests.swift; sourceTree = "<group>"; };
		843DAB9D29E757B500E0EB63 /* CallsController.swift */ = {isa = PBXFileReference; lastKnownFileType = sourcecode.swift; path = CallsController.swift; sourceTree = "<group>"; };
		843FF37D2AA08C0400753E80 /* PiPTrackSelectionUtils.swift */ = {isa = PBXFileReference; lastKnownFileType = sourcecode.swift; path = PiPTrackSelectionUtils.swift; sourceTree = "<group>"; };
		8440861D2901A16F0027849C /* SfuMiddleware.swift */ = {isa = PBXFileReference; lastKnownFileType = sourcecode.swift; path = SfuMiddleware.swift; sourceTree = "<group>"; };
		84429931293FA4850037232A /* ScreenSharingView.swift */ = {isa = PBXFileReference; lastKnownFileType = sourcecode.swift; path = ScreenSharingView.swift; sourceTree = "<group>"; };
		844299342940A16F0037232A /* ZoomableScrollView.swift */ = {isa = PBXFileReference; lastKnownFileType = sourcecode.swift; path = ZoomableScrollView.swift; sourceTree = "<group>"; };
		8442993929422BEA0037232A /* BackportStateObject.swift */ = {isa = PBXFileReference; lastKnownFileType = sourcecode.swift; path = BackportStateObject.swift; sourceTree = "<group>"; };
		8442993B294232360037232A /* IncomingCallView_iOS13.swift */ = {isa = PBXFileReference; lastKnownFileType = sourcecode.swift; path = IncomingCallView_iOS13.swift; sourceTree = "<group>"; };
		844299402942394C0037232A /* VideoView_iOS13.swift */ = {isa = PBXFileReference; lastKnownFileType = sourcecode.swift; path = VideoView_iOS13.swift; sourceTree = "<group>"; };
		8446AF902A4D84F4002AB07B /* Retries_Tests.swift */ = {isa = PBXFileReference; lastKnownFileType = sourcecode.swift; path = Retries_Tests.swift; sourceTree = "<group>"; };
		844ECF4E2A33458A0023263C /* Member.swift */ = {isa = PBXFileReference; lastKnownFileType = sourcecode.swift; path = Member.swift; sourceTree = "<group>"; };
		84530C6B2A3C4E0700F2678E /* CallState.swift */ = {isa = PBXFileReference; lastKnownFileType = sourcecode.swift; path = CallState.swift; sourceTree = "<group>"; };
		8456E6C1287EB405004E180E /* LoginView.swift */ = {isa = PBXFileReference; lastKnownFileType = sourcecode.swift; path = LoginView.swift; sourceTree = "<group>"; };
		8456E6C3287EB43A004E180E /* LoginViewModel.swift */ = {isa = PBXFileReference; lastKnownFileType = sourcecode.swift; path = LoginViewModel.swift; sourceTree = "<group>"; };
		8456E6C5287EB55F004E180E /* AppState.swift */ = {isa = PBXFileReference; lastKnownFileType = sourcecode.swift; path = AppState.swift; sourceTree = "<group>"; };
		8456E6C8287EC343004E180E /* Logger.swift */ = {isa = PBXFileReference; fileEncoding = 4; lastKnownFileType = sourcecode.swift; path = Logger.swift; sourceTree = "<group>"; };
		8456E6CA287EC343004E180E /* ConsoleLogDestination.swift */ = {isa = PBXFileReference; fileEncoding = 4; lastKnownFileType = sourcecode.swift; path = ConsoleLogDestination.swift; sourceTree = "<group>"; };
		8456E6CB287EC343004E180E /* BaseLogDestination.swift */ = {isa = PBXFileReference; fileEncoding = 4; lastKnownFileType = sourcecode.swift; path = BaseLogDestination.swift; sourceTree = "<group>"; };
		8456E6CC287EC343004E180E /* LogDestination.swift */ = {isa = PBXFileReference; fileEncoding = 4; lastKnownFileType = sourcecode.swift; path = LogDestination.swift; sourceTree = "<group>"; };
		8456E6CE287EC343004E180E /* PrefixLogFormatter.swift */ = {isa = PBXFileReference; fileEncoding = 4; lastKnownFileType = sourcecode.swift; path = PrefixLogFormatter.swift; sourceTree = "<group>"; };
		8456E6CF287EC343004E180E /* LogFormatter.swift */ = {isa = PBXFileReference; fileEncoding = 4; lastKnownFileType = sourcecode.swift; path = LogFormatter.swift; sourceTree = "<group>"; };
		8456E6DA287EC530004E180E /* StreamRuntimeCheck.swift */ = {isa = PBXFileReference; lastKnownFileType = sourcecode.swift; path = StreamRuntimeCheck.swift; sourceTree = "<group>"; };
		8457BF7B2A5BF9E0000AE567 /* ToastView.swift */ = {isa = PBXFileReference; lastKnownFileType = sourcecode.swift; path = ToastView.swift; sourceTree = "<group>"; };
		8457BF7D2A5BFA04000AE567 /* Toast.swift */ = {isa = PBXFileReference; lastKnownFileType = sourcecode.swift; path = Toast.swift; sourceTree = "<group>"; };
		8457BF7F2A5C18A7000AE567 /* ToastView_Tests.swift */ = {isa = PBXFileReference; lastKnownFileType = sourcecode.swift; path = ToastView_Tests.swift; sourceTree = "<group>"; };
		8457CF9028BB835F00E8CF50 /* CallView.swift */ = {isa = PBXFileReference; lastKnownFileType = sourcecode.swift; path = CallView.swift; sourceTree = "<group>"; };
		8458872228A3A9E2002A81BF /* CallingParticipantsView.swift */ = {isa = PBXFileReference; lastKnownFileType = sourcecode.swift; path = CallingParticipantsView.swift; sourceTree = "<group>"; };
		8458872628A3F34D002A81BF /* HelperViews.swift */ = {isa = PBXFileReference; lastKnownFileType = sourcecode.swift; path = HelperViews.swift; sourceTree = "<group>"; };
		8458872928A3F935002A81BF /* OutgoingCallView.swift */ = {isa = PBXFileReference; lastKnownFileType = sourcecode.swift; path = OutgoingCallView.swift; sourceTree = "<group>"; };
		8458872D28A4EC1F002A81BF /* CallSettings.swift */ = {isa = PBXFileReference; lastKnownFileType = sourcecode.swift; path = CallSettings.swift; sourceTree = "<group>"; };
		8458B703290ACF2A00F8E487 /* CallSoundsPlayer.swift */ = {isa = PBXFileReference; lastKnownFileType = sourcecode.swift; path = CallSoundsPlayer.swift; sourceTree = "<group>"; };
		8458B705290ACFE400F8E487 /* incoming.wav */ = {isa = PBXFileReference; lastKnownFileType = audio.wav; path = incoming.wav; sourceTree = "<group>"; };
		845E31052A7121D6004DC470 /* BroadcastObserver_Tests.swift */ = {isa = PBXFileReference; lastKnownFileType = sourcecode.swift; path = BroadcastObserver_Tests.swift; sourceTree = "<group>"; };
		845E31072A712389004DC470 /* BroadcastUtils_Tests.swift */ = {isa = PBXFileReference; lastKnownFileType = sourcecode.swift; path = BroadcastUtils_Tests.swift; sourceTree = "<group>"; };
		8468821228DFA448003BA9EE /* UnsecureRepository.swift */ = {isa = PBXFileReference; lastKnownFileType = sourcecode.swift; path = UnsecureRepository.swift; sourceTree = "<group>"; };
		8469593129BB3D7500134EA0 /* SignalServer_Tests.swift */ = {isa = PBXFileReference; lastKnownFileType = sourcecode.swift; path = SignalServer_Tests.swift; sourceTree = "<group>"; };
		8469593329BB5CE200134EA0 /* HTTPConfig.swift */ = {isa = PBXFileReference; lastKnownFileType = sourcecode.swift; path = HTTPConfig.swift; sourceTree = "<group>"; };
		8469593529BB6B4E00134EA0 /* EdgeResponse.swift */ = {isa = PBXFileReference; fileEncoding = 4; lastKnownFileType = sourcecode.swift; path = EdgeResponse.swift; sourceTree = "<group>"; };
		8469593629BB6B4E00134EA0 /* GetEdgesResponse.swift */ = {isa = PBXFileReference; fileEncoding = 4; lastKnownFileType = sourcecode.swift; path = GetEdgesResponse.swift; sourceTree = "<group>"; };
		8469593D29BF214700134EA0 /* ViewExtensions.swift */ = {isa = PBXFileReference; lastKnownFileType = sourcecode.swift; path = ViewExtensions.swift; sourceTree = "<group>"; };
		846A06CD29E056C40084C264 /* StringExtensions.swift */ = {isa = PBXFileReference; lastKnownFileType = sourcecode.swift; path = StringExtensions.swift; sourceTree = "<group>"; };
		846A06CF29E0591D0084C264 /* StringExtensions_Tests.swift */ = {isa = PBXFileReference; lastKnownFileType = sourcecode.swift; path = StringExtensions_Tests.swift; sourceTree = "<group>"; };
		846BA2AC2A9F602C001AD0AF /* SampleBufferVideoCallView.swift */ = {isa = PBXFileReference; lastKnownFileType = sourcecode.swift; path = SampleBufferVideoCallView.swift; sourceTree = "<group>"; };
		846D16212A52B8D00036CE4C /* MicrophoneManager.swift */ = {isa = PBXFileReference; lastKnownFileType = sourcecode.swift; path = MicrophoneManager.swift; sourceTree = "<group>"; };
		846D16232A52C3D50036CE4C /* CameraManager.swift */ = {isa = PBXFileReference; lastKnownFileType = sourcecode.swift; path = CameraManager.swift; sourceTree = "<group>"; };
		846D16252A52CE8C0036CE4C /* SpeakerManager.swift */ = {isa = PBXFileReference; lastKnownFileType = sourcecode.swift; path = SpeakerManager.swift; sourceTree = "<group>"; };
		846D16282A52F3A10036CE4C /* MicrophoneManager_Tests.swift */ = {isa = PBXFileReference; lastKnownFileType = sourcecode.swift; path = MicrophoneManager_Tests.swift; sourceTree = "<group>"; };
		846D162A2A52F62B0036CE4C /* CameraManager_Tests.swift */ = {isa = PBXFileReference; lastKnownFileType = sourcecode.swift; path = CameraManager_Tests.swift; sourceTree = "<group>"; };
		846E4AE329CDE0B0003733AB /* OwnCapability.swift */ = {isa = PBXFileReference; fileEncoding = 4; lastKnownFileType = sourcecode.swift; path = OwnCapability.swift; sourceTree = "<group>"; };
		846E4AE529CDEA65003733AB /* WSAuthMessageRequest.swift */ = {isa = PBXFileReference; fileEncoding = 4; lastKnownFileType = sourcecode.swift; path = WSAuthMessageRequest.swift; sourceTree = "<group>"; };
		846E4AEB29CDEA66003733AB /* ConnectUserDetailsRequest.swift */ = {isa = PBXFileReference; fileEncoding = 4; lastKnownFileType = sourcecode.swift; path = ConnectUserDetailsRequest.swift; sourceTree = "<group>"; };
		846E4AFA29CDF87B003733AB /* ParticipantsSpotlightLayout.swift */ = {isa = PBXFileReference; lastKnownFileType = sourcecode.swift; path = ParticipantsSpotlightLayout.swift; sourceTree = "<group>"; };
		846E4AFC29D1DDE8003733AB /* LayoutMenuView.swift */ = {isa = PBXFileReference; lastKnownFileType = sourcecode.swift; path = LayoutMenuView.swift; sourceTree = "<group>"; };
		846E4AFE29D236EA003733AB /* CallTopView.swift */ = {isa = PBXFileReference; lastKnownFileType = sourcecode.swift; path = CallTopView.swift; sourceTree = "<group>"; };
		846E4B0029D2D372003733AB /* Sorting.swift */ = {isa = PBXFileReference; lastKnownFileType = sourcecode.swift; path = Sorting.swift; sourceTree = "<group>"; };
		846E4B0429D2D3D3003733AB /* ModifiedContent.swift */ = {isa = PBXFileReference; fileEncoding = 4; lastKnownFileType = sourcecode.swift; path = ModifiedContent.swift; sourceTree = "<group>"; };
		846FBE8528AA696900147F6E /* ColorExtensions.swift */ = {isa = PBXFileReference; lastKnownFileType = sourcecode.swift; path = ColorExtensions.swift; sourceTree = "<group>"; };
		846FBE8828AAD83C00147F6E /* InviteParticipantsView.swift */ = {isa = PBXFileReference; lastKnownFileType = sourcecode.swift; path = InviteParticipantsView.swift; sourceTree = "<group>"; };
		846FBE8A28AAD84A00147F6E /* InviteParticipantsViewModel.swift */ = {isa = PBXFileReference; lastKnownFileType = sourcecode.swift; path = InviteParticipantsViewModel.swift; sourceTree = "<group>"; };
		846FBE8C28AAEBBC00147F6E /* SearchBar.swift */ = {isa = PBXFileReference; lastKnownFileType = sourcecode.swift; path = SearchBar.swift; sourceTree = "<group>"; };
		846FBE8E28AAEC5D00147F6E /* KeyboardReadable.swift */ = {isa = PBXFileReference; lastKnownFileType = sourcecode.swift; path = KeyboardReadable.swift; sourceTree = "<group>"; };
		846FBE9028AAF52600147F6E /* SelectedParticipantView.swift */ = {isa = PBXFileReference; lastKnownFileType = sourcecode.swift; path = SelectedParticipantView.swift; sourceTree = "<group>"; };
		8472604C2A0BB1FA00713E30 /* DemoApp-Debug.entitlements */ = {isa = PBXFileReference; fileEncoding = 4; lastKnownFileType = text.plist.entitlements; path = "DemoApp-Debug.entitlements"; sourceTree = "<group>"; };
		8478A0EB29F2604A0001F860 /* ControllerTestCase.swift */ = {isa = PBXFileReference; lastKnownFileType = sourcecode.swift; path = ControllerTestCase.swift; sourceTree = "<group>"; };
		8478EB12288A054B00525538 /* VideoConfig.swift */ = {isa = PBXFileReference; lastKnownFileType = sourcecode.swift; path = VideoConfig.swift; sourceTree = "<group>"; };
		8479E74229EE89FC00169EF5 /* CallBroadcastingStoppedEvent.swift */ = {isa = PBXFileReference; fileEncoding = 4; lastKnownFileType = sourcecode.swift; path = CallBroadcastingStoppedEvent.swift; sourceTree = "<group>"; };
		8479E74329EE89FC00169EF5 /* CallBroadcastingStartedEvent.swift */ = {isa = PBXFileReference; fileEncoding = 4; lastKnownFileType = sourcecode.swift; path = CallBroadcastingStartedEvent.swift; sourceTree = "<group>"; };
		8479F83329C09EF1009ECE37 /* UserAvatar.swift */ = {isa = PBXFileReference; lastKnownFileType = sourcecode.swift; path = UserAvatar.swift; sourceTree = "<group>"; };
		847B47AE2A233AE2000714CE /* DemoAppViewFactory.swift */ = {isa = PBXFileReference; lastKnownFileType = sourcecode.swift; path = DemoAppViewFactory.swift; sourceTree = "<group>"; };
		847B47B42A249E7E000714CE /* Examples.swift */ = {isa = PBXFileReference; lastKnownFileType = sourcecode.swift; path = Examples.swift; sourceTree = "<group>"; };
		847B47B62A260CF0000714CE /* CustomCallView.swift */ = {isa = PBXFileReference; lastKnownFileType = sourcecode.swift; path = CustomCallView.swift; sourceTree = "<group>"; };
		847BE09B29DADE0100B55D21 /* Call.swift */ = {isa = PBXFileReference; fileEncoding = 4; lastKnownFileType = sourcecode.swift; path = Call.swift; sourceTree = "<group>"; };
		847D001F29C8AB1E00DD0A50 /* RecordingView.swift */ = {isa = PBXFileReference; lastKnownFileType = sourcecode.swift; path = RecordingView.swift; sourceTree = "<group>"; };
		8487D8AC2A67F4EC00536ED4 /* ScreenshareCapturer.swift */ = {isa = PBXFileReference; lastKnownFileType = sourcecode.swift; path = ScreenshareCapturer.swift; sourceTree = "<group>"; };
		8487D8AF2A697E9A00536ED4 /* VideoCapturing.swift */ = {isa = PBXFileReference; lastKnownFileType = sourcecode.swift; path = VideoCapturing.swift; sourceTree = "<group>"; };
		848A73BF2926314F0089AA6E /* MinimizedCallView.swift */ = {isa = PBXFileReference; lastKnownFileType = sourcecode.swift; path = MinimizedCallView.swift; sourceTree = "<group>"; };
		848A73C129269E7D0089AA6E /* CornerDragableView.swift */ = {isa = PBXFileReference; lastKnownFileType = sourcecode.swift; path = CornerDragableView.swift; sourceTree = "<group>"; };
		848C469C2A6A9A3D00E5AC09 /* DemoAppCallControlsView.swift */ = {isa = PBXFileReference; lastKnownFileType = sourcecode.swift; path = DemoAppCallControlsView.swift; sourceTree = "<group>"; };
		848C46A22A6ABF7E00E5AC09 /* ScreenSharing.appex */ = {isa = PBXFileReference; explicitFileType = "wrapper.app-extension"; includeInIndex = 0; path = ScreenSharing.appex; sourceTree = BUILT_PRODUCTS_DIR; };
		848C46A32A6ABF7E00E5AC09 /* ReplayKit.framework */ = {isa = PBXFileReference; lastKnownFileType = wrapper.framework; name = ReplayKit.framework; path = System/Library/Frameworks/ReplayKit.framework; sourceTree = SDKROOT; };
		848C46A62A6ABF7E00E5AC09 /* SampleHandler.swift */ = {isa = PBXFileReference; lastKnownFileType = sourcecode.swift; path = SampleHandler.swift; sourceTree = "<group>"; };
		848C46A82A6ABF7E00E5AC09 /* Info.plist */ = {isa = PBXFileReference; lastKnownFileType = text.plist.xml; path = Info.plist; sourceTree = "<group>"; };
		848C46AF2A6AC6F800E5AC09 /* ScreenSharing.entitlements */ = {isa = PBXFileReference; lastKnownFileType = text.plist.entitlements; path = ScreenSharing.entitlements; sourceTree = "<group>"; };
		848FE1E62A9CBC1800B45AC2 /* PiPUtils.swift */ = {isa = PBXFileReference; lastKnownFileType = sourcecode.swift; path = PiPUtils.swift; sourceTree = "<group>"; };
		848FE1ED2A9DEA2600B45AC2 /* PiPHandler.swift */ = {isa = PBXFileReference; lastKnownFileType = sourcecode.swift; path = PiPHandler.swift; sourceTree = "<group>"; };
		8490031829D2E0DF00AD9BB4 /* Sorting_Tests.swift */ = {isa = PBXFileReference; lastKnownFileType = sourcecode.swift; path = Sorting_Tests.swift; sourceTree = "<group>"; };
		8490031A29D308A000AD9BB4 /* RingSettingsRequest.swift */ = {isa = PBXFileReference; fileEncoding = 4; lastKnownFileType = sourcecode.swift; path = RingSettingsRequest.swift; sourceTree = "<group>"; };
		8490031B29D308A000AD9BB4 /* AudioSettingsRequest.swift */ = {isa = PBXFileReference; fileEncoding = 4; lastKnownFileType = sourcecode.swift; path = AudioSettingsRequest.swift; sourceTree = "<group>"; };
		8490031C29D308A000AD9BB4 /* BackstageSettingsRequest.swift */ = {isa = PBXFileReference; fileEncoding = 4; lastKnownFileType = sourcecode.swift; path = BackstageSettingsRequest.swift; sourceTree = "<group>"; };
		8490031D29D308A000AD9BB4 /* RingSettings.swift */ = {isa = PBXFileReference; fileEncoding = 4; lastKnownFileType = sourcecode.swift; path = RingSettings.swift; sourceTree = "<group>"; };
		8490031E29D308A000AD9BB4 /* GetCallResponse.swift */ = {isa = PBXFileReference; fileEncoding = 4; lastKnownFileType = sourcecode.swift; path = GetCallResponse.swift; sourceTree = "<group>"; };
		8490031F29D308A000AD9BB4 /* TranscriptionSettings.swift */ = {isa = PBXFileReference; fileEncoding = 4; lastKnownFileType = sourcecode.swift; path = TranscriptionSettings.swift; sourceTree = "<group>"; };
		8490032029D308A000AD9BB4 /* TranscriptionSettingsRequest.swift */ = {isa = PBXFileReference; fileEncoding = 4; lastKnownFileType = sourcecode.swift; path = TranscriptionSettingsRequest.swift; sourceTree = "<group>"; };
		8490032A29D4769700AD9BB4 /* CallConnectingView.swift */ = {isa = PBXFileReference; lastKnownFileType = sourcecode.swift; path = CallConnectingView.swift; sourceTree = "<group>"; };
		8490032C29D4774500AD9BB4 /* JoiningCallView.swift */ = {isa = PBXFileReference; lastKnownFileType = sourcecode.swift; path = JoiningCallView.swift; sourceTree = "<group>"; };
		8490032E29D6D00C00AD9BB4 /* CallController_Mock.swift */ = {isa = PBXFileReference; lastKnownFileType = sourcecode.swift; path = CallController_Mock.swift; sourceTree = "<group>"; };
		8490033029D6D2BF00AD9BB4 /* MockResponseBuilder.swift */ = {isa = PBXFileReference; lastKnownFileType = sourcecode.swift; path = MockResponseBuilder.swift; sourceTree = "<group>"; };
		8490033229D6FD8D00AD9BB4 /* CallCoordinatorController_Mock.swift */ = {isa = PBXFileReference; lastKnownFileType = sourcecode.swift; path = CallCoordinatorController_Mock.swift; sourceTree = "<group>"; };
		8490DD1E298D39D9007E53D2 /* JsonEventDecoder.swift */ = {isa = PBXFileReference; lastKnownFileType = sourcecode.swift; path = JsonEventDecoder.swift; sourceTree = "<group>"; };
		8490DD20298D4ADF007E53D2 /* StreamJsonDecoder.swift */ = {isa = PBXFileReference; lastKnownFileType = sourcecode.swift; path = StreamJsonDecoder.swift; sourceTree = "<group>"; };
		8490DD22298D5330007E53D2 /* Data+Gzip.swift */ = {isa = PBXFileReference; lastKnownFileType = sourcecode.swift; path = "Data+Gzip.swift"; sourceTree = "<group>"; };
		8492B8722908024800006649 /* StreamVideoTestCase.swift */ = {isa = PBXFileReference; lastKnownFileType = sourcecode.swift; path = StreamVideoTestCase.swift; sourceTree = "<group>"; };
		8492B874290808AE00006649 /* StreamVideoEnvironment.swift */ = {isa = PBXFileReference; lastKnownFileType = sourcecode.swift; path = StreamVideoEnvironment.swift; sourceTree = "<group>"; };
		8492B87729081D1600006649 /* HTTPClient_Mock.swift */ = {isa = PBXFileReference; lastKnownFileType = sourcecode.swift; path = HTTPClient_Mock.swift; sourceTree = "<group>"; };
		8492B87929081E6600006649 /* StreamVideo_Mock.swift */ = {isa = PBXFileReference; lastKnownFileType = sourcecode.swift; path = StreamVideo_Mock.swift; sourceTree = "<group>"; };
		8493223A29082EDB0013C029 /* StreamVideoUITestCase.swift */ = {isa = PBXFileReference; lastKnownFileType = sourcecode.swift; path = StreamVideoUITestCase.swift; sourceTree = "<group>"; };
		84932244290831B70013C029 /* StreamVideoSwiftUI.xctestplan */ = {isa = PBXFileReference; lastKnownFileType = text; path = StreamVideoSwiftUI.xctestplan; sourceTree = "<group>"; };
		84932245290831DB0013C029 /* StreamVideo.xctestplan */ = {isa = PBXFileReference; lastKnownFileType = text; path = StreamVideo.xctestplan; sourceTree = "<group>"; };
		8493224C290837890013C029 /* DemoAppUIKit.app */ = {isa = PBXFileReference; explicitFileType = wrapper.application; includeInIndex = 0; path = DemoAppUIKit.app; sourceTree = BUILT_PRODUCTS_DIR; };
		8493224E2908378A0013C029 /* AppDelegate.swift */ = {isa = PBXFileReference; lastKnownFileType = sourcecode.swift; path = AppDelegate.swift; sourceTree = "<group>"; };
		849322502908378A0013C029 /* SceneDelegate.swift */ = {isa = PBXFileReference; lastKnownFileType = sourcecode.swift; path = SceneDelegate.swift; sourceTree = "<group>"; };
		849322572908378B0013C029 /* Assets.xcassets */ = {isa = PBXFileReference; lastKnownFileType = folder.assetcatalog; path = Assets.xcassets; sourceTree = "<group>"; };
		8493225A2908378B0013C029 /* Base */ = {isa = PBXFileReference; lastKnownFileType = file.storyboard; name = Base; path = Base.lproj/LaunchScreen.storyboard; sourceTree = "<group>"; };
		8493225C2908378B0013C029 /* Info.plist */ = {isa = PBXFileReference; lastKnownFileType = text.plist.xml; path = Info.plist; sourceTree = "<group>"; };
		849322602908385C0013C029 /* HomeViewController.swift */ = {isa = PBXFileReference; lastKnownFileType = sourcecode.swift; path = HomeViewController.swift; sourceTree = "<group>"; };
		8493226229083BF20013C029 /* CallViewController.swift */ = {isa = PBXFileReference; lastKnownFileType = sourcecode.swift; path = CallViewController.swift; sourceTree = "<group>"; };
		84932269290919F10013C029 /* LoginViewController.swift */ = {isa = PBXFileReference; lastKnownFileType = sourcecode.swift; path = LoginViewController.swift; sourceTree = "<group>"; };
		84932273290929290013C029 /* UIView+Extensions.swift */ = {isa = PBXFileReference; lastKnownFileType = sourcecode.swift; path = "UIView+Extensions.swift"; sourceTree = "<group>"; };
		84932275290929630013C029 /* Animation.swift */ = {isa = PBXFileReference; lastKnownFileType = sourcecode.swift; path = Animation.swift; sourceTree = "<group>"; };
		84932277290929EF0013C029 /* NSLayoutConstraint+Extensions.swift */ = {isa = PBXFileReference; lastKnownFileType = sourcecode.swift; path = "NSLayoutConstraint+Extensions.swift"; sourceTree = "<group>"; };
		84932279290938440013C029 /* CallViewController_Tests.swift */ = {isa = PBXFileReference; lastKnownFileType = sourcecode.swift; path = CallViewController_Tests.swift; sourceTree = "<group>"; };
		8493228129093B270013C029 /* StreamVideoUIKit.xctestplan */ = {isa = PBXFileReference; lastKnownFileType = text; path = StreamVideoUIKit.xctestplan; sourceTree = "<group>"; };
		8496A9A529CC500F00F15FF1 /* StreamVideoCaptureHandler.swift */ = {isa = PBXFileReference; lastKnownFileType = sourcecode.swift; path = StreamVideoCaptureHandler.swift; sourceTree = "<group>"; };
		8498796728A15F0300D06F31 /* ViewFactory.swift */ = {isa = PBXFileReference; lastKnownFileType = sourcecode.swift; path = ViewFactory.swift; sourceTree = "<group>"; };
		849EDA8A297AFCC80072A12D /* PreJoiningView.swift */ = {isa = PBXFileReference; lastKnownFileType = sourcecode.swift; path = PreJoiningView.swift; sourceTree = "<group>"; };
		849EDA8C297AFD840072A12D /* Camera.swift */ = {isa = PBXFileReference; lastKnownFileType = sourcecode.swift; path = Camera.swift; sourceTree = "<group>"; };
		849EDA8E297AFE1C0072A12D /* PreJoiningViewModel.swift */ = {isa = PBXFileReference; lastKnownFileType = sourcecode.swift; path = PreJoiningViewModel.swift; sourceTree = "<group>"; };
		84A4DCBA2A41DC6E00B1D1BF /* AsyncAssert.swift */ = {isa = PBXFileReference; lastKnownFileType = sourcecode.swift; path = AsyncAssert.swift; sourceTree = "<group>"; };
		84A4DDBC2A3B35030097F3E9 /* LocationFetcher.swift */ = {isa = PBXFileReference; lastKnownFileType = sourcecode.swift; path = LocationFetcher.swift; sourceTree = "<group>"; };
		84A6CD6028D49A7700318EC3 /* CallBackgrounds.swift */ = {isa = PBXFileReference; lastKnownFileType = sourcecode.swift; path = CallBackgrounds.swift; sourceTree = "<group>"; };
		84A737AE28F4716E001A6769 /* signal.pb.swift */ = {isa = PBXFileReference; fileEncoding = 4; lastKnownFileType = sourcecode.swift; path = signal.pb.swift; sourceTree = "<group>"; };
		84A737AF28F4716E001A6769 /* signal.twirp.swift */ = {isa = PBXFileReference; fileEncoding = 4; lastKnownFileType = sourcecode.swift; path = signal.twirp.swift; sourceTree = "<group>"; };
		84A737B128F4716E001A6769 /* models.pb.swift */ = {isa = PBXFileReference; fileEncoding = 4; lastKnownFileType = sourcecode.swift; path = models.pb.swift; sourceTree = "<group>"; };
		84A737B328F4716E001A6769 /* events.pb.swift */ = {isa = PBXFileReference; fileEncoding = 4; lastKnownFileType = sourcecode.swift; path = events.pb.swift; sourceTree = "<group>"; };
		84A7E1782881922400526C98 /* HTTPClient.swift */ = {isa = PBXFileReference; lastKnownFileType = sourcecode.swift; path = HTTPClient.swift; sourceTree = "<group>"; };
		84A7E17C2883629700526C98 /* WebSocketClient.swift */ = {isa = PBXFileReference; fileEncoding = 4; lastKnownFileType = sourcecode.swift; path = WebSocketClient.swift; sourceTree = "<group>"; };
		84A7E17D2883629700526C98 /* WebSocketPingController.swift */ = {isa = PBXFileReference; fileEncoding = 4; lastKnownFileType = sourcecode.swift; path = WebSocketPingController.swift; sourceTree = "<group>"; };
		84A7E17E2883629700526C98 /* RetryStrategy.swift */ = {isa = PBXFileReference; fileEncoding = 4; lastKnownFileType = sourcecode.swift; path = RetryStrategy.swift; sourceTree = "<group>"; };
		84A7E183288362DF00526C98 /* Atomic.swift */ = {isa = PBXFileReference; lastKnownFileType = sourcecode.swift; path = Atomic.swift; sourceTree = "<group>"; };
		84A7E1852883632100526C98 /* ConnectionStatus.swift */ = {isa = PBXFileReference; fileEncoding = 4; lastKnownFileType = sourcecode.swift; path = ConnectionStatus.swift; sourceTree = "<group>"; };
		84A7E1872883638200526C98 /* WebSocketEngine.swift */ = {isa = PBXFileReference; fileEncoding = 4; lastKnownFileType = sourcecode.swift; path = WebSocketEngine.swift; sourceTree = "<group>"; };
		84A7E1882883638200526C98 /* URLSessionWebSocketEngine.swift */ = {isa = PBXFileReference; fileEncoding = 4; lastKnownFileType = sourcecode.swift; path = URLSessionWebSocketEngine.swift; sourceTree = "<group>"; };
		84A7E18B288363AC00526C98 /* EventNotificationCenter.swift */ = {isa = PBXFileReference; fileEncoding = 4; lastKnownFileType = sourcecode.swift; path = EventNotificationCenter.swift; sourceTree = "<group>"; };
		84A7E18F2883647200526C98 /* Event.swift */ = {isa = PBXFileReference; fileEncoding = 4; lastKnownFileType = sourcecode.swift; path = Event.swift; sourceTree = "<group>"; };
		84A7E1932883652000526C98 /* EventMiddleware.swift */ = {isa = PBXFileReference; lastKnownFileType = sourcecode.swift; path = EventMiddleware.swift; sourceTree = "<group>"; };
		84A7E1952883661A00526C98 /* BackgroundTaskScheduler.swift */ = {isa = PBXFileReference; fileEncoding = 4; lastKnownFileType = sourcecode.swift; path = BackgroundTaskScheduler.swift; sourceTree = "<group>"; };
		84A7E1A72883E46200526C98 /* Timers.swift */ = {isa = PBXFileReference; lastKnownFileType = sourcecode.swift; path = Timers.swift; sourceTree = "<group>"; };
		84A7E1A92883E4AD00526C98 /* APIKey.swift */ = {isa = PBXFileReference; lastKnownFileType = sourcecode.swift; path = APIKey.swift; sourceTree = "<group>"; };
		84A7E1AD2883E6B300526C98 /* HTTPUtils.swift */ = {isa = PBXFileReference; lastKnownFileType = sourcecode.swift; path = HTTPUtils.swift; sourceTree = "<group>"; };
		84A7E1AF2883E73100526C98 /* EventBatcher.swift */ = {isa = PBXFileReference; lastKnownFileType = sourcecode.swift; path = EventBatcher.swift; sourceTree = "<group>"; };
		84AF64D1287C78E70012A503 /* User.swift */ = {isa = PBXFileReference; lastKnownFileType = sourcecode.swift; path = User.swift; sourceTree = "<group>"; };
		84AF64D4287C79320012A503 /* RawJSON.swift */ = {isa = PBXFileReference; lastKnownFileType = sourcecode.swift; path = RawJSON.swift; sourceTree = "<group>"; };
		84AF64D6287C79610012A503 /* Token.swift */ = {isa = PBXFileReference; lastKnownFileType = sourcecode.swift; path = Token.swift; sourceTree = "<group>"; };
		84AF64D8287C79F60012A503 /* Errors.swift */ = {isa = PBXFileReference; lastKnownFileType = sourcecode.swift; path = Errors.swift; sourceTree = "<group>"; };
		84AF64DA287C7A2C0012A503 /* ErrorPayload.swift */ = {isa = PBXFileReference; lastKnownFileType = sourcecode.swift; path = ErrorPayload.swift; sourceTree = "<group>"; };
		84B0091A2A4C521000CF1FA7 /* Retries.swift */ = {isa = PBXFileReference; lastKnownFileType = sourcecode.swift; path = Retries.swift; sourceTree = "<group>"; };
		84B04BE628941EA6003A8DCD /* StatsConstants.swift */ = {isa = PBXFileReference; lastKnownFileType = sourcecode.swift; path = StatsConstants.swift; sourceTree = "<group>"; };
		84B57D32297F278500E4E709 /* MicrophoneChecker.swift */ = {isa = PBXFileReference; lastKnownFileType = sourcecode.swift; path = MicrophoneChecker.swift; sourceTree = "<group>"; };
		84B57D36297F406400E4E709 /* MicrophoneCheckView.swift */ = {isa = PBXFileReference; lastKnownFileType = sourcecode.swift; path = MicrophoneCheckView.swift; sourceTree = "<group>"; };
		84B57D38297FFF8300E4E709 /* PreJoiningView_iOS13.swift */ = {isa = PBXFileReference; lastKnownFileType = sourcecode.swift; path = PreJoiningView_iOS13.swift; sourceTree = "<group>"; };
		84B9A56C29112F39004DE31A /* EndpointConfig.swift */ = {isa = PBXFileReference; lastKnownFileType = sourcecode.swift; path = EndpointConfig.swift; sourceTree = "<group>"; };
		84BAD7772A6BFE8A00733156 /* BroadcastBufferUploadConnection.swift */ = {isa = PBXFileReference; lastKnownFileType = sourcecode.swift; path = BroadcastBufferUploadConnection.swift; sourceTree = "<group>"; };
		84BAD7792A6BFEF900733156 /* BroadcastBufferUploader.swift */ = {isa = PBXFileReference; lastKnownFileType = sourcecode.swift; path = BroadcastBufferUploader.swift; sourceTree = "<group>"; };
		84BAD77B2A6BFF4300733156 /* BroadcastBufferReaderConnection.swift */ = {isa = PBXFileReference; lastKnownFileType = sourcecode.swift; path = BroadcastBufferReaderConnection.swift; sourceTree = "<group>"; };
		84BAD77D2A6BFFB200733156 /* BroadcastSampleHandler.swift */ = {isa = PBXFileReference; lastKnownFileType = sourcecode.swift; path = BroadcastSampleHandler.swift; sourceTree = "<group>"; };
		84BAD7812A6C013100733156 /* BroadcastScreenCapturer.swift */ = {isa = PBXFileReference; lastKnownFileType = sourcecode.swift; path = BroadcastScreenCapturer.swift; sourceTree = "<group>"; };
		84BAD7832A6C01AF00733156 /* BroadcastBufferReader.swift */ = {isa = PBXFileReference; lastKnownFileType = sourcecode.swift; path = BroadcastBufferReader.swift; sourceTree = "<group>"; };
		84BB570D2A20D7BB0002C123 /* Mapping_Tests.swift */ = {isa = PBXFileReference; lastKnownFileType = sourcecode.swift; path = Mapping_Tests.swift; sourceTree = "<group>"; };
		84BBF62A28AFC24000387A02 /* PeerConnectionFactory.swift */ = {isa = PBXFileReference; lastKnownFileType = sourcecode.swift; path = PeerConnectionFactory.swift; sourceTree = "<group>"; };
		84BBF62C28AFC72700387A02 /* DefaultRTCMediaConstraints.swift */ = {isa = PBXFileReference; lastKnownFileType = sourcecode.swift; path = DefaultRTCMediaConstraints.swift; sourceTree = "<group>"; };
		84C267C828F5980F00F0F673 /* ConnectOptions.swift */ = {isa = PBXFileReference; lastKnownFileType = sourcecode.swift; path = ConnectOptions.swift; sourceTree = "<group>"; };
		84C28C912A84D16A00742E33 /* GoLiveRequest.swift */ = {isa = PBXFileReference; fileEncoding = 4; lastKnownFileType = sourcecode.swift; path = GoLiveRequest.swift; sourceTree = "<group>"; };
		84C2996D2876E42D0034B735 /* StreamVideo.swift */ = {isa = PBXFileReference; lastKnownFileType = sourcecode.swift; path = StreamVideo.swift; sourceTree = "<group>"; };
		84C299722876E8C90034B735 /* InjectedValues.swift */ = {isa = PBXFileReference; lastKnownFileType = sourcecode.swift; path = InjectedValues.swift; sourceTree = "<group>"; };
		84C299742876E8F80034B735 /* InjectedValuesExtensions.swift */ = {isa = PBXFileReference; lastKnownFileType = sourcecode.swift; path = InjectedValuesExtensions.swift; sourceTree = "<group>"; };
		84C2997828784B180034B735 /* CallType.swift */ = {isa = PBXFileReference; lastKnownFileType = sourcecode.swift; path = CallType.swift; sourceTree = "<group>"; };
		84C2997A28784B500034B735 /* ConnectionState.swift */ = {isa = PBXFileReference; lastKnownFileType = sourcecode.swift; path = ConnectionState.swift; sourceTree = "<group>"; };
		84C2997C28784BB30034B735 /* Utils.swift */ = {isa = PBXFileReference; lastKnownFileType = sourcecode.swift; path = Utils.swift; sourceTree = "<group>"; };
		84C4003B29E3F446007B69C2 /* WSCallEvent.swift */ = {isa = PBXFileReference; fileEncoding = 4; lastKnownFileType = sourcecode.swift; path = WSCallEvent.swift; sourceTree = "<group>"; };
		84C4003C29E3F446007B69C2 /* VideoEvent.swift */ = {isa = PBXFileReference; fileEncoding = 4; lastKnownFileType = sourcecode.swift; path = VideoEvent.swift; sourceTree = "<group>"; };
		84C4003D29E3F446007B69C2 /* WSClientEvent.swift */ = {isa = PBXFileReference; fileEncoding = 4; lastKnownFileType = sourcecode.swift; path = WSClientEvent.swift; sourceTree = "<group>"; };
		84C4003E29E3F446007B69C2 /* ConnectedEvent.swift */ = {isa = PBXFileReference; fileEncoding = 4; lastKnownFileType = sourcecode.swift; path = ConnectedEvent.swift; sourceTree = "<group>"; };
		84CC05882A530C3F00EE9815 /* SpeakerManager_Tests.swift */ = {isa = PBXFileReference; lastKnownFileType = sourcecode.swift; path = SpeakerManager_Tests.swift; sourceTree = "<group>"; };
		84CC058A2A531B0B00EE9815 /* CallSettingsManager.swift */ = {isa = PBXFileReference; lastKnownFileType = sourcecode.swift; path = CallSettingsManager.swift; sourceTree = "<group>"; };
		84D114D929F092E700BCCB0C /* CallController_Tests.swift */ = {isa = PBXFileReference; lastKnownFileType = sourcecode.swift; path = CallController_Tests.swift; sourceTree = "<group>"; };
		84D2E37029DC856C001D2118 /* CallMemberRemovedEvent.swift */ = {isa = PBXFileReference; fileEncoding = 4; lastKnownFileType = sourcecode.swift; path = CallMemberRemovedEvent.swift; sourceTree = "<group>"; };
		84D2E37129DC856C001D2118 /* CallMemberUpdatedEvent.swift */ = {isa = PBXFileReference; fileEncoding = 4; lastKnownFileType = sourcecode.swift; path = CallMemberUpdatedEvent.swift; sourceTree = "<group>"; };
		84D2E37229DC856C001D2118 /* CallMemberUpdatedPermissionEvent.swift */ = {isa = PBXFileReference; fileEncoding = 4; lastKnownFileType = sourcecode.swift; path = CallMemberUpdatedPermissionEvent.swift; sourceTree = "<group>"; };
		84D2E37329DC856C001D2118 /* CallMemberAddedEvent.swift */ = {isa = PBXFileReference; fileEncoding = 4; lastKnownFileType = sourcecode.swift; path = CallMemberAddedEvent.swift; sourceTree = "<group>"; };
		84D419B728E7155100F574F9 /* CallContainer.swift */ = {isa = PBXFileReference; lastKnownFileType = sourcecode.swift; path = CallContainer.swift; sourceTree = "<group>"; };
		84D424C22AA0EA6300473150 /* Assets.xcassets */ = {isa = PBXFileReference; lastKnownFileType = folder.assetcatalog; path = Assets.xcassets; sourceTree = "<group>"; };
		84D6493B29E7F5D2002CA428 /* CallsView.swift */ = {isa = PBXFileReference; lastKnownFileType = sourcecode.swift; path = CallsView.swift; sourceTree = "<group>"; };
		84D6493D29E7F75E002CA428 /* CallsViewModel.swift */ = {isa = PBXFileReference; lastKnownFileType = sourcecode.swift; path = CallsViewModel.swift; sourceTree = "<group>"; };
		84D6493F29E94C14002CA428 /* CallsQuery.swift */ = {isa = PBXFileReference; lastKnownFileType = sourcecode.swift; path = CallsQuery.swift; sourceTree = "<group>"; };
		84D6494129E9AD07002CA428 /* RTMPIngress.swift */ = {isa = PBXFileReference; fileEncoding = 4; lastKnownFileType = sourcecode.swift; path = RTMPIngress.swift; sourceTree = "<group>"; };
		84D6494229E9AD08002CA428 /* CallIngressResponse.swift */ = {isa = PBXFileReference; fileEncoding = 4; lastKnownFileType = sourcecode.swift; path = CallIngressResponse.swift; sourceTree = "<group>"; };
		84D6494629E9F2D0002CA428 /* WebRTCClient_Tests.swift */ = {isa = PBXFileReference; lastKnownFileType = sourcecode.swift; path = WebRTCClient_Tests.swift; sourceTree = "<group>"; };
		84DC382C29A8B9EC00946713 /* CallParticipantMenuAction.swift */ = {isa = PBXFileReference; lastKnownFileType = sourcecode.swift; path = CallParticipantMenuAction.swift; sourceTree = "<group>"; };
		84DC382E29A8BB8D00946713 /* CallParticipantsInfoViewModel.swift */ = {isa = PBXFileReference; lastKnownFileType = sourcecode.swift; path = CallParticipantsInfoViewModel.swift; sourceTree = "<group>"; };
		84DC383C29ADFCFB00946713 /* JSONEncodingHelper.swift */ = {isa = PBXFileReference; fileEncoding = 4; lastKnownFileType = sourcecode.swift; path = JSONEncodingHelper.swift; sourceTree = "<group>"; };
		84DC383D29ADFCFB00946713 /* CodableHelper.swift */ = {isa = PBXFileReference; fileEncoding = 4; lastKnownFileType = sourcecode.swift; path = CodableHelper.swift; sourceTree = "<group>"; };
		84DC383F29ADFCFC00946713 /* SendEventResponse.swift */ = {isa = PBXFileReference; fileEncoding = 4; lastKnownFileType = sourcecode.swift; path = SendEventResponse.swift; sourceTree = "<group>"; };
		84DC384029ADFCFC00946713 /* VideoSettings.swift */ = {isa = PBXFileReference; fileEncoding = 4; lastKnownFileType = sourcecode.swift; path = VideoSettings.swift; sourceTree = "<group>"; };
		84DC384129ADFCFC00946713 /* RequestPermissionRequest.swift */ = {isa = PBXFileReference; fileEncoding = 4; lastKnownFileType = sourcecode.swift; path = RequestPermissionRequest.swift; sourceTree = "<group>"; };
		84DC384229ADFCFC00946713 /* ScreensharingSettingsRequest.swift */ = {isa = PBXFileReference; fileEncoding = 4; lastKnownFileType = sourcecode.swift; path = ScreensharingSettingsRequest.swift; sourceTree = "<group>"; };
		84DC384329ADFCFC00946713 /* UpdateUserPermissionsRequest.swift */ = {isa = PBXFileReference; fileEncoding = 4; lastKnownFileType = sourcecode.swift; path = UpdateUserPermissionsRequest.swift; sourceTree = "<group>"; };
		84DC384429ADFCFC00946713 /* QueryMembersRequest.swift */ = {isa = PBXFileReference; fileEncoding = 4; lastKnownFileType = sourcecode.swift; path = QueryMembersRequest.swift; sourceTree = "<group>"; };
		84DC384529ADFCFC00946713 /* EndCallResponse.swift */ = {isa = PBXFileReference; fileEncoding = 4; lastKnownFileType = sourcecode.swift; path = EndCallResponse.swift; sourceTree = "<group>"; };
		84DC384629ADFCFC00946713 /* StopLiveResponse.swift */ = {isa = PBXFileReference; fileEncoding = 4; lastKnownFileType = sourcecode.swift; path = StopLiveResponse.swift; sourceTree = "<group>"; };
		84DC384729ADFCFC00946713 /* VideoSettingsRequest.swift */ = {isa = PBXFileReference; fileEncoding = 4; lastKnownFileType = sourcecode.swift; path = VideoSettingsRequest.swift; sourceTree = "<group>"; };
		84DC384929ADFCFC00946713 /* APIError.swift */ = {isa = PBXFileReference; fileEncoding = 4; lastKnownFileType = sourcecode.swift; path = APIError.swift; sourceTree = "<group>"; };
		84DC384A29ADFCFC00946713 /* PermissionRequestEvent.swift */ = {isa = PBXFileReference; fileEncoding = 4; lastKnownFileType = sourcecode.swift; path = PermissionRequestEvent.swift; sourceTree = "<group>"; };
		84DC384B29ADFCFC00946713 /* GetOrCreateCallResponse.swift */ = {isa = PBXFileReference; fileEncoding = 4; lastKnownFileType = sourcecode.swift; path = GetOrCreateCallResponse.swift; sourceTree = "<group>"; };
		84DC384D29ADFCFC00946713 /* CallCreatedEvent.swift */ = {isa = PBXFileReference; fileEncoding = 4; lastKnownFileType = sourcecode.swift; path = CallCreatedEvent.swift; sourceTree = "<group>"; };
		84DC384E29ADFCFC00946713 /* JoinCallResponse.swift */ = {isa = PBXFileReference; fileEncoding = 4; lastKnownFileType = sourcecode.swift; path = JoinCallResponse.swift; sourceTree = "<group>"; };
		84DC384F29ADFCFC00946713 /* CustomVideoEvent.swift */ = {isa = PBXFileReference; fileEncoding = 4; lastKnownFileType = sourcecode.swift; path = CustomVideoEvent.swift; sourceTree = "<group>"; };
		84DC385029ADFCFC00946713 /* BlockUserResponse.swift */ = {isa = PBXFileReference; fileEncoding = 4; lastKnownFileType = sourcecode.swift; path = BlockUserResponse.swift; sourceTree = "<group>"; };
		84DC385129ADFCFC00946713 /* UnblockedUserEvent.swift */ = {isa = PBXFileReference; fileEncoding = 4; lastKnownFileType = sourcecode.swift; path = UnblockedUserEvent.swift; sourceTree = "<group>"; };
		84DC385229ADFCFC00946713 /* MuteUsersResponse.swift */ = {isa = PBXFileReference; fileEncoding = 4; lastKnownFileType = sourcecode.swift; path = MuteUsersResponse.swift; sourceTree = "<group>"; };
		84DC385329ADFCFC00946713 /* BackstageSettings.swift */ = {isa = PBXFileReference; fileEncoding = 4; lastKnownFileType = sourcecode.swift; path = BackstageSettings.swift; sourceTree = "<group>"; };
		84DC385429ADFCFC00946713 /* SFUResponse.swift */ = {isa = PBXFileReference; fileEncoding = 4; lastKnownFileType = sourcecode.swift; path = SFUResponse.swift; sourceTree = "<group>"; };
		84DC385629ADFCFC00946713 /* GoLiveResponse.swift */ = {isa = PBXFileReference; fileEncoding = 4; lastKnownFileType = sourcecode.swift; path = GoLiveResponse.swift; sourceTree = "<group>"; };
		84DC385729ADFCFC00946713 /* QueryCallsResponse.swift */ = {isa = PBXFileReference; fileEncoding = 4; lastKnownFileType = sourcecode.swift; path = QueryCallsResponse.swift; sourceTree = "<group>"; };
		84DC385829ADFCFC00946713 /* CallUpdatedEvent.swift */ = {isa = PBXFileReference; fileEncoding = 4; lastKnownFileType = sourcecode.swift; path = CallUpdatedEvent.swift; sourceTree = "<group>"; };
		84DC385929ADFCFC00946713 /* CallRecordingStoppedEvent.swift */ = {isa = PBXFileReference; fileEncoding = 4; lastKnownFileType = sourcecode.swift; path = CallRecordingStoppedEvent.swift; sourceTree = "<group>"; };
		84DC385A29ADFCFC00946713 /* RecordSettingsRequest.swift */ = {isa = PBXFileReference; fileEncoding = 4; lastKnownFileType = sourcecode.swift; path = RecordSettingsRequest.swift; sourceTree = "<group>"; };
		84DC385B29ADFCFC00946713 /* CallAcceptedEvent.swift */ = {isa = PBXFileReference; fileEncoding = 4; lastKnownFileType = sourcecode.swift; path = CallAcceptedEvent.swift; sourceTree = "<group>"; };
		84DC385C29ADFCFC00946713 /* HealthCheckEvent.swift */ = {isa = PBXFileReference; fileEncoding = 4; lastKnownFileType = sourcecode.swift; path = HealthCheckEvent.swift; sourceTree = "<group>"; };
		84DC385D29ADFCFC00946713 /* BlockedUserEvent.swift */ = {isa = PBXFileReference; fileEncoding = 4; lastKnownFileType = sourcecode.swift; path = BlockedUserEvent.swift; sourceTree = "<group>"; };
		84DC385F29ADFCFC00946713 /* MuteUsersRequest.swift */ = {isa = PBXFileReference; fileEncoding = 4; lastKnownFileType = sourcecode.swift; path = MuteUsersRequest.swift; sourceTree = "<group>"; };
		84DC386029ADFCFC00946713 /* AudioSettings.swift */ = {isa = PBXFileReference; fileEncoding = 4; lastKnownFileType = sourcecode.swift; path = AudioSettings.swift; sourceTree = "<group>"; };
		84DC386129ADFCFC00946713 /* UnblockUserResponse.swift */ = {isa = PBXFileReference; fileEncoding = 4; lastKnownFileType = sourcecode.swift; path = UnblockUserResponse.swift; sourceTree = "<group>"; };
		84DC386329ADFCFC00946713 /* ICEServer.swift */ = {isa = PBXFileReference; fileEncoding = 4; lastKnownFileType = sourcecode.swift; path = ICEServer.swift; sourceTree = "<group>"; };
		84DC386429ADFCFC00946713 /* CallStateResponseFields.swift */ = {isa = PBXFileReference; fileEncoding = 4; lastKnownFileType = sourcecode.swift; path = CallStateResponseFields.swift; sourceTree = "<group>"; };
		84DC386529ADFCFC00946713 /* QueryMembersResponse.swift */ = {isa = PBXFileReference; fileEncoding = 4; lastKnownFileType = sourcecode.swift; path = QueryMembersResponse.swift; sourceTree = "<group>"; };
		84DC386629ADFCFC00946713 /* CallRecordingStartedEvent.swift */ = {isa = PBXFileReference; fileEncoding = 4; lastKnownFileType = sourcecode.swift; path = CallRecordingStartedEvent.swift; sourceTree = "<group>"; };
		84DC386729ADFCFC00946713 /* UpdateUserPermissionsResponse.swift */ = {isa = PBXFileReference; fileEncoding = 4; lastKnownFileType = sourcecode.swift; path = UpdateUserPermissionsResponse.swift; sourceTree = "<group>"; };
		84DC386829ADFCFC00946713 /* MemberRequest.swift */ = {isa = PBXFileReference; fileEncoding = 4; lastKnownFileType = sourcecode.swift; path = MemberRequest.swift; sourceTree = "<group>"; };
		84DC386929ADFCFC00946713 /* CallResponse.swift */ = {isa = PBXFileReference; fileEncoding = 4; lastKnownFileType = sourcecode.swift; path = CallResponse.swift; sourceTree = "<group>"; };
		84DC386A29ADFCFC00946713 /* UnblockUserRequest.swift */ = {isa = PBXFileReference; fileEncoding = 4; lastKnownFileType = sourcecode.swift; path = UnblockUserRequest.swift; sourceTree = "<group>"; };
		84DC386B29ADFCFC00946713 /* BroadcastSettings.swift */ = {isa = PBXFileReference; fileEncoding = 4; lastKnownFileType = sourcecode.swift; path = BroadcastSettings.swift; sourceTree = "<group>"; };
		84DC386C29ADFCFC00946713 /* UserResponse.swift */ = {isa = PBXFileReference; fileEncoding = 4; lastKnownFileType = sourcecode.swift; path = UserResponse.swift; sourceTree = "<group>"; };
		84DC386D29ADFCFC00946713 /* CallSettingsRequest.swift */ = {isa = PBXFileReference; fileEncoding = 4; lastKnownFileType = sourcecode.swift; path = CallSettingsRequest.swift; sourceTree = "<group>"; };
		84DC386E29ADFCFC00946713 /* ScreensharingSettings.swift */ = {isa = PBXFileReference; fileEncoding = 4; lastKnownFileType = sourcecode.swift; path = ScreensharingSettings.swift; sourceTree = "<group>"; };
		84DC386F29ADFCFC00946713 /* UserRequest.swift */ = {isa = PBXFileReference; fileEncoding = 4; lastKnownFileType = sourcecode.swift; path = UserRequest.swift; sourceTree = "<group>"; };
		84DC387029ADFCFC00946713 /* CallRequest.swift */ = {isa = PBXFileReference; fileEncoding = 4; lastKnownFileType = sourcecode.swift; path = CallRequest.swift; sourceTree = "<group>"; };
		84DC387129ADFCFC00946713 /* HLSSettings.swift */ = {isa = PBXFileReference; fileEncoding = 4; lastKnownFileType = sourcecode.swift; path = HLSSettings.swift; sourceTree = "<group>"; };
		84DC387229ADFCFC00946713 /* GeofenceSettings.swift */ = {isa = PBXFileReference; fileEncoding = 4; lastKnownFileType = sourcecode.swift; path = GeofenceSettings.swift; sourceTree = "<group>"; };
		84DC387329ADFCFC00946713 /* MemberResponse.swift */ = {isa = PBXFileReference; fileEncoding = 4; lastKnownFileType = sourcecode.swift; path = MemberResponse.swift; sourceTree = "<group>"; };
		84DC387429ADFCFC00946713 /* GetOrCreateCallRequest.swift */ = {isa = PBXFileReference; fileEncoding = 4; lastKnownFileType = sourcecode.swift; path = GetOrCreateCallRequest.swift; sourceTree = "<group>"; };
		84DC387529ADFCFC00946713 /* CallRejectedEvent.swift */ = {isa = PBXFileReference; fileEncoding = 4; lastKnownFileType = sourcecode.swift; path = CallRejectedEvent.swift; sourceTree = "<group>"; };
		84DC387629ADFCFC00946713 /* UpdateCallResponse.swift */ = {isa = PBXFileReference; fileEncoding = 4; lastKnownFileType = sourcecode.swift; path = UpdateCallResponse.swift; sourceTree = "<group>"; };
		84DC387729ADFCFC00946713 /* Device.swift */ = {isa = PBXFileReference; fileEncoding = 4; lastKnownFileType = sourcecode.swift; path = Device.swift; sourceTree = "<group>"; };
		84DC387929ADFCFC00946713 /* UpdateCallRequest.swift */ = {isa = PBXFileReference; fileEncoding = 4; lastKnownFileType = sourcecode.swift; path = UpdateCallRequest.swift; sourceTree = "<group>"; };
		84DC387A29ADFCFC00946713 /* SortParamRequest.swift */ = {isa = PBXFileReference; fileEncoding = 4; lastKnownFileType = sourcecode.swift; path = SortParamRequest.swift; sourceTree = "<group>"; };
		84DC387B29ADFCFC00946713 /* RequestPermissionResponse.swift */ = {isa = PBXFileReference; fileEncoding = 4; lastKnownFileType = sourcecode.swift; path = RequestPermissionResponse.swift; sourceTree = "<group>"; };
		84DC387C29ADFCFC00946713 /* SendEventRequest.swift */ = {isa = PBXFileReference; fileEncoding = 4; lastKnownFileType = sourcecode.swift; path = SendEventRequest.swift; sourceTree = "<group>"; };
		84DC387D29ADFCFC00946713 /* BlockUserRequest.swift */ = {isa = PBXFileReference; fileEncoding = 4; lastKnownFileType = sourcecode.swift; path = BlockUserRequest.swift; sourceTree = "<group>"; };
		84DC387E29ADFCFC00946713 /* QueryCallsRequest.swift */ = {isa = PBXFileReference; fileEncoding = 4; lastKnownFileType = sourcecode.swift; path = QueryCallsRequest.swift; sourceTree = "<group>"; };
		84DC387F29ADFCFC00946713 /* OwnUserResponse.swift */ = {isa = PBXFileReference; fileEncoding = 4; lastKnownFileType = sourcecode.swift; path = OwnUserResponse.swift; sourceTree = "<group>"; };
		84DC388029ADFCFC00946713 /* Credentials.swift */ = {isa = PBXFileReference; fileEncoding = 4; lastKnownFileType = sourcecode.swift; path = Credentials.swift; sourceTree = "<group>"; };
		84DC388129ADFCFC00946713 /* UpdatedCallPermissionsEvent.swift */ = {isa = PBXFileReference; fileEncoding = 4; lastKnownFileType = sourcecode.swift; path = UpdatedCallPermissionsEvent.swift; sourceTree = "<group>"; };
		84DC388229ADFCFC00946713 /* CallEndedEvent.swift */ = {isa = PBXFileReference; fileEncoding = 4; lastKnownFileType = sourcecode.swift; path = CallEndedEvent.swift; sourceTree = "<group>"; };
		84DC388329ADFCFC00946713 /* CallSettingsResponse.swift */ = {isa = PBXFileReference; fileEncoding = 4; lastKnownFileType = sourcecode.swift; path = CallSettingsResponse.swift; sourceTree = "<group>"; };
		84DC388529ADFCFC00946713 /* GeofenceSettingsRequest.swift */ = {isa = PBXFileReference; fileEncoding = 4; lastKnownFileType = sourcecode.swift; path = GeofenceSettingsRequest.swift; sourceTree = "<group>"; };
		84DC388629ADFCFC00946713 /* RecordSettings.swift */ = {isa = PBXFileReference; fileEncoding = 4; lastKnownFileType = sourcecode.swift; path = RecordSettings.swift; sourceTree = "<group>"; };
		84DC388729ADFCFC00946713 /* JoinCallRequest.swift */ = {isa = PBXFileReference; fileEncoding = 4; lastKnownFileType = sourcecode.swift; path = JoinCallRequest.swift; sourceTree = "<group>"; };
		84DC388829ADFCFC00946713 /* OpenISO8601DateFormatter.swift */ = {isa = PBXFileReference; fileEncoding = 4; lastKnownFileType = sourcecode.swift; path = OpenISO8601DateFormatter.swift; sourceTree = "<group>"; };
		84DC388929ADFCFC00946713 /* Extensions.swift */ = {isa = PBXFileReference; fileEncoding = 4; lastKnownFileType = sourcecode.swift; path = Extensions.swift; sourceTree = "<group>"; };
		84DC388A29ADFCFC00946713 /* JSONDataEncoding.swift */ = {isa = PBXFileReference; fileEncoding = 4; lastKnownFileType = sourcecode.swift; path = JSONDataEncoding.swift; sourceTree = "<group>"; };
		84DC388C29ADFCFC00946713 /* Models.swift */ = {isa = PBXFileReference; fileEncoding = 4; lastKnownFileType = sourcecode.swift; path = Models.swift; sourceTree = "<group>"; };
		84DCA2082A382B16000C3411 /* CallModels.swift */ = {isa = PBXFileReference; fileEncoding = 4; lastKnownFileType = sourcecode.swift; path = CallModels.swift; sourceTree = "<group>"; };
		84DCA20A2A382FE0000C3411 /* CallViewModel_Tests.swift */ = {isa = PBXFileReference; fileEncoding = 4; lastKnownFileType = sourcecode.swift; path = CallViewModel_Tests.swift; sourceTree = "<group>"; };
		84DCA20D2A3885FE000C3411 /* Permissions.swift */ = {isa = PBXFileReference; lastKnownFileType = sourcecode.swift; path = Permissions.swift; sourceTree = "<group>"; };
		84DCA2102A389160000C3411 /* AssertDelay.swift */ = {isa = PBXFileReference; lastKnownFileType = sourcecode.swift; path = AssertDelay.swift; sourceTree = "<group>"; };
		84DCA2132A38A428000C3411 /* CoordinatorModels.swift */ = {isa = PBXFileReference; lastKnownFileType = sourcecode.swift; path = CoordinatorModels.swift; sourceTree = "<group>"; };
		84DCA2172A398C53000C3411 /* Call_Tests.swift */ = {isa = PBXFileReference; lastKnownFileType = sourcecode.swift; path = Call_Tests.swift; sourceTree = "<group>"; };
		84DCA21A2A39D950000C3411 /* DefaultAPI.swift */ = {isa = PBXFileReference; fileEncoding = 4; lastKnownFileType = sourcecode.swift; path = DefaultAPI.swift; sourceTree = "<group>"; };
		84DCA21E2A39DA15000C3411 /* APIHelper.swift */ = {isa = PBXFileReference; fileEncoding = 4; lastKnownFileType = sourcecode.swift; path = APIHelper.swift; sourceTree = "<group>"; };
		84DCA2202A39E380000C3411 /* URLSessionTransport.swift */ = {isa = PBXFileReference; lastKnownFileType = sourcecode.swift; path = URLSessionTransport.swift; sourceTree = "<group>"; };
		84DCA2222A39E432000C3411 /* AuthMiddlewares.swift */ = {isa = PBXFileReference; lastKnownFileType = sourcecode.swift; path = AuthMiddlewares.swift; sourceTree = "<group>"; };
		84E4F7912947476300DD4CE3 /* CallViewHelper.swift */ = {isa = PBXFileReference; lastKnownFileType = sourcecode.swift; path = CallViewHelper.swift; sourceTree = "<group>"; };
		84E4F7D0294CB5F300DD4CE3 /* ConnectionQuality.swift */ = {isa = PBXFileReference; lastKnownFileType = sourcecode.swift; path = ConnectionQuality.swift; sourceTree = "<group>"; };
		84E4F7D2294CCBE700DD4CE3 /* ConnectionQualityIndicator.swift */ = {isa = PBXFileReference; lastKnownFileType = sourcecode.swift; path = ConnectionQualityIndicator.swift; sourceTree = "<group>"; };
		84E5C51B2A013C440003A27A /* PushNotificationsConfig.swift */ = {isa = PBXFileReference; lastKnownFileType = sourcecode.swift; path = PushNotificationsConfig.swift; sourceTree = "<group>"; };
		84E7CD3628D64609009F3542 /* CallingIndicator.swift */ = {isa = PBXFileReference; lastKnownFileType = sourcecode.swift; path = CallingIndicator.swift; sourceTree = "<group>"; };
		84E86D4E2905E731004BA44C /* Utils.swift */ = {isa = PBXFileReference; lastKnownFileType = sourcecode.swift; path = Utils.swift; sourceTree = "<group>"; };
		84EA5D3B28BFB890004D3531 /* CallParticipantImageView.swift */ = {isa = PBXFileReference; lastKnownFileType = sourcecode.swift; path = CallParticipantImageView.swift; sourceTree = "<group>"; };
		84EA5D3E28C09AAB004D3531 /* CallController.swift */ = {isa = PBXFileReference; lastKnownFileType = sourcecode.swift; path = CallController.swift; sourceTree = "<group>"; };
		84EA5D4228C1E944004D3531 /* AudioSession.swift */ = {isa = PBXFileReference; lastKnownFileType = sourcecode.swift; path = AudioSession.swift; sourceTree = "<group>"; };
		84EBA4A12A72B81100577297 /* BroadcastBufferConnection.swift */ = {isa = PBXFileReference; lastKnownFileType = sourcecode.swift; path = BroadcastBufferConnection.swift; sourceTree = "<group>"; };
		84EBAA92288C137E00BE3176 /* Modifiers.swift */ = {isa = PBXFileReference; lastKnownFileType = sourcecode.swift; path = Modifiers.swift; sourceTree = "<group>"; };
		84ED240C286C9515002A3186 /* DemoCallContainerView.swift */ = {isa = PBXFileReference; lastKnownFileType = sourcecode.swift; path = DemoCallContainerView.swift; sourceTree = "<group>"; };
		84F0867A29632DA30099907A /* VideoFilters.swift */ = {isa = PBXFileReference; lastKnownFileType = sourcecode.swift; path = VideoFilters.swift; sourceTree = "<group>"; };
		84F3B0D9289083E70088751D /* WebSocketConstants.swift */ = {isa = PBXFileReference; lastKnownFileType = sourcecode.swift; path = WebSocketConstants.swift; sourceTree = "<group>"; };
		84F3B0DD28913E0E0088751D /* CallControlsView.swift */ = {isa = PBXFileReference; lastKnownFileType = sourcecode.swift; path = CallControlsView.swift; sourceTree = "<group>"; };
		84F3B0DF289150B10088751D /* CallParticipant.swift */ = {isa = PBXFileReference; lastKnownFileType = sourcecode.swift; path = CallParticipant.swift; sourceTree = "<group>"; };
		84F3B0E128916FF20088751D /* CallParticipantsInfoView.swift */ = {isa = PBXFileReference; lastKnownFileType = sourcecode.swift; path = CallParticipantsInfoView.swift; sourceTree = "<group>"; };
		84F3B0E3289174F60088751D /* ContainerHelpers.swift */ = {isa = PBXFileReference; lastKnownFileType = sourcecode.swift; path = ContainerHelpers.swift; sourceTree = "<group>"; };
		84F58B6F29EE914400010C4C /* BackgroundTaskScheduler_Tests.swift */ = {isa = PBXFileReference; lastKnownFileType = sourcecode.swift; path = BackgroundTaskScheduler_Tests.swift; sourceTree = "<group>"; };
		84F58B7129EE922700010C4C /* WebSocketConnectionState_Tests.swift */ = {isa = PBXFileReference; lastKnownFileType = sourcecode.swift; path = WebSocketConnectionState_Tests.swift; sourceTree = "<group>"; };
		84F58B7329EE928400010C4C /* TestError.swift */ = {isa = PBXFileReference; lastKnownFileType = sourcecode.swift; path = TestError.swift; sourceTree = "<group>"; };
		84F58B7529EE92BF00010C4C /* UniqueValues.swift */ = {isa = PBXFileReference; lastKnownFileType = sourcecode.swift; path = UniqueValues.swift; sourceTree = "<group>"; };
		84F58B7729EE945900010C4C /* RetryStrategy_Tests.swift */ = {isa = PBXFileReference; lastKnownFileType = sourcecode.swift; path = RetryStrategy_Tests.swift; sourceTree = "<group>"; };
		84F58B7929EE972A00010C4C /* WebSocketPingController_Tests.swift */ = {isa = PBXFileReference; lastKnownFileType = sourcecode.swift; path = WebSocketPingController_Tests.swift; sourceTree = "<group>"; };
		84F58B7B29EE979F00010C4C /* VirtualTime.swift */ = {isa = PBXFileReference; lastKnownFileType = sourcecode.swift; path = VirtualTime.swift; sourceTree = "<group>"; };
		84F58B7E29EE97C800010C4C /* VirtualTimer.swift */ = {isa = PBXFileReference; lastKnownFileType = sourcecode.swift; path = VirtualTimer.swift; sourceTree = "<group>"; };
		84F58B8029EE9C4900010C4C /* WebSocketPingController_Delegate.swift */ = {isa = PBXFileReference; lastKnownFileType = sourcecode.swift; path = WebSocketPingController_Delegate.swift; sourceTree = "<group>"; };
		84F58B8229EE9E6400010C4C /* WebSocketClient_Tests.swift */ = {isa = PBXFileReference; lastKnownFileType = sourcecode.swift; path = WebSocketClient_Tests.swift; sourceTree = "<group>"; };
		84F58B8429EEABC100010C4C /* EventDecoder_Mock.swift */ = {isa = PBXFileReference; lastKnownFileType = sourcecode.swift; path = EventDecoder_Mock.swift; sourceTree = "<group>"; };
		84F58B8629EEABF700010C4C /* EventBatcher_Mock.swift */ = {isa = PBXFileReference; lastKnownFileType = sourcecode.swift; path = EventBatcher_Mock.swift; sourceTree = "<group>"; };
		84F58B8829EEAC4400010C4C /* MockFunc.swift */ = {isa = PBXFileReference; lastKnownFileType = sourcecode.swift; path = MockFunc.swift; sourceTree = "<group>"; };
		84F58B8A29EEACAD00010C4C /* WebSocketEngine_Mock.swift */ = {isa = PBXFileReference; lastKnownFileType = sourcecode.swift; path = WebSocketEngine_Mock.swift; sourceTree = "<group>"; };
		84F58B8C29EEAE2D00010C4C /* AssertAsync.swift */ = {isa = PBXFileReference; lastKnownFileType = sourcecode.swift; path = AssertAsync.swift; sourceTree = "<group>"; };
		84F58B8E29EEB32700010C4C /* WebSocketPingController_Mock.swift */ = {isa = PBXFileReference; lastKnownFileType = sourcecode.swift; path = WebSocketPingController_Mock.swift; sourceTree = "<group>"; };
		84F58B9029EEB36E00010C4C /* EventNotificationCenter_Mock.swift */ = {isa = PBXFileReference; lastKnownFileType = sourcecode.swift; path = EventNotificationCenter_Mock.swift; sourceTree = "<group>"; };
		84F58B9229EEB53E00010C4C /* EventMiddleware_Mock.swift */ = {isa = PBXFileReference; lastKnownFileType = sourcecode.swift; path = EventMiddleware_Mock.swift; sourceTree = "<group>"; };
		84F58B9429EEBA3900010C4C /* EquatableEvent.swift */ = {isa = PBXFileReference; lastKnownFileType = sourcecode.swift; path = EquatableEvent.swift; sourceTree = "<group>"; };
		84F737ED287C13AC00A363F4 /* StreamVideo.framework */ = {isa = PBXFileReference; explicitFileType = wrapper.framework; includeInIndex = 0; path = StreamVideo.framework; sourceTree = BUILT_PRODUCTS_DIR; };
		84F737EF287C13AC00A363F4 /* StreamVideo.h */ = {isa = PBXFileReference; lastKnownFileType = sourcecode.c.h; path = StreamVideo.h; sourceTree = "<group>"; };
		84F737F4287C13AD00A363F4 /* StreamVideoTests.xctest */ = {isa = PBXFileReference; explicitFileType = wrapper.cfbundle; includeInIndex = 0; path = StreamVideoTests.xctest; sourceTree = BUILT_PRODUCTS_DIR; };
		84F73807287C141000A363F4 /* StreamVideoSwiftUI.framework */ = {isa = PBXFileReference; explicitFileType = wrapper.framework; includeInIndex = 0; path = StreamVideoSwiftUI.framework; sourceTree = BUILT_PRODUCTS_DIR; };
		84F73809287C141000A363F4 /* StreamVideoSwiftUI.h */ = {isa = PBXFileReference; lastKnownFileType = sourcecode.c.h; path = StreamVideoSwiftUI.h; sourceTree = "<group>"; };
		84F7380E287C141000A363F4 /* StreamVideoSwiftUITests.xctest */ = {isa = PBXFileReference; explicitFileType = wrapper.cfbundle; includeInIndex = 0; path = StreamVideoSwiftUITests.xctest; sourceTree = BUILT_PRODUCTS_DIR; };
		84F73828287C146D00A363F4 /* StreamVideoUIKit.framework */ = {isa = PBXFileReference; explicitFileType = wrapper.framework; includeInIndex = 0; path = StreamVideoUIKit.framework; sourceTree = BUILT_PRODUCTS_DIR; };
		84F7382A287C146D00A363F4 /* StreamVideoUIKit.h */ = {isa = PBXFileReference; lastKnownFileType = sourcecode.c.h; path = StreamVideoUIKit.h; sourceTree = "<group>"; };
		84F7382F287C146D00A363F4 /* StreamVideoUIKitTests.xctest */ = {isa = PBXFileReference; explicitFileType = wrapper.cfbundle; includeInIndex = 0; path = StreamVideoUIKitTests.xctest; sourceTree = BUILT_PRODUCTS_DIR; };
		84FC2C1228ACDF3A00181490 /* ProtoModel.swift */ = {isa = PBXFileReference; lastKnownFileType = sourcecode.swift; path = ProtoModel.swift; sourceTree = "<group>"; };
		84FC2C1D28ACF2AE00181490 /* WebRTCClient.swift */ = {isa = PBXFileReference; lastKnownFileType = sourcecode.swift; path = WebRTCClient.swift; sourceTree = "<group>"; };
		84FC2C2128ACF2E000181490 /* PeerConnection.swift */ = {isa = PBXFileReference; lastKnownFileType = sourcecode.swift; path = PeerConnection.swift; sourceTree = "<group>"; };
		84FC2C2328AD1B5E00181490 /* WebRTCEventDecoder.swift */ = {isa = PBXFileReference; lastKnownFileType = sourcecode.swift; path = WebRTCEventDecoder.swift; sourceTree = "<group>"; };
		84FC2C2728AD350100181490 /* WebRTCEvents.swift */ = {isa = PBXFileReference; lastKnownFileType = sourcecode.swift; path = WebRTCEvents.swift; sourceTree = "<group>"; };
		84FFB0692A8D1380005BA275 /* DemoCallTopView.swift */ = {isa = PBXFileReference; lastKnownFileType = sourcecode.swift; path = DemoCallTopView.swift; sourceTree = "<group>"; };
/* End PBXFileReference section */

/* Begin PBXFrameworksBuildPhase section */
		82392D4E2993C9E100941435 /* Frameworks */ = {
			isa = PBXFrameworksBuildPhase;
			buildActionMask = 2147483647;
			files = (
				40F445C72A9E1D91004BE3DA /* StreamChatTestHelpers in Frameworks */,
				40F445C52A9E1D91004BE3DA /* MockServer in Frameworks */,
			);
			runOnlyForDeploymentPostprocessing = 0;
		};
		8427FF5F2A03D1D100AFD2C3 /* Frameworks */ = {
			isa = PBXFrameworksBuildPhase;
			buildActionMask = 2147483647;
			files = (
				8427FF642A03D1D100AFD2C3 /* Intents.framework in Frameworks */,
			);
			runOnlyForDeploymentPostprocessing = 0;
		};
		842D8BC02865B31B00801910 /* Frameworks */ = {
			isa = PBXFrameworksBuildPhase;
			buildActionMask = 2147483647;
			files = (
				84F7381A287C141000A363F4 /* StreamVideoSwiftUI.framework in Frameworks */,
				84AF64BE287C34450012A503 /* WebRTC in Frameworks */,
				84F7384D287C198500A363F4 /* StreamVideo.framework in Frameworks */,
				4046DEF02A9F469100CA6D2F /* GDPerformanceView-Swift in Frameworks */,
				401A64A52A9DF79E00534ED1 /* StreamChatSwiftUI in Frameworks */,
				8423B7562950BB0B00012F8D /* Sentry in Frameworks */,
				401A64A82A9DF7B400534ED1 /* EffectsLibrary in Frameworks */,
			);
			runOnlyForDeploymentPostprocessing = 0;
		};
		848C469F2A6ABF7E00E5AC09 /* Frameworks */ = {
			isa = PBXFrameworksBuildPhase;
			buildActionMask = 2147483647;
			files = (
				84BAD7712A6AE33700733156 /* StreamVideo.framework in Frameworks */,
				848C46A42A6ABF7E00E5AC09 /* ReplayKit.framework in Frameworks */,
			);
			runOnlyForDeploymentPostprocessing = 0;
		};
		84932249290837890013C029 /* Frameworks */ = {
			isa = PBXFrameworksBuildPhase;
			buildActionMask = 2147483647;
			files = (
				84A26C9929435F4100B29E53 /* NukeUI in Frameworks */,
				848A8058290A808A00F3079B /* StreamVideo.framework in Frameworks */,
				84767502290A824B0015DC53 /* WebRTC in Frameworks */,
				848A805B290A808C00F3079B /* StreamVideoSwiftUI.framework in Frameworks */,
				848A805D290A808E00F3079B /* StreamVideoUIKit.framework in Frameworks */,
			);
			runOnlyForDeploymentPostprocessing = 0;
		};
		84F737EA287C13AC00A363F4 /* Frameworks */ = {
			isa = PBXFrameworksBuildPhase;
			buildActionMask = 2147483647;
			files = (
				84AF64BC287C34320012A503 /* WebRTC in Frameworks */,
				84BE8A5628BE314000B34D2F /* SwiftProtobuf in Frameworks */,
				4046DEEE2A9F404300CA6D2F /* GDPerformanceView-Swift in Frameworks */,
			);
			runOnlyForDeploymentPostprocessing = 0;
		};
		84F737F1287C13AD00A363F4 /* Frameworks */ = {
			isa = PBXFrameworksBuildPhase;
			buildActionMask = 2147483647;
			files = (
				84F737F5287C13AD00A363F4 /* StreamVideo.framework in Frameworks */,
				820784F129FA8156006DD4F7 /* WebRTC in Frameworks */,
			);
			runOnlyForDeploymentPostprocessing = 0;
		};
		84F73804287C141000A363F4 /* Frameworks */ = {
			isa = PBXFrameworksBuildPhase;
			buildActionMask = 2147483647;
			files = (
				84C619C629432E890051C513 /* NukeUI in Frameworks */,
				84F73843287C195600A363F4 /* StreamVideo.framework in Frameworks */,
				84B9A58F29140D3D004DE31A /* Nuke in Frameworks */,
			);
			runOnlyForDeploymentPostprocessing = 0;
		};
		84F7380B287C141000A363F4 /* Frameworks */ = {
			isa = PBXFrameworksBuildPhase;
			buildActionMask = 2147483647;
			files = (
				84F7380F287C141000A363F4 /* StreamVideoSwiftUI.framework in Frameworks */,
				820784EF29FA8123006DD4F7 /* WebRTC in Frameworks */,
				84932240290830390013C029 /* SnapshotTesting in Frameworks */,
			);
			runOnlyForDeploymentPostprocessing = 0;
		};
		84F73825287C146D00A363F4 /* Frameworks */ = {
			isa = PBXFrameworksBuildPhase;
			buildActionMask = 2147483647;
			files = (
				841F2C8029429DEC00D8D655 /* StreamVideoSwiftUI.framework in Frameworks */,
				84B9A59529140D44004DE31A /* NukeUI in Frameworks */,
				84F73848287C196B00A363F4 /* StreamVideo.framework in Frameworks */,
				84B9A59329140D44004DE31A /* Nuke in Frameworks */,
			);
			runOnlyForDeploymentPostprocessing = 0;
		};
		84F7382C287C146D00A363F4 /* Frameworks */ = {
			isa = PBXFrameworksBuildPhase;
			buildActionMask = 2147483647;
			files = (
				84F73830287C146D00A363F4 /* StreamVideoUIKit.framework in Frameworks */,
				8251E60D2A17838D00E7257A /* WebRTC in Frameworks */,
				8493228029093A9E0013C029 /* SnapshotTesting in Frameworks */,
			);
			runOnlyForDeploymentPostprocessing = 0;
		};
/* End PBXFrameworksBuildPhase section */

/* Begin PBXGroup section */
		401480332A5423C70029166A /* Utils */ = {
			isa = PBXGroup;
			children = (
				401480312A54238C0029166A /* AudioValuePercentageNormaliser_Tests.swift */,
				8457BF7F2A5C18A7000AE567 /* ToastView_Tests.swift */,
				841FF5142A5E99B400809BBB /* CallEventsHandler_Tests.swift */,
				843BD8F82AA0DF95002B3DAC /* PiPTrackSelectionUtils_Tests.swift */,
				843BD8FA2AA0E660002B3DAC /* PiPUtils_Tests.swift */,
			);
			path = Utils;
			sourceTree = "<group>";
		};
		401A64A92A9DF7E600534ED1 /* Chat */ = {
			isa = PBXGroup;
			children = (
				401A64AA2A9DF7EC00534ED1 /* StreamChatWrapper.swift */,
				40F445CB2A9E1FC9004BE3DA /* StreamChatViewFactory.swift */,
			);
			path = Chat;
			sourceTree = "<group>";
		};
		401A64AC2A9DF80900534ED1 /* Authentication */ = {
			isa = PBXGroup;
			children = (
				401A64AD2A9DF81200534ED1 /* UserProvider.swift */,
				40F445B32A9E01B2004BE3DA /* TokenProvider.swift */,
			);
			path = Authentication;
			sourceTree = "<group>";
		};
		401A64AF2A9DF82C00534ED1 /* Models */ = {
			isa = PBXGroup;
			children = (
				401A64B02A9DF83200534ED1 /* TokenResponse.swift */,
				40F445AB2A9DFC13004BE3DA /* UserCredentials.swift */,
				40F445AD2A9DFC34004BE3DA /* UserState.swift */,
				40F445AF2A9DFC58004BE3DA /* CallKitState.swift */,
				40F445D32A9E2051004BE3DA /* Reaction.swift */,
			);
			path = Models;
			sourceTree = "<group>";
		};
		4030E5912A9DF3E6003E8CBA /* Resources */ = {
			isa = PBXGroup;
			children = (
				4030E5932A9DF439003E8CBA /* Assets */,
				4030E5922A9DF3ED003E8CBA /* Entitlements */,
				4046DEE82A9E381F00CA6D2F /* AppIntentVocabulary.plist */,
			);
			path = Resources;
			sourceTree = "<group>";
		};
		4030E5922A9DF3ED003E8CBA /* Entitlements */ = {
			isa = PBXGroup;
			children = (
				8403C0B02897E7E70092BD43 /* DemoApp.entitlements */,
				8472604C2A0BB1FA00713E30 /* DemoApp-Debug.entitlements */,
			);
			path = Entitlements;
			sourceTree = "<group>";
		};
		4030E5932A9DF439003E8CBA /* Assets */ = {
			isa = PBXGroup;
			children = (
				842D8BD62865B37800801910 /* Assets.xcassets */,
			);
			path = Assets;
			sourceTree = "<group>";
		};
		4030E5942A9DF45C003E8CBA /* Sources */ = {
			isa = PBXGroup;
			children = (
				842D3B5B29F6A4A10051698A /* AppDelegate.swift */,
				842D8BD52865B37800801910 /* DemoApp.swift */,
				4030E5962A9DF48C003E8CBA /* Components */,
				4030E59E2A9DF4E1003E8CBA /* Examples */,
				4030E5972A9DF490003E8CBA /* Extensions */,
				401A64AF2A9DF82C00534ED1 /* Models */,
				4030E5952A9DF488003E8CBA /* Views */,
			);
			path = Sources;
			sourceTree = "<group>";
		};
		4030E5952A9DF488003E8CBA /* Views */ = {
			isa = PBXGroup;
			children = (
				409BFA412A9F7BAA003341EF /* ReadableContentGuide */,
				40F445FC2A9E2B3A004BE3DA /* WaitingLocalUserView */,
				40F445FB2A9E2B32004BE3DA /* LinkInfoView */,
				40F445F82A9E2AF3004BE3DA /* ShareActivityView */,
				40F445EE2A9E2A42004BE3DA /* LoadingView */,
				40F445EB2A9E2A12004BE3DA /* Controls */,
				4030E59D2A9DF4D0003E8CBA /* CallsView */,
				40F445E62A9E27BB004BE3DA /* VideoCallParticipantView */,
				40F445E32A9E2779004BE3DA /* VideoCallParticipantModifier */,
				40F445DC2A9E22AE004BE3DA /* CallButtonView */,
				40F445D92A9E226D004BE3DA /* CallView */,
				40F445D62A9E21A8004BE3DA /* CallModifier */,
				40F445D52A9E2157004BE3DA /* CallTopView */,
				40F445CD2A9E1FDB004BE3DA /* Reactions */,
				847B47B62A260CF0000714CE /* CustomCallView.swift */,
				848C469C2A6A9A3D00E5AC09 /* DemoAppCallControlsView.swift */,
				40F445C12A9E1449004BE3DA /* JoinCallView.swift */,
				4030E5982A9DF4B5003E8CBA /* Login */,
			);
			path = Views;
			sourceTree = "<group>";
		};
		4030E5962A9DF48C003E8CBA /* Components */ = {
			isa = PBXGroup;
			children = (
				40F445D02A9E2028004BE3DA /* Reactions */,
				40F445B82A9E0809004BE3DA /* AudioFilter */,
				40F445B72A9E05C2004BE3DA /* Services */,
				40F445B62A9E04EF004BE3DA /* Deeplinks */,
				40F445B52A9E04B2004BE3DA /* Storage */,
				401A64AC2A9DF80900534ED1 /* Authentication */,
				401A64A92A9DF7E600534ED1 /* Chat */,
				847B47AE2A233AE2000714CE /* DemoAppViewFactory.swift */,
				8456E6C5287EB55F004E180E /* AppState.swift */,
				4030E59F2A9DF5BD003E8CBA /* AppEnvironment.swift */,
				4030E5A12A9DF6B6003E8CBA /* Router.swift */,
			);
			path = Components;
			sourceTree = "<group>";
		};
		4030E5972A9DF490003E8CBA /* Extensions */ = {
			isa = PBXGroup;
			children = (
				403BE1002A24C70000988F65 /* DemoApp+Sentry.swift */,
				401A64B22A9DF86200534ED1 /* URL+Convenience.swift */,
				401A64B42A9DF88C00534ED1 /* String+Unique.swift */,
				40F445B12A9DFFBB004BE3DA /* User+Demo.swift */,
				40F445BF2A9E0F88004BE3DA /* RTCDefaultAudioProcessingModule+AudioProcessingModule.swift */,
				40F445E72A9E2824004BE3DA /* Call+Identifiable.swift */,
				40F445E92A9E297B004BE3DA /* CallStateResponseFields+Identifiable.swift */,
				40F446032A9E2C78004BE3DA /* MicrophoneChecker+MicrophoneChecking.swift */,
				40F446052A9E2CB8004BE3DA /* CallViewModel+CallSettingsPublisher.swift */,
				409BFA3F2A9F79D2003341EF /* View+OptionalPublisher.swift */,
			);
			path = Extensions;
			sourceTree = "<group>";
		};
		4030E5982A9DF4B5003E8CBA /* Login */ = {
			isa = PBXGroup;
			children = (
				84201792288AB699004964B3 /* AddUserView.swift */,
				8456E6C1287EB405004E180E /* LoginView.swift */,
				8456E6C3287EB43A004E180E /* LoginViewModel.swift */,
				4046DEF12A9F510C00CA6D2F /* DebugMenu.swift */,
			);
			path = Login;
			sourceTree = "<group>";
		};
		4030E59D2A9DF4D0003E8CBA /* CallsView */ = {
			isa = PBXGroup;
			children = (
				84D6493B29E7F5D2002CA428 /* CallsView.swift */,
				84D6493D29E7F75E002CA428 /* CallsViewModel.swift */,
			);
			path = CallsView;
			sourceTree = "<group>";
		};
		4030E59E2A9DF4E1003E8CBA /* Examples */ = {
			isa = PBXGroup;
			children = (
				847B47B42A249E7E000714CE /* Examples.swift */,
			);
			path = Examples;
			sourceTree = "<group>";
		};
		409BFA412A9F7BAA003341EF /* ReadableContentGuide */ = {
			isa = PBXGroup;
			children = (
				409BFA422A9F7BBB003341EF /* ReadableContentGuide.swift */,
			);
			path = ReadableContentGuide;
			sourceTree = "<group>";
		};
		409BFA442A9F7E92003341EF /* CallingView */ = {
			isa = PBXGroup;
			children = (
				84093810288A90390089A35B /* DetailedCallingView.swift */,
				40F445DF2A9E22EA004BE3DA /* SimpleCallingView.swift */,
			);
			path = CallingView;
			sourceTree = "<group>";
		};
		40AB31232A49836800C270E1 /* WebSockets */ = {
			isa = PBXGroup;
			children = (
				40AB31242A49837400C270E1 /* Events */,
			);
			path = WebSockets;
			sourceTree = "<group>";
		};
		40AB31242A49837400C270E1 /* Events */ = {
			isa = PBXGroup;
			children = (
				40AB31252A49838000C270E1 /* EventTests.swift */,
			);
			path = Events;
			sourceTree = "<group>";
		};
		40F445B52A9E04B2004BE3DA /* Storage */ = {
			isa = PBXGroup;
			children = (
				8468821228DFA448003BA9EE /* UnsecureRepository.swift */,
			);
			path = Storage;
			sourceTree = "<group>";
		};
		40F445B62A9E04EF004BE3DA /* Deeplinks */ = {
			isa = PBXGroup;
			children = (
				403BE0FD2A24C07300988F65 /* DeeplinkAdapter.swift */,
			);
			path = Deeplinks;
			sourceTree = "<group>";
		};
		40F445B72A9E05C2004BE3DA /* Services */ = {
			isa = PBXGroup;
			children = (
				8403C0AC2897CF4D0092BD43 /* CallKitService.swift */,
				8403C0AE2897D9940092BD43 /* VoIPPushService.swift */,
				8434C5212899572F0001490A /* CallService.swift */,
			);
			path = Services;
			sourceTree = "<group>";
		};
		40F445B82A9E0809004BE3DA /* AudioFilter */ = {
			isa = PBXGroup;
			children = (
				40F445B92A9E0815004BE3DA /* AudioFilter.swift */,
				40F445BB2A9E081C004BE3DA /* DemoVoiceProcessor.swift */,
				40F445BD2A9E0823004BE3DA /* RobotVoiceFilter.swift */,
			);
			path = AudioFilter;
			sourceTree = "<group>";
		};
		40F445CD2A9E1FDB004BE3DA /* Reactions */ = {
			isa = PBXGroup;
			children = (
				40F445CE2A9E1FE0004BE3DA /* DemoReactionsOverlayView.swift */,
				40F445F22A9E2A87004BE3DA /* ReactionIcon.swift */,
				40F445F42A9E2AA1004BE3DA /* ReactionOverlayView.swift */,
				40F445F62A9E2AAC004BE3DA /* ReactionsViewModifier.swift */,
			);
			path = Reactions;
			sourceTree = "<group>";
		};
		40F445D02A9E2028004BE3DA /* Reactions */ = {
			isa = PBXGroup;
			children = (
				40F445D12A9E2033004BE3DA /* ReactionsHelper.swift */,
			);
			path = Reactions;
			sourceTree = "<group>";
		};
		40F445D52A9E2157004BE3DA /* CallTopView */ = {
			isa = PBXGroup;
			children = (
				84FFB0692A8D1380005BA275 /* DemoCallTopView.swift */,
			);
			path = CallTopView;
			sourceTree = "<group>";
		};
		40F445D62A9E21A8004BE3DA /* CallModifier */ = {
			isa = PBXGroup;
			children = (
				40F445D72A9E21BB004BE3DA /* DemoCallModifier.swift */,
			);
			path = CallModifier;
			sourceTree = "<group>";
		};
		40F445D92A9E226D004BE3DA /* CallView */ = {
			isa = PBXGroup;
			children = (
				409BFA442A9F7E92003341EF /* CallingView */,
				84ED240C286C9515002A3186 /* DemoCallContainerView.swift */,
				40F445DA2A9E2276004BE3DA /* DemoCallContentView.swift */,
				40F446012A9E2C23004BE3DA /* DemoCallView.swift */,
			);
			path = CallView;
			sourceTree = "<group>";
		};
		40F445DC2A9E22AE004BE3DA /* CallButtonView */ = {
			isa = PBXGroup;
			children = (
				40F445DD2A9E22B9004BE3DA /* CallButtonView.swift */,
			);
			path = CallButtonView;
			sourceTree = "<group>";
		};
		40F445E32A9E2779004BE3DA /* VideoCallParticipantModifier */ = {
			isa = PBXGroup;
			children = (
				40F445E12A9E2772004BE3DA /* DemoVideoCallParticipantModifier.swift */,
			);
			path = VideoCallParticipantModifier;
			sourceTree = "<group>";
		};
		40F445E62A9E27BB004BE3DA /* VideoCallParticipantView */ = {
			isa = PBXGroup;
			children = (
				40F445E42A9E27B6004BE3DA /* DemoVideoCallParticipantView.swift */,
			);
			path = VideoCallParticipantView;
			sourceTree = "<group>";
		};
		40F445EB2A9E2A12004BE3DA /* Controls */ = {
			isa = PBXGroup;
			children = (
				40F445EC2A9E2A24004BE3DA /* DemoControls.swift */,
			);
			path = Controls;
			sourceTree = "<group>";
		};
		40F445EE2A9E2A42004BE3DA /* LoadingView */ = {
			isa = PBXGroup;
			children = (
				40F445EF2A9E2A4B004BE3DA /* LoadingView.swift */,
			);
			path = LoadingView;
			sourceTree = "<group>";
		};
		40F445F82A9E2AF3004BE3DA /* ShareActivityView */ = {
			isa = PBXGroup;
			children = (
				40F445F92A9E2B0D004BE3DA /* ShareActivityView.swift */,
			);
			path = ShareActivityView;
			sourceTree = "<group>";
		};
		40F445FB2A9E2B32004BE3DA /* LinkInfoView */ = {
			isa = PBXGroup;
			children = (
				40F445FF2A9E2B5E004BE3DA /* LinkInfoView.swift */,
			);
			path = LinkInfoView;
			sourceTree = "<group>";
		};
		40F445FC2A9E2B3A004BE3DA /* WaitingLocalUserView */ = {
			isa = PBXGroup;
			children = (
				40F445FD2A9E2B46004BE3DA /* DemoWaitingLocalUserView.swift */,
			);
			path = WaitingLocalUserView;
			sourceTree = "<group>";
		};
		4351AEAB2A40586B00D32D0D /* IntegrationTests */ = {
			isa = PBXGroup;
			children = (
				4351AEAC2A40588D00D32D0D /* IntegrationTest.swift */,
				4351AEAE2A40591800D32D0D /* CallCRUDTests.swift */,
			);
			path = IntegrationTests;
			sourceTree = "<group>";
		};
		8206D8512A5FF30E0099F5EC /* Generated */ = {
			isa = PBXGroup;
			children = (
				8206D8522A5FF3260099F5EC /* SystemEnvironment+Version.swift */,
			);
			path = Generated;
			sourceTree = "<group>";
		};
		82392D522993C9E100941435 /* SwiftUIDemoAppUITests */ = {
			isa = PBXGroup;
			children = (
				82392D7429940C4500941435 /* SwiftUIDemoApp.xctestplan */,
				82392D6C2993CE7200941435 /* StreamVideoUITests.swift */,
				82392D682993CDCE00941435 /* Tests */,
				82392D692993CDE100941435 /* Pages */,
				82392D672993CDC300941435 /* Robots */,
			);
			path = SwiftUIDemoAppUITests;
			sourceTree = "<group>";
		};
		82392D5C2993CBE200941435 /* TestTools */ = {
			isa = PBXGroup;
			children = (
				8206D84F2A5DB9300099F5EC /* Credentials.xcconfig */,
				8251E6292A17BE9F00E7257A /* TestData */,
				82CE900229FC3A7B00770EF6 /* Resources */,
				824DBAA129F93DA1005ACD09 /* SnapshotTesting */,
				82392D5D2993CC7C00941435 /* Robots */,
			);
			path = TestTools;
			sourceTree = "<group>";
		};
		82392D5D2993CC7C00941435 /* Robots */ = {
			isa = PBXGroup;
			children = (
				82392D5E2993CCB300941435 /* ParticipantRobot.swift */,
				82392D6E2994027C00941435 /* Sinatra.swift */,
			);
			path = Robots;
			sourceTree = "<group>";
		};
		82392D672993CDC300941435 /* Robots */ = {
			isa = PBXGroup;
			children = (
				82392D6A2993CDF500941435 /* UserRobot.swift */,
				828DE5BC299521EF00F93197 /* UserRobot+Asserts.swift */,
			);
			path = Robots;
			sourceTree = "<group>";
		};
		82392D682993CDCE00941435 /* Tests */ = {
			isa = PBXGroup;
			children = (
				82392D532993C9E100941435 /* StreamTestCase.swift */,
				82392D70299403B200941435 /* CallViewsTests.swift */,
				82B8C0F729E80933001F816C /* LobbyTests.swift */,
				82B8C0F929E80997001F816C /* RingProcessTests.swift */,
				82B8C0FB29E80A2A001F816C /* CallLifecycleTests.swift */,
				82D858B729EDAE0A00CF9F8B /* ParticipantActionsTests.swift */,
				824DBA9F29F6D77B005ACD09 /* ReconnectionTests.swift */,
				82FB89362A702A9200AC16A1 /* Authentication_Tests.swift */,
			);
			path = Tests;
			sourceTree = "<group>";
		};
		82392D692993CDE100941435 /* Pages */ = {
			isa = PBXGroup;
			children = (
				82C837DF29A531ED00CB6B0E /* CallPage.swift */,
				82C837E129A532C000CB6B0E /* LoginPage.swift */,
				82C837E329A5333700CB6B0E /* CallDetailsPage.swift */,
				82AD932429E6FCCF00D4D295 /* LobbyPage.swift */,
			);
			path = Pages;
			sourceTree = "<group>";
		};
		824DBAA129F93DA1005ACD09 /* SnapshotTesting */ = {
			isa = PBXGroup;
			children = (
				824DBAA229F93DBC005ACD09 /* SnapshotVariant.swift */,
				824DBAA429F93E1F005ACD09 /* AssertSnapshot.swift */,
			);
			path = SnapshotTesting;
			sourceTree = "<group>";
		};
		8251E6292A17BE9F00E7257A /* TestData */ = {
			isa = PBXGroup;
			children = (
				8251E62A2A17BEB400E7257A /* StreamVideoTestResources.swift */,
				829F7BF929FABC0E003EBACE /* ViewFactory.swift */,
				8251E62E2A17BEEF00E7257A /* ImageFactory.swift */,
				8202215E2A24BB7100F7BAED /* LaunchArgument.swift */,
				822257892A42F93600CFFD96 /* TokenGenerator.swift */,
			);
			path = TestData;
			sourceTree = "<group>";
		};
		829F7BFF29FAC5B1003EBACE /* CallView */ = {
			isa = PBXGroup;
			children = (
				829F7BFC29FAC116003EBACE /* ParticipantsFullScreenLayout_Tests.swift */,
				829A1F6829FACCAF0072ED75 /* ParticipantsGridLayout_Tests.swift */,
				829A1F6A29FACCC20072ED75 /* ParticipantsSpotlightLayout_Tests.swift */,
				82FF40B42A17C6C200B4D95E /* CallControlsView_Tests.swift */,
				82FF40B62A17C6CD00B4D95E /* ReconnectionView_Tests.swift */,
				82FF40B82A17C6D600B4D95E /* RecordingView_Tests.swift */,
				82FF40BA2A17C6DF00B4D95E /* ScreenSharingView_Tests.swift */,
			);
			path = CallView;
			sourceTree = "<group>";
		};
		82CE900229FC3A7B00770EF6 /* Resources */ = {
			isa = PBXGroup;
			children = (
				82E2F9062A0559E50012C037 /* coffee.png */,
				82E2F90A2A0559E50012C037 /* fire.png */,
				82E2F9072A0559E50012C037 /* forest.png */,
				82E2F90C2A0559E50012C037 /* olive.png */,
				82E2F9082A0559E50012C037 /* pink.png */,
				82E2F90B2A0559E50012C037 /* sea.png */,
				82E2F90E2A0559E60012C037 /* skin.png */,
				82E2F9052A0559E50012C037 /* sky.png */,
				82E2F90D2A0559E60012C037 /* sun.png */,
				82E2F9092A0559E50012C037 /* violet.png */,
			);
			path = Resources;
			sourceTree = "<group>";
		};
		82FF40BC2A17C6F500B4D95E /* CallingViews */ = {
			isa = PBXGroup;
			children = (
				82FF40BD2A17C73500B4D95E /* CallConnectingView_Tests.swift */,
				82FF40BF2A17C73C00B4D95E /* CallingGroupView_Tests.swift */,
				82FF40C12A17C74600B4D95E /* CallingParticipantView_Tests.swift */,
				82FF40C32A17C74D00B4D95E /* IncomingCallView_Tests.swift */,
				82FF40C52A17C75400B4D95E /* JoiningCallView_Tests.swift */,
				82FF40C72A17C75C00B4D95E /* LobbyView_Tests.swift */,
				82FF40C92A17C76400B4D95E /* MicrophoneCheckView_Tests.swift */,
				82FF40CB2A17C76A00B4D95E /* OutgoingCallView_Tests.swift */,
				403812F52A6EA2A7009BB2F7 /* MicrophoneChecker_Tests.swift */,
			);
			path = CallingViews;
			sourceTree = "<group>";
		};
		8406266E2A37A3FB004B8748 /* Models */ = {
			isa = PBXGroup;
			children = (
				84DCA2082A382B16000C3411 /* CallModels.swift */,
				840626992A37A5E2004B8748 /* CallEvents.swift */,
				840626702A37A431004B8748 /* IncomingCall.swift */,
				8406269B2A37A653004B8748 /* CallEventsHandler.swift */,
				8457BF7D2A5BFA04000AE567 /* Toast.swift */,
			);
			path = Models;
			sourceTree = "<group>";
		};
		841947922884ABB20007B36E /* Events */ = {
			isa = PBXGroup;
			children = (
				84A7E18F2883647200526C98 /* Event.swift */,
				84A7E1AF2883E73100526C98 /* EventBatcher.swift */,
				84A7E1932883652000526C98 /* EventMiddleware.swift */,
				84A7E18B288363AC00526C98 /* EventNotificationCenter.swift */,
				8490DD1E298D39D9007E53D2 /* JsonEventDecoder.swift */,
				8490DD20298D4ADF007E53D2 /* StreamJsonDecoder.swift */,
				8406266A2A379CC5004B8748 /* WSEventsMiddleware.swift */,
			);
			path = Events;
			sourceTree = "<group>";
		};
		841947942884AC130007B36E /* Client */ = {
			isa = PBXGroup;
			children = (
				84A7E17C2883629700526C98 /* WebSocketClient.swift */,
				84A7E1872883638200526C98 /* WebSocketEngine.swift */,
				84A7E1882883638200526C98 /* URLSessionWebSocketEngine.swift */,
				84A7E17D2883629700526C98 /* WebSocketPingController.swift */,
				84274F452884249900CF8794 /* ConnectionRecoveryHandler.swift */,
				84A7E17E2883629700526C98 /* RetryStrategy.swift */,
				84A7E1952883661A00526C98 /* BackgroundTaskScheduler.swift */,
				84A7E1852883632100526C98 /* ConnectionStatus.swift */,
				84A7E1A92883E4AD00526C98 /* APIKey.swift */,
				84F3B0D9289083E70088751D /* WebSocketConstants.swift */,
			);
			path = Client;
			sourceTree = "<group>";
		};
		842747E329EECCDA00E063AD /* Errors */ = {
			isa = PBXGroup;
			children = (
				842747E429EECD0100E063AD /* ClientError_Tests.swift */,
				842747E629EECF9600E063AD /* ErrorPayload_Tests.swift */,
			);
			path = Errors;
			sourceTree = "<group>";
		};
		842747E829EED0AB00E063AD /* Models */ = {
			isa = PBXGroup;
			children = (
				842747EB29EED59000E063AD /* JSONDecoder_Tests.swift */,
				8414081429F28FFC00FF2D7C /* CallSettings_Tests.swift */,
				841FF5162A5EA7F600809BBB /* CallParticipants_Tests.swift */,
			);
			path = Models;
			sourceTree = "<group>";
		};
		842747EF29EED82900E063AD /* HTTPClient */ = {
			isa = PBXGroup;
			children = (
				842747F029EED88800E063AD /* InternetConnection_Tests.swift */,
			);
			path = HTTPClient;
			sourceTree = "<group>";
		};
		842747F429EEDACB00E063AD /* Utils */ = {
			isa = PBXGroup;
			children = (
				8490031829D2E0DF00AD9BB4 /* Sorting_Tests.swift */,
				846A06CF29E0591D0084C264 /* StringExtensions_Tests.swift */,
				842747F529EEDB1300E063AD /* EventBatcher_Tests.swift */,
				8414080E29F2838F00FF2D7C /* RawJSON_Tests.swift */,
				84BB570D2A20D7BB0002C123 /* Mapping_Tests.swift */,
				84A4DCBA2A41DC6E00B1D1BF /* AsyncAssert.swift */,
				845E31072A712389004DC470 /* BroadcastUtils_Tests.swift */,
			);
			path = Utils;
			sourceTree = "<group>";
		};
		8427FF652A03D1D100AFD2C3 /* CallIntent */ = {
			isa = PBXGroup;
			children = (
				8427FF662A03D1D100AFD2C3 /* IntentHandler.swift */,
				8427FF682A03D1D100AFD2C3 /* Info.plist */,
			);
			path = CallIntent;
			sourceTree = "<group>";
		};
		842D8BBA2865B31B00801910 = {
			isa = PBXGroup;
			children = (
				829EF8782A9364630045D166 /* PrivacyInfo.xcprivacy */,
				84F737E7287C137000A363F4 /* Sources */,
				842D8BD42865B37800801910 /* DemoApp */,
				8493224D2908378A0013C029 /* DemoAppUIKit */,
				82392D5C2993CBE200941435 /* TestTools */,
				84F737F8287C13AD00A363F4 /* StreamVideoTests */,
				84F73814287C141000A363F4 /* StreamVideoSwiftUITests */,
				84F73833287C146D00A363F4 /* StreamVideoUIKitTests */,
				82392D522993C9E100941435 /* SwiftUIDemoAppUITests */,
				8427FF652A03D1D100AFD2C3 /* CallIntent */,
				848C46A52A6ABF7E00E5AC09 /* ScreenSharing */,
				842D8BC42865B31B00801910 /* Products */,
				84F73842287C195600A363F4 /* Frameworks */,
			);
			sourceTree = "<group>";
		};
		842D8BC42865B31B00801910 /* Products */ = {
			isa = PBXGroup;
			children = (
				842D8BC32865B31B00801910 /* StreamVideoCallApp-Debug.app */,
				84F737ED287C13AC00A363F4 /* StreamVideo.framework */,
				84F737F4287C13AD00A363F4 /* StreamVideoTests.xctest */,
				84F73807287C141000A363F4 /* StreamVideoSwiftUI.framework */,
				84F7380E287C141000A363F4 /* StreamVideoSwiftUITests.xctest */,
				84F73828287C146D00A363F4 /* StreamVideoUIKit.framework */,
				84F7382F287C146D00A363F4 /* StreamVideoUIKitTests.xctest */,
				8493224C290837890013C029 /* DemoAppUIKit.app */,
				82392D512993C9E100941435 /* SwiftUIDemoAppUITests.xctest */,
				8427FF622A03D1D100AFD2C3 /* CallIntent.appex */,
				848C46A22A6ABF7E00E5AC09 /* ScreenSharing.appex */,
			);
			name = Products;
			sourceTree = "<group>";
		};
		842D8BD42865B37800801910 /* DemoApp */ = {
			isa = PBXGroup;
			children = (
				4046DEEA2A9E38DC00CA6D2F /* Info.plist */,
				4030E5942A9DF45C003E8CBA /* Sources */,
				4030E5912A9DF3E6003E8CBA /* Resources */,
				842D8BD72865B37800801910 /* Preview Content */,
			);
			path = DemoApp;
			sourceTree = "<group>";
		};
		842D8BD72865B37800801910 /* Preview Content */ = {
			isa = PBXGroup;
			children = (
				842D8BD82865B37800801910 /* Preview Assets.xcassets */,
			);
			path = "Preview Content";
			sourceTree = "<group>";
		};
		8434C523289AA2B60001490A /* CallView */ = {
			isa = PBXGroup;
			children = (
				84429930293FA4680037232A /* ScreenSharing */,
				846FBE8728AAD81E00147F6E /* Participants */,
				84F3B0DD28913E0E0088751D /* CallControlsView.swift */,
				84231E4628B2506B007985EF /* VideoRenderer.swift */,
				401480352A5447C50029166A /* LocalParticipantViewModifier.swift */,
				8457CF9028BB835F00E8CF50 /* CallView.swift */,
				846E4AFE29D236EA003733AB /* CallTopView.swift */,
				84EA5D3B28BFB890004D3531 /* CallParticipantImageView.swift */,
				840425B528D0A96F0084C637 /* VideoParticipantsView.swift */,
				8435EB8F29CDAADA00E02651 /* ParticipantsGridLayout.swift */,
				8435EB9129CDAD0D00E02651 /* ParticipantsFullScreenLayout.swift */,
				846E4AFA29CDF87B003733AB /* ParticipantsSpotlightLayout.swift */,
				843697D028C7A23300839D99 /* ParticipantsGridView.swift */,
				848A73BF2926314F0089AA6E /* MinimizedCallView.swift */,
				848A73C129269E7D0089AA6E /* CornerDragableView.swift */,
				84E4F7D2294CCBE700DD4CE3 /* ConnectionQualityIndicator.swift */,
				843B707429C270C300AB0573 /* ReconnectionView.swift */,
				847D001F29C8AB1E00DD0A50 /* RecordingView.swift */,
				84366E7B29C9FB6600287D14 /* VideoRendererFactory.swift */,
				846E4AFC29D1DDE8003733AB /* LayoutMenuView.swift */,
				846BA2AC2A9F602C001AD0AF /* SampleBufferVideoCallView.swift */,
			);
			path = CallView;
			sourceTree = "<group>";
		};
		8434C532289BB8BE0001490A /* Resources */ = {
			isa = PBXGroup;
			children = (
				8415D3E0290B2AF2006E53CB /* outgoing.m4a */,
				8458B705290ACFE400F8E487 /* incoming.wav */,
				8434C53D289BBF020001490A /* Localizable.strings */,
				8434C540289BBF120001490A /* Localizable.stringsdict */,
				842C7EBD28A2B31400C2AB7F /* Assets.xcassets */,
			);
			path = Resources;
			sourceTree = "<group>";
		};
		8434C537289BBB390001490A /* Generated */ = {
			isa = PBXGroup;
			children = (
				8434C541289BC0B00001490A /* L10n.swift */,
				8434C538289BBBBA0001490A /* L10n_template.stencil */,
			);
			path = Generated;
			sourceTree = "<group>";
		};
		84429930293FA4680037232A /* ScreenSharing */ = {
			isa = PBXGroup;
			children = (
				84429931293FA4850037232A /* ScreenSharingView.swift */,
				844299342940A16F0037232A /* ZoomableScrollView.swift */,
				840042CC2A7020FD00917B30 /* BroadcastPickerView.swift */,
				840042CE2A70212D00917B30 /* ScreensharingControls.swift */,
			);
			path = ScreenSharing;
			sourceTree = "<group>";
		};
		8442993D294234880037232A /* iOS13 */ = {
			isa = PBXGroup;
			children = (
				8442993929422BEA0037232A /* BackportStateObject.swift */,
				8442993B294232360037232A /* IncomingCallView_iOS13.swift */,
				844299402942394C0037232A /* VideoView_iOS13.swift */,
				84B57D38297FFF8300E4E709 /* PreJoiningView_iOS13.swift */,
			);
			path = iOS13;
			sourceTree = "<group>";
		};
		8456E6C7287EC343004E180E /* Logger */ = {
			isa = PBXGroup;
			children = (
				8456E6C8287EC343004E180E /* Logger.swift */,
				8456E6C9287EC343004E180E /* Destination */,
				8456E6CD287EC343004E180E /* Formatter */,
			);
			path = Logger;
			sourceTree = "<group>";
		};
		8456E6C9287EC343004E180E /* Destination */ = {
			isa = PBXGroup;
			children = (
				8456E6CA287EC343004E180E /* ConsoleLogDestination.swift */,
				8456E6CB287EC343004E180E /* BaseLogDestination.swift */,
				8456E6CC287EC343004E180E /* LogDestination.swift */,
			);
			path = Destination;
			sourceTree = "<group>";
		};
		8456E6CD287EC343004E180E /* Formatter */ = {
			isa = PBXGroup;
			children = (
				8456E6CE287EC343004E180E /* PrefixLogFormatter.swift */,
				8456E6CF287EC343004E180E /* LogFormatter.swift */,
			);
			path = Formatter;
			sourceTree = "<group>";
		};
		8456E6D8287EC436004E180E /* Errors */ = {
			isa = PBXGroup;
			children = (
				84AF64D8287C79F60012A503 /* Errors.swift */,
				84AF64DA287C7A2C0012A503 /* ErrorPayload.swift */,
			);
			path = Errors;
			sourceTree = "<group>";
		};
		8456E6D9287EC46D004E180E /* Models */ = {
			isa = PBXGroup;
			children = (
				84AF64D1287C78E70012A503 /* User.swift */,
				84AF64D6287C79610012A503 /* Token.swift */,
				84C2997828784B180034B735 /* CallType.swift */,
				843697CE28C7898A00839D99 /* VideoOptions.swift */,
				84C267C828F5980F00F0F673 /* ConnectOptions.swift */,
				84C2997A28784B500034B735 /* ConnectionState.swift */,
				84F3B0DF289150B10088751D /* CallParticipant.swift */,
				84B04BE628941EA6003A8DCD /* StatsConstants.swift */,
				8458872D28A4EC1F002A81BF /* CallSettings.swift */,
				84E4F7D0294CB5F300DD4CE3 /* ConnectionQuality.swift */,
				84D6493F29E94C14002CA428 /* CallsQuery.swift */,
				842D3B5D29F6D36E0051698A /* DeviceData.swift */,
				84E5C51B2A013C440003A27A /* PushNotificationsConfig.swift */,
				844ECF4E2A33458A0023263C /* Member.swift */,
				84DCA20D2A3885FE000C3411 /* Permissions.swift */,
				84DCA2132A38A428000C3411 /* CoordinatorModels.swift */,
				40F161AA2A4C6B5C00846E3E /* ScreenSharingSession.swift */,
			);
			path = Models;
			sourceTree = "<group>";
		};
		8458872828A3F920002A81BF /* CallingViews */ = {
			isa = PBXGroup;
			children = (
				8442993D294234880037232A /* iOS13 */,
				8458872928A3F935002A81BF /* OutgoingCallView.swift */,
				842C7EAD28A2773700C2AB7F /* IncomingCallView.swift */,
				842C7EB728A2916700C2AB7F /* IncomingCallViewModel.swift */,
				8490032C29D4774500AD9BB4 /* JoiningCallView.swift */,
				842C7EB928A2A85C00C2AB7F /* CallingGroupView.swift */,
				842C7EBB28A2A86700C2AB7F /* CallingParticipantView.swift */,
				8458872228A3A9E2002A81BF /* CallingParticipantsView.swift */,
				84A6CD6028D49A7700318EC3 /* CallBackgrounds.swift */,
				84E7CD3628D64609009F3542 /* CallingIndicator.swift */,
				849EDA8A297AFCC80072A12D /* PreJoiningView.swift */,
				849EDA8E297AFE1C0072A12D /* PreJoiningViewModel.swift */,
				84B57D32297F278500E4E709 /* MicrophoneChecker.swift */,
				84B57D36297F406400E4E709 /* MicrophoneCheckView.swift */,
				8490032A29D4769700AD9BB4 /* CallConnectingView.swift */,
			);
			path = CallingViews;
			sourceTree = "<group>";
		};
		845E31042A7121BE004DC470 /* Screensharing */ = {
			isa = PBXGroup;
			children = (
				845E31052A7121D6004DC470 /* BroadcastObserver_Tests.swift */,
			);
			path = Screensharing;
			sourceTree = "<group>";
		};
		8469593029BB3D3700134EA0 /* protobuf */ = {
			isa = PBXGroup;
			children = (
				8469593129BB3D7500134EA0 /* SignalServer_Tests.swift */,
			);
			path = protobuf;
			sourceTree = "<group>";
		};
		846D16202A52B8A10036CE4C /* CallSettings */ = {
			isa = PBXGroup;
			children = (
				846D16212A52B8D00036CE4C /* MicrophoneManager.swift */,
				846D16232A52C3D50036CE4C /* CameraManager.swift */,
				846D16252A52CE8C0036CE4C /* SpeakerManager.swift */,
				84CC058A2A531B0B00EE9815 /* CallSettingsManager.swift */,
			);
			path = CallSettings;
			sourceTree = "<group>";
		};
		846D16272A52F38A0036CE4C /* CallSettings */ = {
			isa = PBXGroup;
			children = (
				846D16282A52F3A10036CE4C /* MicrophoneManager_Tests.swift */,
				846D162A2A52F62B0036CE4C /* CameraManager_Tests.swift */,
				84CC05882A530C3F00EE9815 /* SpeakerManager_Tests.swift */,
			);
			path = CallSettings;
			sourceTree = "<group>";
		};
		846FBE8728AAD81E00147F6E /* Participants */ = {
			isa = PBXGroup;
			children = (
				84F3B0E128916FF20088751D /* CallParticipantsInfoView.swift */,
				84DC382E29A8BB8D00946713 /* CallParticipantsInfoViewModel.swift */,
				846FBE8828AAD83C00147F6E /* InviteParticipantsView.swift */,
				846FBE8A28AAD84A00147F6E /* InviteParticipantsViewModel.swift */,
				846FBE9028AAF52600147F6E /* SelectedParticipantView.swift */,
				840A5A5529054F69006A1E4B /* UserListProvider.swift */,
				84DC382C29A8B9EC00946713 /* CallParticipantMenuAction.swift */,
			);
			path = Participants;
			sourceTree = "<group>";
		};
		848C46A52A6ABF7E00E5AC09 /* ScreenSharing */ = {
			isa = PBXGroup;
			children = (
				848C46AF2A6AC6F800E5AC09 /* ScreenSharing.entitlements */,
				848C46A62A6ABF7E00E5AC09 /* SampleHandler.swift */,
				848C46A82A6ABF7E00E5AC09 /* Info.plist */,
			);
			path = ScreenSharing;
			sourceTree = "<group>";
		};
		8490031729D2E0B200AD9BB4 /* TestUtils */ = {
			isa = PBXGroup;
			children = (
				84F58B7D29EE97B300010C4C /* VirtualTime */,
				84F58B7329EE928400010C4C /* TestError.swift */,
				84F58B7529EE92BF00010C4C /* UniqueValues.swift */,
				84F58B8029EE9C4900010C4C /* WebSocketPingController_Delegate.swift */,
				84F58B8C29EEAE2D00010C4C /* AssertAsync.swift */,
				84F58B9429EEBA3900010C4C /* EquatableEvent.swift */,
				842747ED29EED60600E063AD /* Calendar+GMT.swift */,
				842747F929EEEC5A00E063AD /* EventLogger.swift */,
				842747FB29EEECBA00E063AD /* AssertTestQueue.swift */,
				8414081029F284A800FF2D7C /* AssertJSONEqual.swift */,
				84DCA2102A389160000C3411 /* AssertDelay.swift */,
			);
			path = TestUtils;
			sourceTree = "<group>";
		};
		8492B87629081CE700006649 /* Mock */ = {
			isa = PBXGroup;
			children = (
				8492B87729081D1600006649 /* HTTPClient_Mock.swift */,
				8492B87929081E6600006649 /* StreamVideo_Mock.swift */,
				8490032E29D6D00C00AD9BB4 /* CallController_Mock.swift */,
				8490033229D6FD8D00AD9BB4 /* CallCoordinatorController_Mock.swift */,
				8490033029D6D2BF00AD9BB4 /* MockResponseBuilder.swift */,
				84F58B8429EEABC100010C4C /* EventDecoder_Mock.swift */,
				84F58B8629EEABF700010C4C /* EventBatcher_Mock.swift */,
				84F58B8829EEAC4400010C4C /* MockFunc.swift */,
				84F58B8A29EEACAD00010C4C /* WebSocketEngine_Mock.swift */,
				84F58B8E29EEB32700010C4C /* WebSocketPingController_Mock.swift */,
				84F58B9029EEB36E00010C4C /* EventNotificationCenter_Mock.swift */,
				84F58B9229EEB53E00010C4C /* EventMiddleware_Mock.swift */,
				842747F229EED8D900E063AD /* InternetConnection_Mock.swift */,
				82E3BA522A0BAF4B001AB93E /* WebSocketClientEnvironment_Mock.swift */,
			);
			path = Mock;
			sourceTree = "<group>";
		};
		8493224D2908378A0013C029 /* DemoAppUIKit */ = {
			isa = PBXGroup;
			children = (
				8228CD8B2911BABF00F32136 /* DemoAppUIKit.entitlements */,
				8493224E2908378A0013C029 /* AppDelegate.swift */,
				849322502908378A0013C029 /* SceneDelegate.swift */,
				84932269290919F10013C029 /* LoginViewController.swift */,
				849322602908385C0013C029 /* HomeViewController.swift */,
				84E4F7912947476300DD4CE3 /* CallViewHelper.swift */,
				849322572908378B0013C029 /* Assets.xcassets */,
				849322592908378B0013C029 /* LaunchScreen.storyboard */,
				8493225C2908378B0013C029 /* Info.plist */,
			);
			path = DemoAppUIKit;
			sourceTree = "<group>";
		};
		84932272290929120013C029 /* Utils */ = {
			isa = PBXGroup;
			children = (
				84932275290929630013C029 /* Animation.swift */,
				84932273290929290013C029 /* UIView+Extensions.swift */,
				84932277290929EF0013C029 /* NSLayoutConstraint+Extensions.swift */,
			);
			path = Utils;
			sourceTree = "<group>";
		};
		84A737AC28F4716E001A6769 /* sfu */ = {
			isa = PBXGroup;
			children = (
				84A737AD28F4716E001A6769 /* signal_rpc */,
				84A737B028F4716E001A6769 /* models */,
				84A737B228F4716E001A6769 /* event */,
			);
			path = sfu;
			sourceTree = "<group>";
		};
		84A737AD28F4716E001A6769 /* signal_rpc */ = {
			isa = PBXGroup;
			children = (
				84A737AE28F4716E001A6769 /* signal.pb.swift */,
				84A737AF28F4716E001A6769 /* signal.twirp.swift */,
			);
			path = signal_rpc;
			sourceTree = "<group>";
		};
		84A737B028F4716E001A6769 /* models */ = {
			isa = PBXGroup;
			children = (
				84A737B128F4716E001A6769 /* models.pb.swift */,
			);
			path = models;
			sourceTree = "<group>";
		};
		84A737B228F4716E001A6769 /* event */ = {
			isa = PBXGroup;
			children = (
				84A737B328F4716E001A6769 /* events.pb.swift */,
			);
			path = event;
			sourceTree = "<group>";
		};
		84A7E1772881921000526C98 /* HTTPClient */ = {
			isa = PBXGroup;
			children = (
				84A7E1782881922400526C98 /* HTTPClient.swift */,
				84A7E1AD2883E6B300526C98 /* HTTPUtils.swift */,
				8469593329BB5CE200134EA0 /* HTTPConfig.swift */,
				84274F472884251600CF8794 /* InternetConnection.swift */,
			);
			path = HTTPClient;
			sourceTree = "<group>";
		};
		84A7E17A2883624500526C98 /* WebSockets */ = {
			isa = PBXGroup;
			children = (
				841947942884AC130007B36E /* Client */,
				841947922884ABB20007B36E /* Events */,
			);
			path = WebSockets;
			sourceTree = "<group>";
		};
		84A8B79E29927830003AA570 /* generated */ = {
			isa = PBXGroup;
			children = (
				84DCA2192A39D950000C3411 /* APIs */,
				84DC383E29ADFCFC00946713 /* Models */,
				84DCA21E2A39DA15000C3411 /* APIHelper.swift */,
				84DC383D29ADFCFB00946713 /* CodableHelper.swift */,
				84DC388929ADFCFC00946713 /* Extensions.swift */,
				84DC388A29ADFCFC00946713 /* JSONDataEncoding.swift */,
				84DC383C29ADFCFB00946713 /* JSONEncodingHelper.swift */,
				84DC388C29ADFCFC00946713 /* Models.swift */,
				84DC388829ADFCFC00946713 /* OpenISO8601DateFormatter.swift */,
			);
			path = generated;
			sourceTree = "<group>";
		};
		84AF64D3287C79220012A503 /* Utils */ = {
			isa = PBXGroup;
			children = (
				8456E6C7287EC343004E180E /* Logger */,
				84C2997C28784BB30034B735 /* Utils.swift */,
				84AF64D4287C79320012A503 /* RawJSON.swift */,
				8456E6DA287EC530004E180E /* StreamRuntimeCheck.swift */,
				84A7E183288362DF00526C98 /* Atomic.swift */,
				84A7E1A72883E46200526C98 /* Timers.swift */,
				841947972886D9CD0007B36E /* BundleExtensions.swift */,
				84B9A56C29112F39004DE31A /* EndpointConfig.swift */,
				8268615F290A7556005BFFED /* SystemEnvironment.swift */,
				841FF51A2A5FED4800809BBB /* SystemEnvironment+XStreamClient.swift */,
				8490DD22298D5330007E53D2 /* Data+Gzip.swift */,
				846E4B0029D2D372003733AB /* Sorting.swift */,
				846A06CD29E056C40084C264 /* StringExtensions.swift */,
				84A4DDBC2A3B35030097F3E9 /* LocationFetcher.swift */,
				840042C42A6FED2900917B30 /* IntExtensions.swift */,
				840042CA2A701C2000917B30 /* BroadcastUtils.swift */,
			);
			path = Utils;
			sourceTree = "<group>";
		};
		84B57D3A2981645900E4E709 /* OpenApi */ = {
			isa = PBXGroup;
			children = (
				435F01B22A501148009CD0BD /* OwnCapability+Identifiable.swift */,
				84A8B79E29927830003AA570 /* generated */,
				84DCA2202A39E380000C3411 /* URLSessionTransport.swift */,
				84DCA2222A39E432000C3411 /* AuthMiddlewares.swift */,
			);
			path = OpenApi;
			sourceTree = "<group>";
		};
		84BAD7762A6BFE7200733156 /* Screensharing */ = {
			isa = PBXGroup;
			children = (
				8487D8AC2A67F4EC00536ED4 /* ScreenshareCapturer.swift */,
				840042C62A6FF20B00917B30 /* BroadcastObserver.swift */,
				84BAD7812A6C013100733156 /* BroadcastScreenCapturer.swift */,
				84EBA4A12A72B81100577297 /* BroadcastBufferConnection.swift */,
				84BAD7772A6BFE8A00733156 /* BroadcastBufferUploadConnection.swift */,
				84BAD7792A6BFEF900733156 /* BroadcastBufferUploader.swift */,
				84BAD77B2A6BFF4300733156 /* BroadcastBufferReaderConnection.swift */,
				84BAD7832A6C01AF00733156 /* BroadcastBufferReader.swift */,
				84BAD77D2A6BFFB200733156 /* BroadcastSampleHandler.swift */,
				840042C82A6FF9A200917B30 /* BroadcastConstants.swift */,
			);
			path = Screensharing;
			sourceTree = "<group>";
		};
		84C299712876E77E0034B735 /* DependencyInjection */ = {
			isa = PBXGroup;
			children = (
				84C299722876E8C90034B735 /* InjectedValues.swift */,
				84C299742876E8F80034B735 /* InjectedValuesExtensions.swift */,
			);
			path = DependencyInjection;
			sourceTree = "<group>";
		};
		84D114D829F092B200BCCB0C /* Controllers */ = {
			isa = PBXGroup;
			children = (
				84D114D929F092E700BCCB0C /* CallController_Tests.swift */,
				841FF5022A5D6FEC00809BBB /* CallsController_Tests.swift */,
				8478A0EB29F2604A0001F860 /* ControllerTestCase.swift */,
			);
			path = Controllers;
			sourceTree = "<group>";
		};
		84D6494529E9F2B7002CA428 /* WebRTC */ = {
			isa = PBXGroup;
			children = (
				845E31042A7121BE004DC470 /* Screensharing */,
				84D6494629E9F2D0002CA428 /* WebRTCClient_Tests.swift */,
				8414081229F28B5600FF2D7C /* RTCConfiguration_Tests.swift */,
				8446AF902A4D84F4002AB07B /* Retries_Tests.swift */,
				841FF5042A5D815700809BBB /* VideoCapturerUtils_Tests.swift */,
			);
			path = WebRTC;
			sourceTree = "<group>";
		};
		84DC383E29ADFCFC00946713 /* Models */ = {
			isa = PBXGroup;
			children = (
				84C28C912A84D16A00742E33 /* GoLiveRequest.swift */,
				840F59882A77FDCB00EF3EB2 /* BroadcastSettingsRequest.swift */,
				840F598B2A77FDCB00EF3EB2 /* HLSSettingsRequest.swift */,
				840F59892A77FDCB00EF3EB2 /* PinRequest.swift */,
				840F598D2A77FDCB00EF3EB2 /* PinResponse.swift */,
				840F598A2A77FDCB00EF3EB2 /* UnpinRequest.swift */,
				840F598C2A77FDCB00EF3EB2 /* UnpinResponse.swift */,
				842B8E002A2DFED700863A87 /* AcceptCallResponse.swift */,
				842B8DFE2A2DFED700863A87 /* CallLiveStartedEvent.swift */,
				43217A0B2A44A28B002B5857 /* ConnectionErrorEvent.swift */,
				842B8E062A2DFED700863A87 /* CallNotificationEvent.swift */,
				842B8E0A2A2DFED800863A87 /* CallParticipantResponse.swift */,
				842B8DFA2A2DFED600863A87 /* CallRingEvent.swift */,
				842B8E0B2A2DFED800863A87 /* CallSessionEndedEvent.swift */,
				842B8E082A2DFED800863A87 /* CallSessionParticipantJoinedEvent.swift */,
				842B8E042A2DFED700863A87 /* CallSessionParticipantLeftEvent.swift */,
				842B8E0E2A2DFED800863A87 /* CallSessionResponse.swift */,
				842B8DFF2A2DFED700863A87 /* CallSessionStartedEvent.swift */,
				842B8E012A2DFED700863A87 /* EgressHLSResponse.swift */,
				842B8E142A2DFED900863A87 /* EgressResponse.swift */,
				842B8DFB2A2DFED600863A87 /* EgressRTMPResponse.swift */,
				842B8E122A2DFED900863A87 /* RejectCallResponse.swift */,
				842B8DFD2A2DFED700863A87 /* StartBroadcastingResponse.swift */,
				842B8E032A2DFED700863A87 /* StartRecordingResponse.swift */,
				842B8E0D2A2DFED800863A87 /* StartTranscriptionResponse.swift */,
				842B8E0C2A2DFED800863A87 /* StopBroadcastingResponse.swift */,
				842B8E132A2DFED900863A87 /* StopRecordingResponse.swift */,
				842B8E112A2DFED900863A87 /* StopTranscriptionResponse.swift */,
				842B8E152A2DFED900863A87 /* TargetResolution.swift */,
				842B8DFC2A2DFED700863A87 /* TargetResolutionRequest.swift */,
				842D3B5529F667660051698A /* CreateDeviceRequest.swift */,
				842D3B5629F667660051698A /* ListDevicesResponse.swift */,
				842D3B5729F667660051698A /* ModelResponse.swift */,
				8479E74329EE89FC00169EF5 /* CallBroadcastingStartedEvent.swift */,
				8479E74229EE89FC00169EF5 /* CallBroadcastingStoppedEvent.swift */,
				84D6494229E9AD08002CA428 /* CallIngressResponse.swift */,
				84D6494129E9AD07002CA428 /* RTMPIngress.swift */,
				843DAB9829E695CF00E0EB63 /* CreateGuestRequest.swift */,
				843DAB9729E695CF00E0EB63 /* CreateGuestResponse.swift */,
				84C4003E29E3F446007B69C2 /* ConnectedEvent.swift */,
				84C4003C29E3F446007B69C2 /* VideoEvent.swift */,
				84C4003B29E3F446007B69C2 /* WSCallEvent.swift */,
				84C4003D29E3F446007B69C2 /* WSClientEvent.swift */,
				8412903429DDD1ED00C70A6D /* UpdateCallMembersRequest.swift */,
				8412903529DDD1ED00C70A6D /* UpdateCallMembersResponse.swift */,
				84D2E37329DC856C001D2118 /* CallMemberAddedEvent.swift */,
				84D2E37029DC856C001D2118 /* CallMemberRemovedEvent.swift */,
				84D2E37129DC856C001D2118 /* CallMemberUpdatedEvent.swift */,
				84D2E37229DC856C001D2118 /* CallMemberUpdatedPermissionEvent.swift */,
				8490031B29D308A000AD9BB4 /* AudioSettingsRequest.swift */,
				8490031C29D308A000AD9BB4 /* BackstageSettingsRequest.swift */,
				8490031E29D308A000AD9BB4 /* GetCallResponse.swift */,
				8490031D29D308A000AD9BB4 /* RingSettings.swift */,
				8490031A29D308A000AD9BB4 /* RingSettingsRequest.swift */,
				8490031F29D308A000AD9BB4 /* TranscriptionSettings.swift */,
				8490032029D308A000AD9BB4 /* TranscriptionSettingsRequest.swift */,
				846E4AEB29CDEA66003733AB /* ConnectUserDetailsRequest.swift */,
				846E4AE529CDEA65003733AB /* WSAuthMessageRequest.swift */,
				846E4AE329CDE0B0003733AB /* OwnCapability.swift */,
				8469593529BB6B4E00134EA0 /* EdgeResponse.swift */,
				8469593629BB6B4E00134EA0 /* GetEdgesResponse.swift */,
				8409465029AF4EEB007AF5BF /* CallReactionEvent.swift */,
				8409465129AF4EEC007AF5BF /* CallRecording.swift */,
				8409465529AF4EEC007AF5BF /* ListRecordingsResponse.swift */,
				8409465429AF4EEC007AF5BF /* ReactionResponse.swift */,
				8409465229AF4EEC007AF5BF /* SendReactionRequest.swift */,
				8409465329AF4EEC007AF5BF /* SendReactionResponse.swift */,
				84DC383F29ADFCFC00946713 /* SendEventResponse.swift */,
				84DC384029ADFCFC00946713 /* VideoSettings.swift */,
				84DC384129ADFCFC00946713 /* RequestPermissionRequest.swift */,
				84DC384229ADFCFC00946713 /* ScreensharingSettingsRequest.swift */,
				84DC384329ADFCFC00946713 /* UpdateUserPermissionsRequest.swift */,
				84DC384429ADFCFC00946713 /* QueryMembersRequest.swift */,
				84DC384529ADFCFC00946713 /* EndCallResponse.swift */,
				84DC384629ADFCFC00946713 /* StopLiveResponse.swift */,
				84DC384729ADFCFC00946713 /* VideoSettingsRequest.swift */,
				84DC384929ADFCFC00946713 /* APIError.swift */,
				84DC384A29ADFCFC00946713 /* PermissionRequestEvent.swift */,
				84DC384B29ADFCFC00946713 /* GetOrCreateCallResponse.swift */,
				84DC384D29ADFCFC00946713 /* CallCreatedEvent.swift */,
				84DC384E29ADFCFC00946713 /* JoinCallResponse.swift */,
				84DC384F29ADFCFC00946713 /* CustomVideoEvent.swift */,
				84DC385029ADFCFC00946713 /* BlockUserResponse.swift */,
				84DC385129ADFCFC00946713 /* UnblockedUserEvent.swift */,
				84DC385229ADFCFC00946713 /* MuteUsersResponse.swift */,
				84DC385329ADFCFC00946713 /* BackstageSettings.swift */,
				84DC385429ADFCFC00946713 /* SFUResponse.swift */,
				84DC385629ADFCFC00946713 /* GoLiveResponse.swift */,
				84DC385729ADFCFC00946713 /* QueryCallsResponse.swift */,
				84DC385829ADFCFC00946713 /* CallUpdatedEvent.swift */,
				84DC385929ADFCFC00946713 /* CallRecordingStoppedEvent.swift */,
				84DC385A29ADFCFC00946713 /* RecordSettingsRequest.swift */,
				84DC385B29ADFCFC00946713 /* CallAcceptedEvent.swift */,
				84DC385C29ADFCFC00946713 /* HealthCheckEvent.swift */,
				84DC385D29ADFCFC00946713 /* BlockedUserEvent.swift */,
				84DC385F29ADFCFC00946713 /* MuteUsersRequest.swift */,
				84DC386029ADFCFC00946713 /* AudioSettings.swift */,
				84DC386129ADFCFC00946713 /* UnblockUserResponse.swift */,
				84DC386329ADFCFC00946713 /* ICEServer.swift */,
				84DC386429ADFCFC00946713 /* CallStateResponseFields.swift */,
				84DC386529ADFCFC00946713 /* QueryMembersResponse.swift */,
				84DC386629ADFCFC00946713 /* CallRecordingStartedEvent.swift */,
				84DC386729ADFCFC00946713 /* UpdateUserPermissionsResponse.swift */,
				84DC386829ADFCFC00946713 /* MemberRequest.swift */,
				84DC386929ADFCFC00946713 /* CallResponse.swift */,
				84DC386A29ADFCFC00946713 /* UnblockUserRequest.swift */,
				84DC386B29ADFCFC00946713 /* BroadcastSettings.swift */,
				84DC386C29ADFCFC00946713 /* UserResponse.swift */,
				84DC386D29ADFCFC00946713 /* CallSettingsRequest.swift */,
				84DC386E29ADFCFC00946713 /* ScreensharingSettings.swift */,
				84DC386F29ADFCFC00946713 /* UserRequest.swift */,
				84DC387029ADFCFC00946713 /* CallRequest.swift */,
				84DC387129ADFCFC00946713 /* HLSSettings.swift */,
				84DC387229ADFCFC00946713 /* GeofenceSettings.swift */,
				84DC387329ADFCFC00946713 /* MemberResponse.swift */,
				84DC387429ADFCFC00946713 /* GetOrCreateCallRequest.swift */,
				84DC387529ADFCFC00946713 /* CallRejectedEvent.swift */,
				84DC387629ADFCFC00946713 /* UpdateCallResponse.swift */,
				84DC387729ADFCFC00946713 /* Device.swift */,
				84DC387929ADFCFC00946713 /* UpdateCallRequest.swift */,
				84DC387A29ADFCFC00946713 /* SortParamRequest.swift */,
				84DC387B29ADFCFC00946713 /* RequestPermissionResponse.swift */,
				84DC387C29ADFCFC00946713 /* SendEventRequest.swift */,
				84DC387D29ADFCFC00946713 /* BlockUserRequest.swift */,
				84DC387E29ADFCFC00946713 /* QueryCallsRequest.swift */,
				84DC387F29ADFCFC00946713 /* OwnUserResponse.swift */,
				84DC388029ADFCFC00946713 /* Credentials.swift */,
				84DC388129ADFCFC00946713 /* UpdatedCallPermissionsEvent.swift */,
				84DC388229ADFCFC00946713 /* CallEndedEvent.swift */,
				84DC388329ADFCFC00946713 /* CallSettingsResponse.swift */,
				84DC388529ADFCFC00946713 /* GeofenceSettingsRequest.swift */,
				84DC388629ADFCFC00946713 /* RecordSettings.swift */,
				84DC388729ADFCFC00946713 /* JoinCallRequest.swift */,
			);
			path = Models;
			sourceTree = "<group>";
		};
		84DCA2162A398BFD000C3411 /* Call */ = {
			isa = PBXGroup;
			children = (
				84DCA2172A398C53000C3411 /* Call_Tests.swift */,
			);
			path = Call;
			sourceTree = "<group>";
		};
		84DCA2192A39D950000C3411 /* APIs */ = {
			isa = PBXGroup;
			children = (
				84DCA21A2A39D950000C3411 /* DefaultAPI.swift */,
			);
			path = APIs;
			sourceTree = "<group>";
		};
		84EA5D3D28C09A95004D3531 /* Controllers */ = {
			isa = PBXGroup;
			children = (
				84EA5D3E28C09AAB004D3531 /* CallController.swift */,
				843DAB9D29E757B500E0EB63 /* CallsController.swift */,
			);
			path = Controllers;
			sourceTree = "<group>";
		};
		84EBAA91288C135700BE3176 /* Utils */ = {
			isa = PBXGroup;
			children = (
				84EBAA92288C137E00BE3176 /* Modifiers.swift */,
				84F3B0E3289174F60088751D /* ContainerHelpers.swift */,
				8434C52C289AA41D0001490A /* ImageExtensions.swift */,
				8434C52E289AA77B0001490A /* BundleExtensions.swift */,
				8458872628A3F34D002A81BF /* HelperViews.swift */,
				846FBE8528AA696900147F6E /* ColorExtensions.swift */,
				846FBE8C28AAEBBC00147F6E /* SearchBar.swift */,
				846FBE8E28AAEC5D00147F6E /* KeyboardReadable.swift */,
				8458B703290ACF2A00F8E487 /* CallSoundsPlayer.swift */,
				849EDA8C297AFD840072A12D /* Camera.swift */,
				8469593D29BF214700134EA0 /* ViewExtensions.swift */,
				846E4B0429D2D3D3003733AB /* ModifiedContent.swift */,
				8479F83329C09EF1009ECE37 /* UserAvatar.swift */,
				827D893D2A16369300838B1A /* LazyImageExtensions.swift */,
				4014802F2A5317640029166A /* AudioValuePercentageNormaliser.swift */,
				8457BF7B2A5BF9E0000AE567 /* ToastView.swift */,
				848FE1E62A9CBC1800B45AC2 /* PiPUtils.swift */,
				848FE1ED2A9DEA2600B45AC2 /* PiPHandler.swift */,
				843FF37D2AA08C0400753E80 /* PiPTrackSelectionUtils.swift */,
			);
			path = Utils;
			sourceTree = "<group>";
		};
		84ED240B286C9500002A3186 /* protobuf */ = {
			isa = PBXGroup;
			children = (
				84A737AC28F4716E001A6769 /* sfu */,
				84FC2C1228ACDF3A00181490 /* ProtoModel.swift */,
			);
			path = protobuf;
			sourceTree = "<group>";
		};
		84F58B6E29EE911500010C4C /* WebSocketClient */ = {
			isa = PBXGroup;
			children = (
				84F58B6F29EE914400010C4C /* BackgroundTaskScheduler_Tests.swift */,
				84F58B7129EE922700010C4C /* WebSocketConnectionState_Tests.swift */,
				84F58B7729EE945900010C4C /* RetryStrategy_Tests.swift */,
				84F58B7929EE972A00010C4C /* WebSocketPingController_Tests.swift */,
				84F58B8229EE9E6400010C4C /* WebSocketClient_Tests.swift */,
				842747F729EEEB8200E063AD /* EventNotificationCenter_Tests.swift */,
			);
			path = WebSocketClient;
			sourceTree = "<group>";
		};
		84F58B7D29EE97B300010C4C /* VirtualTime */ = {
			isa = PBXGroup;
			children = (
				84F58B7B29EE979F00010C4C /* VirtualTime.swift */,
				84F58B7E29EE97C800010C4C /* VirtualTimer.swift */,
			);
			path = VirtualTime;
			sourceTree = "<group>";
		};
		84F737E7287C137000A363F4 /* Sources */ = {
			isa = PBXGroup;
			children = (
				84F737EE287C13AC00A363F4 /* StreamVideo */,
				84F73829287C146D00A363F4 /* StreamVideoUIKit */,
				84F73808287C141000A363F4 /* StreamVideoSwiftUI */,
			);
			path = Sources;
			sourceTree = "<group>";
		};
		84F737EE287C13AC00A363F4 /* StreamVideo */ = {
			isa = PBXGroup;
			children = (
				84F737EF287C13AC00A363F4 /* StreamVideo.h */,
				84C2996D2876E42D0034B735 /* StreamVideo.swift */,
				8492B874290808AE00006649 /* StreamVideoEnvironment.swift */,
				8478EB12288A054B00525538 /* VideoConfig.swift */,
				847BE09B29DADE0100B55D21 /* Call.swift */,
				84530C6B2A3C4E0700F2678E /* CallState.swift */,
				846D16202A52B8A10036CE4C /* CallSettings */,
				84EA5D3D28C09A95004D3531 /* Controllers */,
				84FC2C1C28ACF29300181490 /* WebRTC */,
				8456E6D9287EC46D004E180E /* Models */,
				84C299712876E77E0034B735 /* DependencyInjection */,
				84AF64D3287C79220012A503 /* Utils */,
				84A7E17A2883624500526C98 /* WebSockets */,
				84A7E1772881921000526C98 /* HTTPClient */,
				8456E6D8287EC436004E180E /* Errors */,
				84B57D3A2981645900E4E709 /* OpenApi */,
				84ED240B286C9500002A3186 /* protobuf */,
				8206D8512A5FF30E0099F5EC /* Generated */,
				82B82F2229114001001B5FD7 /* Info.plist */,
			);
			path = StreamVideo;
			sourceTree = "<group>";
		};
		84F737F8287C13AD00A363F4 /* StreamVideoTests */ = {
			isa = PBXGroup;
			children = (
				40AB31232A49836800C270E1 /* WebSockets */,
				4351AEAB2A40586B00D32D0D /* IntegrationTests */,
				84932245290831DB0013C029 /* StreamVideo.xctestplan */,
				84DCA2162A398BFD000C3411 /* Call */,
				846D16272A52F38A0036CE4C /* CallSettings */,
				84F58B6E29EE911500010C4C /* WebSocketClient */,
				84D6494529E9F2B7002CA428 /* WebRTC */,
				84D114D829F092B200BCCB0C /* Controllers */,
				842747E329EECCDA00E063AD /* Errors */,
				842747E829EED0AB00E063AD /* Models */,
				842747EF29EED82900E063AD /* HTTPClient */,
				842747F429EEDACB00E063AD /* Utils */,
				8469593029BB3D3700134EA0 /* protobuf */,
				8490031729D2E0B200AD9BB4 /* TestUtils */,
				8492B87629081CE700006649 /* Mock */,
				8492B8722908024800006649 /* StreamVideoTestCase.swift */,
				843DAB9B29E6FFCD00E0EB63 /* StreamVideo_Tests.swift */,
			);
			path = StreamVideoTests;
			sourceTree = "<group>";
		};
		84F73808287C141000A363F4 /* StreamVideoSwiftUI */ = {
			isa = PBXGroup;
			children = (
				8434C530289AA8770001490A /* StreamVideoUI.swift */,
				8434C52A289AA3150001490A /* Appearance.swift */,
				8434C528289AA2FA0001490A /* Colors.swift */,
				8434C524289AA2E20001490A /* Fonts.swift */,
				8434C526289AA2F00001490A /* Images.swift */,
				84E86D4E2905E731004BA44C /* Utils.swift */,
				8415D3E2290BC882006E53CB /* Sounds.swift */,
				8498796728A15F0300D06F31 /* ViewFactory.swift */,
				8406266C2A37A27D004B8748 /* CallViewModel.swift */,
				84D419B728E7155100F574F9 /* CallContainer.swift */,
				8458872828A3F920002A81BF /* CallingViews */,
				8434C523289AA2B60001490A /* CallView */,
				84EBAA91288C135700BE3176 /* Utils */,
				8406266E2A37A3FB004B8748 /* Models */,
				8434C532289BB8BE0001490A /* Resources */,
				8434C537289BBB390001490A /* Generated */,
				84F73809287C141000A363F4 /* StreamVideoSwiftUI.h */,
				82B82F2729114176001B5FD7 /* Info.plist */,
			);
			path = StreamVideoSwiftUI;
			sourceTree = "<group>";
		};
		84F73814287C141000A363F4 /* StreamVideoSwiftUITests */ = {
			isa = PBXGroup;
			children = (
				84932244290831B70013C029 /* StreamVideoSwiftUI.xctestplan */,
				8493223A29082EDB0013C029 /* StreamVideoUITestCase.swift */,
				84DCA20A2A382FE0000C3411 /* CallViewModel_Tests.swift */,
				401480332A5423C70029166A /* Utils */,
				829F7BFF29FAC5B1003EBACE /* CallView */,
				82FF40BC2A17C6F500B4D95E /* CallingViews */,
				84D424C22AA0EA6300473150 /* Assets.xcassets */,
			);
			path = StreamVideoSwiftUITests;
			sourceTree = "<group>";
		};
		84F73829287C146D00A363F4 /* StreamVideoUIKit */ = {
			isa = PBXGroup;
			children = (
				84F7382A287C146D00A363F4 /* StreamVideoUIKit.h */,
				84932272290929120013C029 /* Utils */,
				8493226229083BF20013C029 /* CallViewController.swift */,
				82B82F242911414D001B5FD7 /* Info.plist */,
			);
			path = StreamVideoUIKit;
			sourceTree = "<group>";
		};
		84F73833287C146D00A363F4 /* StreamVideoUIKitTests */ = {
			isa = PBXGroup;
			children = (
				8493228129093B270013C029 /* StreamVideoUIKit.xctestplan */,
				84932279290938440013C029 /* CallViewController_Tests.swift */,
			);
			path = StreamVideoUIKitTests;
			sourceTree = "<group>";
		};
		84F73842287C195600A363F4 /* Frameworks */ = {
			isa = PBXGroup;
			children = (
				841F2C7D29429DAD00D8D655 /* libswift_Concurrency.tbd */,
				8400B48E29429ADC00663B99 /* libswift_Concurrency.tbd */,
				8427FF632A03D1D100AFD2C3 /* Intents.framework */,
				848C46A32A6ABF7E00E5AC09 /* ReplayKit.framework */,
			);
			name = Frameworks;
			sourceTree = "<group>";
		};
		84FC2C1C28ACF29300181490 /* WebRTC */ = {
			isa = PBXGroup;
			children = (
				84BAD7762A6BFE7200733156 /* Screensharing */,
				84FC2C1D28ACF2AE00181490 /* WebRTCClient.swift */,
				84FC2C2128ACF2E000181490 /* PeerConnection.swift */,
				8487D8AF2A697E9A00536ED4 /* VideoCapturing.swift */,
				843697CC28C647B600839D99 /* VideoCapturer.swift */,
				84B0091A2A4C521000CF1FA7 /* Retries.swift */,
				84FC2C2328AD1B5E00181490 /* WebRTCEventDecoder.swift */,
				84FC2C2728AD350100181490 /* WebRTCEvents.swift */,
				84BBF62A28AFC24000387A02 /* PeerConnectionFactory.swift */,
				84EA5D4228C1E944004D3531 /* AudioSession.swift */,
				84BBF62C28AFC72700387A02 /* DefaultRTCMediaConstraints.swift */,
				8411925D28C5E5D00074EF88 /* DefaultRTCConfiguration.swift */,
				8440861D2901A16F0027849C /* SfuMiddleware.swift */,
				8496A9A529CC500F00F15FF1 /* StreamVideoCaptureHandler.swift */,
				84F0867A29632DA30099907A /* VideoFilters.swift */,
				8408A6212A949DB700DB1DFA /* VideoCapturingUtils.swift */,
			);
			path = WebRTC;
			sourceTree = "<group>";
		};
/* End PBXGroup section */

/* Begin PBXHeadersBuildPhase section */
		84F737E8287C13AC00A363F4 /* Headers */ = {
			isa = PBXHeadersBuildPhase;
			buildActionMask = 2147483647;
			files = (
				84F737FB287C13AD00A363F4 /* StreamVideo.h in Headers */,
			);
			runOnlyForDeploymentPostprocessing = 0;
		};
		84F73802287C141000A363F4 /* Headers */ = {
			isa = PBXHeadersBuildPhase;
			buildActionMask = 2147483647;
			files = (
				84F73817287C141000A363F4 /* StreamVideoSwiftUI.h in Headers */,
			);
			runOnlyForDeploymentPostprocessing = 0;
		};
		84F73823287C146D00A363F4 /* Headers */ = {
			isa = PBXHeadersBuildPhase;
			buildActionMask = 2147483647;
			files = (
				84F73836287C146D00A363F4 /* StreamVideoUIKit.h in Headers */,
			);
			runOnlyForDeploymentPostprocessing = 0;
		};
/* End PBXHeadersBuildPhase section */

/* Begin PBXNativeTarget section */
		82392D502993C9E100941435 /* SwiftUIDemoAppUITests */ = {
			isa = PBXNativeTarget;
			buildConfigurationList = 82392D5B2993C9E100941435 /* Build configuration list for PBXNativeTarget "SwiftUIDemoAppUITests" */;
			buildPhases = (
				82392D4D2993C9E100941435 /* Sources */,
				82392D4E2993C9E100941435 /* Frameworks */,
				82392D4F2993C9E100941435 /* Resources */,
			);
			buildRules = (
			);
			dependencies = (
				82392D582993C9E100941435 /* PBXTargetDependency */,
			);
			name = SwiftUIDemoAppUITests;
			packageProductDependencies = (
				40F445C42A9E1D91004BE3DA /* MockServer */,
				40F445C62A9E1D91004BE3DA /* StreamChatTestHelpers */,
			);
			productName = SwiftUIDemoAppUITests;
			productReference = 82392D512993C9E100941435 /* SwiftUIDemoAppUITests.xctest */;
			productType = "com.apple.product-type.bundle.ui-testing";
		};
		8427FF612A03D1D100AFD2C3 /* CallIntent */ = {
			isa = PBXNativeTarget;
			buildConfigurationList = 8427FF6C2A03D1D100AFD2C3 /* Build configuration list for PBXNativeTarget "CallIntent" */;
			buildPhases = (
				8427FF5E2A03D1D100AFD2C3 /* Sources */,
				8427FF5F2A03D1D100AFD2C3 /* Frameworks */,
				8427FF602A03D1D100AFD2C3 /* Resources */,
			);
			buildRules = (
			);
			dependencies = (
			);
			name = CallIntent;
			productName = CallIntent;
			productReference = 8427FF622A03D1D100AFD2C3 /* CallIntent.appex */;
			productType = "com.apple.product-type.app-extension";
		};
		842D8BC22865B31B00801910 /* DemoApp */ = {
			isa = PBXNativeTarget;
			buildConfigurationList = 842D8BD12865B31D00801910 /* Build configuration list for PBXNativeTarget "DemoApp" */;
			buildPhases = (
				82DE10C72A827B010057BDA8 /* ShellScript */,
				842D8BBF2865B31B00801910 /* Sources */,
				842D8BC02865B31B00801910 /* Frameworks */,
				842D8BC12865B31B00801910 /* Resources */,
				84F7381F287C141000A363F4 /* Embed Frameworks */,
				8427FF6F2A03D1D100AFD2C3 /* Embed Foundation Extensions */,
			);
			buildRules = (
			);
			dependencies = (
				84F73819287C141000A363F4 /* PBXTargetDependency */,
				84F73850287C198500A363F4 /* PBXTargetDependency */,
				8427FF6A2A03D1D100AFD2C3 /* PBXTargetDependency */,
				848C46AA2A6ABF7E00E5AC09 /* PBXTargetDependency */,
			);
			name = DemoApp;
			packageProductDependencies = (
				84AF64BD287C34450012A503 /* WebRTC */,
				8423B7552950BB0B00012F8D /* Sentry */,
				401A64A42A9DF79E00534ED1 /* StreamChatSwiftUI */,
				401A64A72A9DF7B400534ED1 /* EffectsLibrary */,
				4046DEEF2A9F469100CA6D2F /* GDPerformanceView-Swift */,
			);
			productName = StreamVideoSwiftUI;
			productReference = 842D8BC32865B31B00801910 /* StreamVideoCallApp-Debug.app */;
			productType = "com.apple.product-type.application";
		};
		848C46A12A6ABF7E00E5AC09 /* ScreenSharing */ = {
			isa = PBXNativeTarget;
			buildConfigurationList = 848C46AC2A6ABF7E00E5AC09 /* Build configuration list for PBXNativeTarget "ScreenSharing" */;
			buildPhases = (
				848C469E2A6ABF7E00E5AC09 /* Sources */,
				848C469F2A6ABF7E00E5AC09 /* Frameworks */,
				848C46A02A6ABF7E00E5AC09 /* Resources */,
				84BAD7752A6AE33700733156 /* Embed Frameworks */,
			);
			buildRules = (
			);
			dependencies = (
				84BAD7742A6AE33700733156 /* PBXTargetDependency */,
			);
			name = ScreenSharing;
			productName = ScreenSharing;
			productReference = 848C46A22A6ABF7E00E5AC09 /* ScreenSharing.appex */;
			productType = "com.apple.product-type.app-extension";
		};
		8493224B290837890013C029 /* DemoAppUIKit */ = {
			isa = PBXNativeTarget;
			buildConfigurationList = 8493225D2908378B0013C029 /* Build configuration list for PBXNativeTarget "DemoAppUIKit" */;
			buildPhases = (
				82010CAD2A851C06005C125D /* ShellScript */,
				84932248290837890013C029 /* Sources */,
				84932249290837890013C029 /* Frameworks */,
				8493224A290837890013C029 /* Resources */,
				848A805A290A808A00F3079B /* Embed Frameworks */,
			);
			buildRules = (
			);
			dependencies = (
				8493226529083DBD0013C029 /* PBXTargetDependency */,
			);
			name = DemoAppUIKit;
			packageProductDependencies = (
				84767501290A824B0015DC53 /* WebRTC */,
				84A26C9829435F4100B29E53 /* NukeUI */,
			);
			productName = DemoAppUIKit;
			productReference = 8493224C290837890013C029 /* DemoAppUIKit.app */;
			productType = "com.apple.product-type.application";
		};
		84F737EC287C13AC00A363F4 /* StreamVideo */ = {
			isa = PBXNativeTarget;
			buildConfigurationList = 84F737FC287C13AD00A363F4 /* Build configuration list for PBXNativeTarget "StreamVideo" */;
			buildPhases = (
				84F737E8287C13AC00A363F4 /* Headers */,
				84F737E9287C13AC00A363F4 /* Sources */,
				84F737EA287C13AC00A363F4 /* Frameworks */,
				84F737EB287C13AC00A363F4 /* Resources */,
			);
			buildRules = (
			);
			dependencies = (
			);
			name = StreamVideo;
			packageProductDependencies = (
				84AF64BB287C34320012A503 /* WebRTC */,
				84BE8A5528BE314000B34D2F /* SwiftProtobuf */,
				4046DEED2A9F404300CA6D2F /* GDPerformanceView-Swift */,
			);
			productName = StreamVideo;
			productReference = 84F737ED287C13AC00A363F4 /* StreamVideo.framework */;
			productType = "com.apple.product-type.framework";
		};
		84F737F3287C13AD00A363F4 /* StreamVideoTests */ = {
			isa = PBXNativeTarget;
			buildConfigurationList = 84F737FF287C13AD00A363F4 /* Build configuration list for PBXNativeTarget "StreamVideoTests" */;
			buildPhases = (
				827297E42A4585EA00774306 /* ShellScript */,
				84F737F0287C13AD00A363F4 /* Sources */,
				84F737F1287C13AD00A363F4 /* Frameworks */,
				84F737F2287C13AD00A363F4 /* Resources */,
			);
			buildRules = (
			);
			dependencies = (
				84F737F7287C13AD00A363F4 /* PBXTargetDependency */,
			);
			name = StreamVideoTests;
			packageProductDependencies = (
				820784F029FA8156006DD4F7 /* WebRTC */,
			);
			productName = StreamVideoTests;
			productReference = 84F737F4287C13AD00A363F4 /* StreamVideoTests.xctest */;
			productType = "com.apple.product-type.bundle.unit-test";
		};
		84F73806287C141000A363F4 /* StreamVideoSwiftUI */ = {
			isa = PBXNativeTarget;
			buildConfigurationList = 84F7381C287C141000A363F4 /* Build configuration list for PBXNativeTarget "StreamVideoSwiftUI" */;
			buildPhases = (
				84F73802287C141000A363F4 /* Headers */,
				8434C53A289BBDF30001490A /* SwiftGen */,
				84F73803287C141000A363F4 /* Sources */,
				84F73804287C141000A363F4 /* Frameworks */,
				84F73805287C141000A363F4 /* Resources */,
			);
			buildRules = (
			);
			dependencies = (
				84932247290832B90013C029 /* PBXTargetDependency */,
			);
			name = StreamVideoSwiftUI;
			packageProductDependencies = (
				84B9A58E29140D3D004DE31A /* Nuke */,
				84C619C529432E890051C513 /* NukeUI */,
			);
			productName = StreamVideoSwiftUI;
			productReference = 84F73807287C141000A363F4 /* StreamVideoSwiftUI.framework */;
			productType = "com.apple.product-type.framework";
		};
		84F7380D287C141000A363F4 /* StreamVideoSwiftUITests */ = {
			isa = PBXNativeTarget;
			buildConfigurationList = 84F73820287C141000A363F4 /* Build configuration list for PBXNativeTarget "StreamVideoSwiftUITests" */;
			buildPhases = (
				84F7380A287C141000A363F4 /* Sources */,
				84F7380B287C141000A363F4 /* Frameworks */,
				84F7380C287C141000A363F4 /* Resources */,
			);
			buildRules = (
			);
			dependencies = (
				84F73811287C141000A363F4 /* PBXTargetDependency */,
			);
			name = StreamVideoSwiftUITests;
			packageProductDependencies = (
				8493223F290830390013C029 /* SnapshotTesting */,
				820784EE29FA8123006DD4F7 /* WebRTC */,
			);
			productName = StreamVideoSwiftUITests;
			productReference = 84F7380E287C141000A363F4 /* StreamVideoSwiftUITests.xctest */;
			productType = "com.apple.product-type.bundle.unit-test";
		};
		84F73827287C146D00A363F4 /* StreamVideoUIKit */ = {
			isa = PBXNativeTarget;
			buildConfigurationList = 84F73837287C146D00A363F4 /* Build configuration list for PBXNativeTarget "StreamVideoUIKit" */;
			buildPhases = (
				84F73823287C146D00A363F4 /* Headers */,
				84F73824287C146D00A363F4 /* Sources */,
				84F73825287C146D00A363F4 /* Frameworks */,
				84F73826287C146D00A363F4 /* Resources */,
			);
			buildRules = (
			);
			dependencies = (
				8493226729083DCB0013C029 /* PBXTargetDependency */,
				84F7384B287C196B00A363F4 /* PBXTargetDependency */,
			);
			name = StreamVideoUIKit;
			packageProductDependencies = (
				84B9A59229140D44004DE31A /* Nuke */,
				84B9A59429140D44004DE31A /* NukeUI */,
			);
			productName = StreamVideoUIKit;
			productReference = 84F73828287C146D00A363F4 /* StreamVideoUIKit.framework */;
			productType = "com.apple.product-type.framework";
		};
		84F7382E287C146D00A363F4 /* StreamVideoUIKitTests */ = {
			isa = PBXNativeTarget;
			buildConfigurationList = 84F7383A287C146D00A363F4 /* Build configuration list for PBXNativeTarget "StreamVideoUIKitTests" */;
			buildPhases = (
				84F7382B287C146D00A363F4 /* Sources */,
				84F7382C287C146D00A363F4 /* Frameworks */,
				84F7382D287C146D00A363F4 /* Resources */,
			);
			buildRules = (
			);
			dependencies = (
				84F73832287C146D00A363F4 /* PBXTargetDependency */,
			);
			name = StreamVideoUIKitTests;
			packageProductDependencies = (
				8493227F29093A9E0013C029 /* SnapshotTesting */,
				8251E60C2A17838D00E7257A /* WebRTC */,
			);
			productName = StreamVideoUIKitTests;
			productReference = 84F7382F287C146D00A363F4 /* StreamVideoUIKitTests.xctest */;
			productType = "com.apple.product-type.bundle.unit-test";
		};
/* End PBXNativeTarget section */

/* Begin PBXProject section */
		842D8BBB2865B31B00801910 /* Project object */ = {
			isa = PBXProject;
			attributes = {
				BuildIndependentTargetsInParallel = 1;
				LastSwiftUpdateCheck = 1430;
				LastUpgradeCheck = 1430;
				TargetAttributes = {
					82392D502993C9E100941435 = {
						CreatedOnToolsVersion = 14.2;
						TestTargetID = 842D8BC22865B31B00801910;
					};
					8427FF612A03D1D100AFD2C3 = {
						CreatedOnToolsVersion = 14.3;
					};
					842D8BC22865B31B00801910 = {
						CreatedOnToolsVersion = 13.3.1;
					};
					848C46A12A6ABF7E00E5AC09 = {
						CreatedOnToolsVersion = 14.3.1;
					};
					8493224B290837890013C029 = {
						CreatedOnToolsVersion = 14.1;
					};
					84F737EC287C13AC00A363F4 = {
						CreatedOnToolsVersion = 13.3.1;
						LastSwiftMigration = 1430;
					};
					84F737F3287C13AD00A363F4 = {
						CreatedOnToolsVersion = 13.3.1;
					};
					84F73806287C141000A363F4 = {
						CreatedOnToolsVersion = 13.3.1;
					};
					84F7380D287C141000A363F4 = {
						CreatedOnToolsVersion = 13.3.1;
						TestTargetID = 842D8BC22865B31B00801910;
					};
					84F73827287C146D00A363F4 = {
						CreatedOnToolsVersion = 13.3.1;
						LastSwiftMigration = 1410;
					};
					84F7382E287C146D00A363F4 = {
						CreatedOnToolsVersion = 13.3.1;
					};
				};
			};
			buildConfigurationList = 842D8BBE2865B31B00801910 /* Build configuration list for PBXProject "StreamVideo" */;
			compatibilityVersion = "Xcode 13.0";
			developmentRegion = en;
			hasScannedForEncodings = 0;
			knownRegions = (
				en,
				Base,
			);
			mainGroup = 842D8BBA2865B31B00801910;
			packageReferences = (
				84AF64BA287C34320012A503 /* XCRemoteSwiftPackageReference "Specs" */,
				84BE8A5428BE314000B34D2F /* XCRemoteSwiftPackageReference "swift-protobuf" */,
				8403BFCA28EB09D100CBE341 /* XCRemoteSwiftPackageReference "Nuke" */,
				8493223E290830390013C029 /* XCRemoteSwiftPackageReference "swift-snapshot-testing" */,
				8423B7542950BB0A00012F8D /* XCRemoteSwiftPackageReference "sentry-cocoa" */,
				401A64A32A9DF79E00534ED1 /* XCRemoteSwiftPackageReference "stream-chat-swiftui" */,
				401A64A62A9DF7B400534ED1 /* XCRemoteSwiftPackageReference "effects-library" */,
				40F445C32A9E1D91004BE3DA /* XCRemoteSwiftPackageReference "stream-chat-swift-test-helpers" */,
				4046DEEC2A9F404300CA6D2F /* XCRemoteSwiftPackageReference "GDPerformanceView-Swift" */,
			);
			productRefGroup = 842D8BC42865B31B00801910 /* Products */;
			projectDirPath = "";
			projectRoot = "";
			targets = (
				84F737EC287C13AC00A363F4 /* StreamVideo */,
				84F737F3287C13AD00A363F4 /* StreamVideoTests */,
				84F73806287C141000A363F4 /* StreamVideoSwiftUI */,
				84F7380D287C141000A363F4 /* StreamVideoSwiftUITests */,
				84F73827287C146D00A363F4 /* StreamVideoUIKit */,
				84F7382E287C146D00A363F4 /* StreamVideoUIKitTests */,
				842D8BC22865B31B00801910 /* DemoApp */,
				8493224B290837890013C029 /* DemoAppUIKit */,
				82392D502993C9E100941435 /* SwiftUIDemoAppUITests */,
				8427FF612A03D1D100AFD2C3 /* CallIntent */,
				848C46A12A6ABF7E00E5AC09 /* ScreenSharing */,
			);
		};
/* End PBXProject section */

/* Begin PBXResourcesBuildPhase section */
		82392D4F2993C9E100941435 /* Resources */ = {
			isa = PBXResourcesBuildPhase;
			buildActionMask = 2147483647;
			files = (
			);
			runOnlyForDeploymentPostprocessing = 0;
		};
		8427FF602A03D1D100AFD2C3 /* Resources */ = {
			isa = PBXResourcesBuildPhase;
			buildActionMask = 2147483647;
			files = (
			);
			runOnlyForDeploymentPostprocessing = 0;
		};
		842D8BC12865B31B00801910 /* Resources */ = {
			isa = PBXResourcesBuildPhase;
			buildActionMask = 2147483647;
			files = (
				842D8BDC2865B37800801910 /* Preview Assets.xcassets in Resources */,
				842C7EBF28A2B3FA00C2AB7F /* Assets.xcassets in Resources */,
				4046DEE92A9E381F00CA6D2F /* AppIntentVocabulary.plist in Resources */,
				842D8BDB2865B37800801910 /* Assets.xcassets in Resources */,
			);
			runOnlyForDeploymentPostprocessing = 0;
		};
		848C46A02A6ABF7E00E5AC09 /* Resources */ = {
			isa = PBXResourcesBuildPhase;
			buildActionMask = 2147483647;
			files = (
			);
			runOnlyForDeploymentPostprocessing = 0;
		};
		8493224A290837890013C029 /* Resources */ = {
			isa = PBXResourcesBuildPhase;
			buildActionMask = 2147483647;
			files = (
				8493225B2908378B0013C029 /* LaunchScreen.storyboard in Resources */,
				849322582908378B0013C029 /* Assets.xcassets in Resources */,
			);
			runOnlyForDeploymentPostprocessing = 0;
		};
		84F737EB287C13AC00A363F4 /* Resources */ = {
			isa = PBXResourcesBuildPhase;
			buildActionMask = 2147483647;
			files = (
				829EF8792A9364630045D166 /* PrivacyInfo.xcprivacy in Resources */,
			);
			runOnlyForDeploymentPostprocessing = 0;
		};
		84F737F2287C13AD00A363F4 /* Resources */ = {
			isa = PBXResourcesBuildPhase;
			buildActionMask = 2147483647;
			files = (
			);
			runOnlyForDeploymentPostprocessing = 0;
		};
		84F73805287C141000A363F4 /* Resources */ = {
			isa = PBXResourcesBuildPhase;
			buildActionMask = 2147483647;
			files = (
				8415D3E1290B2AF2006E53CB /* outgoing.m4a in Resources */,
				829EF87B2A93664F0045D166 /* PrivacyInfo.xcprivacy in Resources */,
				8434C539289BBBBA0001490A /* L10n_template.stencil in Resources */,
				8458B706290ACFE400F8E487 /* incoming.wav in Resources */,
				8434C53B289BBF020001490A /* Localizable.strings in Resources */,
				842C7EBE28A2B31400C2AB7F /* Assets.xcassets in Resources */,
				8434C53E289BBF120001490A /* Localizable.stringsdict in Resources */,
			);
			runOnlyForDeploymentPostprocessing = 0;
		};
		84F7380C287C141000A363F4 /* Resources */ = {
			isa = PBXResourcesBuildPhase;
			buildActionMask = 2147483647;
			files = (
				82E2F90F2A0559E60012C037 /* sky.png in Resources */,
				82E2F9152A0559E60012C037 /* pink.png in Resources */,
				84D424C32AA0EA6300473150 /* Assets.xcassets in Resources */,
				82E2F9172A0559E60012C037 /* violet.png in Resources */,
				82E2F91D2A0559E60012C037 /* olive.png in Resources */,
				82E2F91B2A0559E60012C037 /* sea.png in Resources */,
				82E2F9132A0559E60012C037 /* forest.png in Resources */,
				82E2F9212A0559E60012C037 /* skin.png in Resources */,
				82E2F91F2A0559E60012C037 /* sun.png in Resources */,
				82E2F9112A0559E60012C037 /* coffee.png in Resources */,
				82E2F9192A0559E60012C037 /* fire.png in Resources */,
			);
			runOnlyForDeploymentPostprocessing = 0;
		};
		84F73826287C146D00A363F4 /* Resources */ = {
			isa = PBXResourcesBuildPhase;
			buildActionMask = 2147483647;
			files = (
				829EF87A2A9364630045D166 /* PrivacyInfo.xcprivacy in Resources */,
			);
			runOnlyForDeploymentPostprocessing = 0;
		};
		84F7382D287C146D00A363F4 /* Resources */ = {
			isa = PBXResourcesBuildPhase;
			buildActionMask = 2147483647;
			files = (
				82E2F9102A0559E60012C037 /* sky.png in Resources */,
				82E2F9162A0559E60012C037 /* pink.png in Resources */,
				82E2F9182A0559E60012C037 /* violet.png in Resources */,
				82E2F91E2A0559E60012C037 /* olive.png in Resources */,
				82E2F91C2A0559E60012C037 /* sea.png in Resources */,
				82E2F9142A0559E60012C037 /* forest.png in Resources */,
				82E2F9222A0559E60012C037 /* skin.png in Resources */,
				82E2F9202A0559E60012C037 /* sun.png in Resources */,
				82E2F9122A0559E60012C037 /* coffee.png in Resources */,
				82E2F91A2A0559E60012C037 /* fire.png in Resources */,
			);
			runOnlyForDeploymentPostprocessing = 0;
		};
/* End PBXResourcesBuildPhase section */

/* Begin PBXShellScriptBuildPhase section */
		82010CAD2A851C06005C125D /* ShellScript */ = {
			isa = PBXShellScriptBuildPhase;
			alwaysOutOfDate = 1;
			buildActionMask = 2147483647;
			files = (
			);
			inputFileListPaths = (
			);
			inputPaths = (
			);
			outputFileListPaths = (
			);
			outputPaths = (
			);
			runOnlyForDeploymentPostprocessing = 0;
			shellPath = /bin/sh;
			shellScript = "if [ \"$CONFIGURATION\" == \"Test\" ]; then\n    touch \"$SRCROOT/TestTools/Credentials.xcconfig\"\nfi\n";
		};
		827297E42A4585EA00774306 /* ShellScript */ = {
			isa = PBXShellScriptBuildPhase;
			alwaysOutOfDate = 1;
			buildActionMask = 2147483647;
			files = (
			);
			inputFileListPaths = (
			);
			inputPaths = (
			);
			outputFileListPaths = (
			);
			outputPaths = (
			);
			runOnlyForDeploymentPostprocessing = 0;
			shellPath = /bin/sh;
			shellScript = "if [ \"$CONFIGURATION\" == \"Test\" ]; then\n    touch \"$SRCROOT/TestTools/Credentials.xcconfig\"\nfi\n";
			showEnvVarsInLog = 0;
		};
		82DE10C72A827B010057BDA8 /* ShellScript */ = {
			isa = PBXShellScriptBuildPhase;
			alwaysOutOfDate = 1;
			buildActionMask = 2147483647;
			files = (
			);
			inputFileListPaths = (
			);
			inputPaths = (
			);
			outputFileListPaths = (
			);
			outputPaths = (
			);
			runOnlyForDeploymentPostprocessing = 0;
			shellPath = /bin/sh;
			shellScript = "if [ \"$CONFIGURATION\" == \"Test\" ]; then\n    touch \"$SRCROOT/TestTools/Credentials.xcconfig\"\nfi\n";
		};
		8434C53A289BBDF30001490A /* SwiftGen */ = {
			isa = PBXShellScriptBuildPhase;
			alwaysOutOfDate = 1;
			buildActionMask = 2147483647;
			files = (
			);
			inputFileListPaths = (
			);
			inputPaths = (
			);
			name = SwiftGen;
			outputFileListPaths = (
			);
			outputPaths = (
			);
			runOnlyForDeploymentPostprocessing = 0;
			shellPath = /bin/sh;
			shellScript = "if which mint >/dev/null && mint which swiftgen; then\n  xcrun --sdk macosx mint run swiftgen config run --config Sources/StreamVideoSwiftUI/.swiftgen.yml\nelse\n  echo \"Warning: Bootstrap not run, please run ./Scripts/bootstrap.sh\"\nfi\n";
		};
/* End PBXShellScriptBuildPhase section */

/* Begin PBXSourcesBuildPhase section */
		82392D4D2993C9E100941435 /* Sources */ = {
			isa = PBXSourcesBuildPhase;
			buildActionMask = 2147483647;
			files = (
				82392D5F2993CCB300941435 /* ParticipantRobot.swift in Sources */,
				82C837E429A5333700CB6B0E /* CallDetailsPage.swift in Sources */,
				82C837E229A532C000CB6B0E /* LoginPage.swift in Sources */,
				82392D542993C9E100941435 /* StreamTestCase.swift in Sources */,
				82C837E029A531ED00CB6B0E /* CallPage.swift in Sources */,
				82B8C0FA29E80997001F816C /* RingProcessTests.swift in Sources */,
				82392D6B2993CDF500941435 /* UserRobot.swift in Sources */,
				82D858B829EDAE0A00CF9F8B /* ParticipantActionsTests.swift in Sources */,
				82B8C0F829E80933001F816C /* LobbyTests.swift in Sources */,
				82392D6F2994027C00941435 /* Sinatra.swift in Sources */,
				82392D6D2993CE7200941435 /* StreamVideoUITests.swift in Sources */,
				82FB89372A702A9200AC16A1 /* Authentication_Tests.swift in Sources */,
				82AD932529E6FCCF00D4D295 /* LobbyPage.swift in Sources */,
				824DBAA029F6D77B005ACD09 /* ReconnectionTests.swift in Sources */,
				828DE5BD299521EF00F93197 /* UserRobot+Asserts.swift in Sources */,
				82B8C0FC29E80A2A001F816C /* CallLifecycleTests.swift in Sources */,
				82392D71299403B200941435 /* CallViewsTests.swift in Sources */,
				820221622A24BB7100F7BAED /* LaunchArgument.swift in Sources */,
			);
			runOnlyForDeploymentPostprocessing = 0;
		};
		8427FF5E2A03D1D100AFD2C3 /* Sources */ = {
			isa = PBXSourcesBuildPhase;
			buildActionMask = 2147483647;
			files = (
				8427FF672A03D1D100AFD2C3 /* IntentHandler.swift in Sources */,
			);
			runOnlyForDeploymentPostprocessing = 0;
		};
		842D8BBF2865B31B00801910 /* Sources */ = {
			isa = PBXSourcesBuildPhase;
			buildActionMask = 2147483647;
			files = (
				8456E6C4287EB43A004E180E /* LoginViewModel.swift in Sources */,
				40F445FA2A9E2B0D004BE3DA /* ShareActivityView.swift in Sources */,
				40F445F32A9E2A87004BE3DA /* ReactionIcon.swift in Sources */,
				40F445D82A9E21BB004BE3DA /* DemoCallModifier.swift in Sources */,
				4030E5A02A9DF5BD003E8CBA /* AppEnvironment.swift in Sources */,
				40F445B42A9E01B2004BE3DA /* TokenProvider.swift in Sources */,
				848C469D2A6A9A3D00E5AC09 /* DemoAppCallControlsView.swift in Sources */,
				40F445ED2A9E2A24004BE3DA /* DemoControls.swift in Sources */,
				401A64AE2A9DF81200534ED1 /* UserProvider.swift in Sources */,
				409BFA402A9F79D2003341EF /* View+OptionalPublisher.swift in Sources */,
				40F445BC2A9E081C004BE3DA /* DemoVoiceProcessor.swift in Sources */,
				847B47AF2A233AE2000714CE /* DemoAppViewFactory.swift in Sources */,
				40F446042A9E2C78004BE3DA /* MicrophoneChecker+MicrophoneChecking.swift in Sources */,
				40F445E02A9E22EA004BE3DA /* SimpleCallingView.swift in Sources */,
				8403C0AF2897D9940092BD43 /* VoIPPushService.swift in Sources */,
				403BE1012A24C70000988F65 /* DemoApp+Sentry.swift in Sources */,
				40F445C02A9E0F88004BE3DA /* RTCDefaultAudioProcessingModule+AudioProcessingModule.swift in Sources */,
				842D3B5C29F6A4A10051698A /* AppDelegate.swift in Sources */,
				403BE0FE2A24C07300988F65 /* DeeplinkAdapter.swift in Sources */,
				40F445F02A9E2A4B004BE3DA /* LoadingView.swift in Sources */,
				8456E6C6287EB55F004E180E /* AppState.swift in Sources */,
				40F445AE2A9DFC34004BE3DA /* UserState.swift in Sources */,
				40F445F52A9E2AA1004BE3DA /* ReactionOverlayView.swift in Sources */,
				8456E6C2287EB405004E180E /* LoginView.swift in Sources */,
				40F445BE2A9E0823004BE3DA /* RobotVoiceFilter.swift in Sources */,
				84093811288A90390089A35B /* DetailedCallingView.swift in Sources */,
				84ED240D286C9515002A3186 /* DemoCallContainerView.swift in Sources */,
				409BFA432A9F7BBB003341EF /* ReadableContentGuide.swift in Sources */,
				8403C0AD2897CF4D0092BD43 /* CallKitService.swift in Sources */,
				40F445B22A9DFFBB004BE3DA /* User+Demo.swift in Sources */,
				40F445B02A9DFC58004BE3DA /* CallKitState.swift in Sources */,
				847B47B72A260CF1000714CE /* CustomCallView.swift in Sources */,
				40F445EA2A9E297B004BE3DA /* CallStateResponseFields+Identifiable.swift in Sources */,
				40F445CC2A9E1FC9004BE3DA /* StreamChatViewFactory.swift in Sources */,
				842D8BDA2865B37800801910 /* DemoApp.swift in Sources */,
				40F445E82A9E2824004BE3DA /* Call+Identifiable.swift in Sources */,
				40F445FE2A9E2B46004BE3DA /* DemoWaitingLocalUserView.swift in Sources */,
				401A64B32A9DF86200534ED1 /* URL+Convenience.swift in Sources */,
				401A64B52A9DF88C00534ED1 /* String+Unique.swift in Sources */,
				40F445AC2A9DFC13004BE3DA /* UserCredentials.swift in Sources */,
				40F445BA2A9E0815004BE3DA /* AudioFilter.swift in Sources */,
				401A64B12A9DF83200534ED1 /* TokenResponse.swift in Sources */,
				40F445DB2A9E2276004BE3DA /* DemoCallContentView.swift in Sources */,
				820BD5F72A72C851003A7B8F /* TokenGenerator.swift in Sources */,
				40F446022A9E2C23004BE3DA /* DemoCallView.swift in Sources */,
				4030E5A22A9DF6B6003E8CBA /* Router.swift in Sources */,
				847B47B52A249E7E000714CE /* Examples.swift in Sources */,
				40F445F72A9E2AAC004BE3DA /* ReactionsViewModifier.swift in Sources */,
				84D6493E29E7F75E002CA428 /* CallsViewModel.swift in Sources */,
				401A64AB2A9DF7EC00534ED1 /* StreamChatWrapper.swift in Sources */,
				40F446062A9E2CB8004BE3DA /* CallViewModel+CallSettingsPublisher.swift in Sources */,
				40F445CF2A9E1FE0004BE3DA /* DemoReactionsOverlayView.swift in Sources */,
				40F446002A9E2B5E004BE3DA /* LinkInfoView.swift in Sources */,
				84201793288AB699004964B3 /* AddUserView.swift in Sources */,
				40F445E22A9E2772004BE3DA /* DemoVideoCallParticipantModifier.swift in Sources */,
				8468821328DFA448003BA9EE /* UnsecureRepository.swift in Sources */,
				4046DEF22A9F510C00CA6D2F /* DebugMenu.swift in Sources */,
				40F445C22A9E1449004BE3DA /* JoinCallView.swift in Sources */,
				40F445DE2A9E22B9004BE3DA /* CallButtonView.swift in Sources */,
				8434C5222899572F0001490A /* CallService.swift in Sources */,
				84D6493C29E7F5D2002CA428 /* CallsView.swift in Sources */,
				40F445D42A9E2051004BE3DA /* Reaction.swift in Sources */,
				40F445D22A9E2033004BE3DA /* ReactionsHelper.swift in Sources */,
				40F445E52A9E27B6004BE3DA /* DemoVideoCallParticipantView.swift in Sources */,
				84FFB06A2A8D1380005BA275 /* DemoCallTopView.swift in Sources */,
			);
			runOnlyForDeploymentPostprocessing = 0;
		};
		848C469E2A6ABF7E00E5AC09 /* Sources */ = {
			isa = PBXSourcesBuildPhase;
			buildActionMask = 2147483647;
			files = (
				848C46A72A6ABF7E00E5AC09 /* SampleHandler.swift in Sources */,
			);
			runOnlyForDeploymentPostprocessing = 0;
		};
		84932248290837890013C029 /* Sources */ = {
			isa = PBXSourcesBuildPhase;
			buildActionMask = 2147483647;
			files = (
				8493226A290919F10013C029 /* LoginViewController.swift in Sources */,
				406A8EB32AA1D80C001F598A /* TokenProvider.swift in Sources */,
				406A8EAD2AA1D80C001F598A /* UserProvider.swift in Sources */,
				406A8E972AA1D7DC001F598A /* User+Demo.swift in Sources */,
				406A8E9A2AA1D7E9001F598A /* Call+Identifiable.swift in Sources */,
				406A8E952AA1D7CB001F598A /* AddUserView.swift in Sources */,
				406A8EB02AA1D80C001F598A /* DeeplinkAdapter.swift in Sources */,
				406A8EAF2AA1D80C001F598A /* CallKitService.swift in Sources */,
				8493224F2908378A0013C029 /* AppDelegate.swift in Sources */,
				84E4F7922947476400DD4CE3 /* CallViewHelper.swift in Sources */,
				406A8EA92AA1D80C001F598A /* ReactionsHelper.swift in Sources */,
				406A8E9C2AA1D7E9001F598A /* CallStateResponseFields+Identifiable.swift in Sources */,
				406A8EA22AA1D7EF001F598A /* TokenResponse.swift in Sources */,
				406A8EB42AA1D8F5001F598A /* LoginView.swift in Sources */,
				406A8EA82AA1D80C001F598A /* AudioFilter.swift in Sources */,
				406A8EA02AA1D7E9001F598A /* View+OptionalPublisher.swift in Sources */,
				406A8E9E2AA1D7E9001F598A /* URL+Convenience.swift in Sources */,
				406A8EB52AA1D91E001F598A /* JoinCallView.swift in Sources */,
				406A8EAB2AA1D80C001F598A /* RobotVoiceFilter.swift in Sources */,
				406A8E9D2AA1D7E9001F598A /* String+Unique.swift in Sources */,
				406A8E942AA1D7C5001F598A /* UserCredentials.swift in Sources */,
				849322512908378A0013C029 /* SceneDelegate.swift in Sources */,
				406A8EB12AA1D80C001F598A /* UnsecureRepository.swift in Sources */,
				82010CAE2A851C16005C125D /* TokenGenerator.swift in Sources */,
				406A8EAA2AA1D80C001F598A /* DemoVoiceProcessor.swift in Sources */,
				406A8E932AA1D7BF001F598A /* LoginViewModel.swift in Sources */,
				406A8E8E2AA1D79D001F598A /* UserState.swift in Sources */,
				406A8E9F2AA1D7E9001F598A /* CallViewModel+CallSettingsPublisher.swift in Sources */,
				406A8EA12AA1D7EF001F598A /* Reaction.swift in Sources */,
				406A8EB72AA1D92D001F598A /* ReadableContentGuide.swift in Sources */,
				406A8E922AA1D7B3001F598A /* CallKitState.swift in Sources */,
				406A8EAC2AA1D80C001F598A /* CallService.swift in Sources */,
				406A8E8D2AA1D78C001F598A /* AppEnvironment.swift in Sources */,
				406A8E982AA1D7E9001F598A /* RTCDefaultAudioProcessingModule+AudioProcessingModule.swift in Sources */,
				849322612908385C0013C029 /* HomeViewController.swift in Sources */,
				406A8EB22AA1D80C001F598A /* VoIPPushService.swift in Sources */,
				40B713692A275F1400D1FE67 /* AppState.swift in Sources */,
				406A8EB62AA1D922001F598A /* DebugMenu.swift in Sources */,
				406A8E992AA1D7E9001F598A /* MicrophoneChecker+MicrophoneChecking.swift in Sources */,
			);
			runOnlyForDeploymentPostprocessing = 0;
		};
		84F737E9287C13AC00A363F4 /* Sources */ = {
			isa = PBXSourcesBuildPhase;
			buildActionMask = 2147483647;
			files = (
				846D16242A52C3D50036CE4C /* CameraManager.swift in Sources */,
				84DC389729ADFCFD00946713 /* StopLiveResponse.swift in Sources */,
				84C4004129E3F446007B69C2 /* WSClientEvent.swift in Sources */,
				84AF64D5287C79320012A503 /* RawJSON.swift in Sources */,
				84F73858287C1A3400A363F4 /* ConnectionState.swift in Sources */,
				84B04BE728941EA6003A8DCD /* StatsConstants.swift in Sources */,
				846E4B0129D2D372003733AB /* Sorting.swift in Sources */,
				8478EB13288A054B00525538 /* VideoConfig.swift in Sources */,
				8492B875290808AE00006649 /* StreamVideoEnvironment.swift in Sources */,
				84E5C51C2A013C440003A27A /* PushNotificationsConfig.swift in Sources */,
				84A7E184288362DF00526C98 /* Atomic.swift in Sources */,
				84D2E37729DC856D001D2118 /* CallMemberUpdatedEvent.swift in Sources */,
				8409465B29AF4EEC007AF5BF /* ListRecordingsResponse.swift in Sources */,
				8490DD21298D4ADF007E53D2 /* StreamJsonDecoder.swift in Sources */,
				84C4004229E3F446007B69C2 /* ConnectedEvent.swift in Sources */,
				84DC389C29ADFCFD00946713 /* GetOrCreateCallResponse.swift in Sources */,
				84DCA2242A3A0F0D000C3411 /* HTTPClient.swift in Sources */,
				842B8E192A2DFED900863A87 /* StartBroadcastingResponse.swift in Sources */,
				84A737CE28F4716E001A6769 /* signal.pb.swift in Sources */,
				84D6494029E94C14002CA428 /* CallsQuery.swift in Sources */,
				8490032329D308A000AD9BB4 /* BackstageSettingsRequest.swift in Sources */,
				8456E6D1287EC343004E180E /* Logger.swift in Sources */,
				84A7E1802883629700526C98 /* WebSocketClient.swift in Sources */,
				84F0867B29632DA40099907A /* VideoFilters.swift in Sources */,
				84D2E37829DC856D001D2118 /* CallMemberUpdatedPermissionEvent.swift in Sources */,
				84F3B0E0289150B10088751D /* CallParticipant.swift in Sources */,
				842B8E292A2DFED900863A87 /* StartTranscriptionResponse.swift in Sources */,
				843697CF28C7898A00839D99 /* VideoOptions.swift in Sources */,
				842B8E2A2A2DFED900863A87 /* CallSessionResponse.swift in Sources */,
				8490032129D308A000AD9BB4 /* RingSettingsRequest.swift in Sources */,
				846A06CE29E056C40084C264 /* StringExtensions.swift in Sources */,
				8409465629AF4EEC007AF5BF /* CallReactionEvent.swift in Sources */,
				84DCA21F2A39DA15000C3411 /* APIHelper.swift in Sources */,
				84DC38D329ADFCFD00946713 /* CallEndedEvent.swift in Sources */,
				84A737D028F4716E001A6769 /* models.pb.swift in Sources */,
				84DC388E29ADFCFD00946713 /* JSONEncodingHelper.swift in Sources */,
				846D16222A52B8D00036CE4C /* MicrophoneManager.swift in Sources */,
				84DCA20E2A3885FE000C3411 /* Permissions.swift in Sources */,
				84BAD77E2A6BFFB200733156 /* BroadcastSampleHandler.swift in Sources */,
				840042C92A6FF9A200917B30 /* BroadcastConstants.swift in Sources */,
				84F73854287C1A2D00A363F4 /* InjectedValuesExtensions.swift in Sources */,
				84DC38D829ADFCFD00946713 /* JoinCallRequest.swift in Sources */,
				84AF64D2287C78E70012A503 /* User.swift in Sources */,
				84274F482884251600CF8794 /* InternetConnection.swift in Sources */,
				84DC389129ADFCFD00946713 /* VideoSettings.swift in Sources */,
				8456E6D6287EC343004E180E /* LogFormatter.swift in Sources */,
				43217A0C2A44A28B002B5857 /* ConnectionErrorEvent.swift in Sources */,
				84A7E18C288363AC00526C98 /* EventNotificationCenter.swift in Sources */,
				84A7E1962883661A00526C98 /* BackgroundTaskScheduler.swift in Sources */,
				84DC38DD29ADFCFD00946713 /* Models.swift in Sources */,
				842D3B5F29F6D3720051698A /* DeviceData.swift in Sources */,
				842D3B5829F667660051698A /* CreateDeviceRequest.swift in Sources */,
				84BBF62B28AFC24000387A02 /* PeerConnectionFactory.swift in Sources */,
				8490DD1F298D39D9007E53D2 /* JsonEventDecoder.swift in Sources */,
				84BAD7842A6C01AF00733156 /* BroadcastBufferReader.swift in Sources */,
				846E4AF529CDEA66003733AB /* ConnectUserDetailsRequest.swift in Sources */,
				846D16262A52CE8C0036CE4C /* SpeakerManager.swift in Sources */,
				842B8E302A2DFED900863A87 /* EgressResponse.swift in Sources */,
				84DC38C229ADFCFD00946713 /* HLSSettings.swift in Sources */,
				84DC38B229ADFCFD00946713 /* UnblockUserResponse.swift in Sources */,
				84A4DDBD2A3B35030097F3E9 /* LocationFetcher.swift in Sources */,
				84DC38B529ADFCFD00946713 /* CallStateResponseFields.swift in Sources */,
				84DC38D129ADFCFD00946713 /* Credentials.swift in Sources */,
				84A7E1B02883E73100526C98 /* EventBatcher.swift in Sources */,
				84BAD77C2A6BFF4300733156 /* BroadcastBufferReaderConnection.swift in Sources */,
				84DC38DB29ADFCFD00946713 /* JSONDataEncoding.swift in Sources */,
				8479E74529EE89FC00169EF5 /* CallBroadcastingStartedEvent.swift in Sources */,
				8496A9A629CC500F00F15FF1 /* StreamVideoCaptureHandler.swift in Sources */,
				8411925E28C5E5D00074EF88 /* DefaultRTCConfiguration.swift in Sources */,
				8409465929AF4EEC007AF5BF /* SendReactionResponse.swift in Sources */,
				8412903729DDD1ED00C70A6D /* UpdateCallMembersResponse.swift in Sources */,
				8456E6D5287EC343004E180E /* PrefixLogFormatter.swift in Sources */,
				846E4AEF29CDEA66003733AB /* WSAuthMessageRequest.swift in Sources */,
				84EA5D4328C1E944004D3531 /* AudioSession.swift in Sources */,
				84DC38C629ADFCFD00946713 /* CallRejectedEvent.swift in Sources */,
				84DC38B729ADFCFD00946713 /* CallRecordingStartedEvent.swift in Sources */,
				40F161AB2A4C6B5C00846E3E /* ScreenSharingSession.swift in Sources */,
				842B8E1F2A2DFED900863A87 /* StartRecordingResponse.swift in Sources */,
				84DC389529ADFCFD00946713 /* QueryMembersRequest.swift in Sources */,
				84DC38AB29ADFCFD00946713 /* RecordSettingsRequest.swift in Sources */,
				84EA5D3F28C09AAC004D3531 /* CallController.swift in Sources */,
				84DC38CA29ADFCFD00946713 /* UpdateCallRequest.swift in Sources */,
				84AF64D9287C79F60012A503 /* Errors.swift in Sources */,
				84DC389429ADFCFD00946713 /* UpdateUserPermissionsRequest.swift in Sources */,
				8456E6D3287EC343004E180E /* BaseLogDestination.swift in Sources */,
				84DCA2142A38A428000C3411 /* CoordinatorModels.swift in Sources */,
				84B0091B2A4C521100CF1FA7 /* Retries.swift in Sources */,
				84DC38CD29ADFCFD00946713 /* SendEventRequest.swift in Sources */,
				84DC38B029ADFCFD00946713 /* MuteUsersRequest.swift in Sources */,
				84A7E18A2883638200526C98 /* URLSessionWebSocketEngine.swift in Sources */,
				8456E6D2287EC343004E180E /* ConsoleLogDestination.swift in Sources */,
				84DC38A529ADFCFD00946713 /* SFUResponse.swift in Sources */,
				84A737D128F4716E001A6769 /* events.pb.swift in Sources */,
				84DC38C129ADFCFD00946713 /* CallRequest.swift in Sources */,
				84DC38A829ADFCFD00946713 /* QueryCallsResponse.swift in Sources */,
				840F59912A77FDCB00EF3EB2 /* HLSSettingsRequest.swift in Sources */,
				842B8E1B2A2DFED900863A87 /* CallSessionStartedEvent.swift in Sources */,
				8490032629D308A000AD9BB4 /* TranscriptionSettings.swift in Sources */,
				8409465829AF4EEC007AF5BF /* SendReactionRequest.swift in Sources */,
				84B9A56D29112F39004DE31A /* EndpointConfig.swift in Sources */,
				8469593829BB6B4E00134EA0 /* GetEdgesResponse.swift in Sources */,
				84DC389A29ADFCFD00946713 /* APIError.swift in Sources */,
				84AF64DB287C7A2C0012A503 /* ErrorPayload.swift in Sources */,
				84A7E1812883629700526C98 /* WebSocketPingController.swift in Sources */,
				84DCA2232A39E432000C3411 /* AuthMiddlewares.swift in Sources */,
				84DC389329ADFCFD00946713 /* ScreensharingSettingsRequest.swift in Sources */,
				84EBA4A22A72B81100577297 /* BroadcastBufferConnection.swift in Sources */,
				840F598F2A77FDCB00EF3EB2 /* PinRequest.swift in Sources */,
				84DC38BC29ADFCFD00946713 /* BroadcastSettings.swift in Sources */,
				84DC389F29ADFCFD00946713 /* JoinCallResponse.swift in Sources */,
				84A7E1AE2883E6B300526C98 /* HTTPUtils.swift in Sources */,
				84DC38D229ADFCFD00946713 /* UpdatedCallPermissionsEvent.swift in Sources */,
				8458872E28A4EC1F002A81BF /* CallSettings.swift in Sources */,
				84DC389829ADFCFD00946713 /* VideoSettingsRequest.swift in Sources */,
				846E4AE429CDE0B0003733AB /* OwnCapability.swift in Sources */,
				840042C72A6FF20B00917B30 /* BroadcastObserver.swift in Sources */,
				84DCA21C2A39D950000C3411 /* DefaultAPI.swift in Sources */,
				8469593429BB5CE200134EA0 /* HTTPConfig.swift in Sources */,
				840042CB2A701C2000917B30 /* BroadcastUtils.swift in Sources */,
				844ECF4F2A33458A0023263C /* Member.swift in Sources */,
				84DC38AC29ADFCFD00946713 /* CallAcceptedEvent.swift in Sources */,
				84FC2C2828AD350100181490 /* WebRTCEvents.swift in Sources */,
				84DC38A129ADFCFD00946713 /* BlockUserResponse.swift in Sources */,
				84DCA2152A38A79E000C3411 /* Token.swift in Sources */,
				84F3B0DA289083E70088751D /* WebSocketConstants.swift in Sources */,
				840F59902A77FDCB00EF3EB2 /* UnpinRequest.swift in Sources */,
				8440861E2901A1700027849C /* SfuMiddleware.swift in Sources */,
				84DC38C829ADFCFD00946713 /* Device.swift in Sources */,
				84DC38D729ADFCFD00946713 /* RecordSettings.swift in Sources */,
				8412903629DDD1ED00C70A6D /* UpdateCallMembersRequest.swift in Sources */,
				84CC058B2A531B0B00EE9815 /* CallSettingsManager.swift in Sources */,
				84DC38B929ADFCFD00946713 /* MemberRequest.swift in Sources */,
				84DC38BE29ADFCFD00946713 /* CallSettingsRequest.swift in Sources */,
				8487D8B02A697E9A00536ED4 /* VideoCapturing.swift in Sources */,
				842B8E242A2DFED900863A87 /* CallSessionParticipantJoinedEvent.swift in Sources */,
				84A7E1862883632100526C98 /* ConnectionStatus.swift in Sources */,
				84DC38A729ADFCFD00946713 /* GoLiveResponse.swift in Sources */,
				84DC38C329ADFCFD00946713 /* GeofenceSettings.swift in Sources */,
				842B8E162A2DFED900863A87 /* CallRingEvent.swift in Sources */,
				842B8E2D2A2DFED900863A87 /* StopTranscriptionResponse.swift in Sources */,
				842D3B5A29F667660051698A /* ModelResponse.swift in Sources */,
				8469593729BB6B4E00134EA0 /* EdgeResponse.swift in Sources */,
				842D3B5929F667660051698A /* ListDevicesResponse.swift in Sources */,
				84DC38BD29ADFCFD00946713 /* UserResponse.swift in Sources */,
				84F73856287C1A3400A363F4 /* CallType.swift in Sources */,
				84BAD7822A6C013100733156 /* BroadcastScreenCapturer.swift in Sources */,
				84DC38C529ADFCFD00946713 /* GetOrCreateCallRequest.swift in Sources */,
				8479E74429EE89FC00169EF5 /* CallBroadcastingStoppedEvent.swift in Sources */,
				84C4003F29E3F446007B69C2 /* WSCallEvent.swift in Sources */,
				84DC38C429ADFCFD00946713 /* MemberResponse.swift in Sources */,
				84DC38CB29ADFCFD00946713 /* SortParamRequest.swift in Sources */,
				8490032529D308A000AD9BB4 /* GetCallResponse.swift in Sources */,
				841947982886D9CD0007B36E /* BundleExtensions.swift in Sources */,
				84274F462884249A00CF8794 /* ConnectionRecoveryHandler.swift in Sources */,
				842B8E2F2A2DFED900863A87 /* StopRecordingResponse.swift in Sources */,
				84D6494329E9AD08002CA428 /* RTMPIngress.swift in Sources */,
				84F73853287C1A2900A363F4 /* InjectedValues.swift in Sources */,
				8406266B2A379CC5004B8748 /* WSEventsMiddleware.swift in Sources */,
				8490032729D308A000AD9BB4 /* TranscriptionSettingsRequest.swift in Sources */,
				84DC38D029ADFCFD00946713 /* OwnUserResponse.swift in Sources */,
				84DCA2212A39E380000C3411 /* URLSessionTransport.swift in Sources */,
				84A7E1922883647200526C98 /* Event.swift in Sources */,
				84DC38D629ADFCFD00946713 /* GeofenceSettingsRequest.swift in Sources */,
				84DC38BB29ADFCFD00946713 /* UnblockUserRequest.swift in Sources */,
				84D6494429E9AD08002CA428 /* CallIngressResponse.swift in Sources */,
				84DC38A229ADFCFD00946713 /* UnblockedUserEvent.swift in Sources */,
				84F73855287C1A3400A363F4 /* Utils.swift in Sources */,
				84DC389029ADFCFD00946713 /* SendEventResponse.swift in Sources */,
				8456E6DB287EC530004E180E /* StreamRuntimeCheck.swift in Sources */,
				8456E6D4287EC343004E180E /* LogDestination.swift in Sources */,
				84C267C928F5980F00F0F673 /* ConnectOptions.swift in Sources */,
				84FC2C1E28ACF2AE00181490 /* WebRTCClient.swift in Sources */,
				84DC389E29ADFCFD00946713 /* CallCreatedEvent.swift in Sources */,
				842B8E202A2DFED900863A87 /* CallSessionParticipantLeftEvent.swift in Sources */,
				84DC38AE29ADFCFD00946713 /* BlockedUserEvent.swift in Sources */,
				842B8E1A2A2DFED900863A87 /* CallLiveStartedEvent.swift in Sources */,
				843DAB9E29E757B600E0EB63 /* CallsController.swift in Sources */,
				84DC38CC29ADFCFD00946713 /* RequestPermissionResponse.swift in Sources */,
				842B8E312A2DFED900863A87 /* TargetResolution.swift in Sources */,
				842B8E172A2DFED900863A87 /* EgressRTMPResponse.swift in Sources */,
				84A7E1A82883E46200526C98 /* Timers.swift in Sources */,
				84DC38B129ADFCFD00946713 /* AudioSettings.swift in Sources */,
				840F59932A77FDCB00EF3EB2 /* PinResponse.swift in Sources */,
				840042C52A6FED2900917B30 /* IntExtensions.swift in Sources */,
				84FC2C2428AD1B5E00181490 /* WebRTCEventDecoder.swift in Sources */,
				84DC389B29ADFCFD00946713 /* PermissionRequestEvent.swift in Sources */,
				84BAD77A2A6BFEF900733156 /* BroadcastBufferUploader.swift in Sources */,
				84DC38A429ADFCFD00946713 /* BackstageSettings.swift in Sources */,
				84BBF62D28AFC72700387A02 /* DefaultRTCMediaConstraints.swift in Sources */,
				842B8E222A2DFED900863A87 /* CallNotificationEvent.swift in Sources */,
				84DC38DA29ADFCFD00946713 /* Extensions.swift in Sources */,
				8490032229D308A000AD9BB4 /* AudioSettingsRequest.swift in Sources */,
				84DC38B629ADFCFD00946713 /* QueryMembersResponse.swift in Sources */,
				84DC38D429ADFCFD00946713 /* CallSettingsResponse.swift in Sources */,
				84A737CF28F4716E001A6769 /* signal.twirp.swift in Sources */,
				842B8E2E2A2DFED900863A87 /* RejectCallResponse.swift in Sources */,
				84A7E1942883652000526C98 /* EventMiddleware.swift in Sources */,
				8408A6222A949DB700DB1DFA /* VideoCapturingUtils.swift in Sources */,
				84DC38D929ADFCFD00946713 /* OpenISO8601DateFormatter.swift in Sources */,
				84DC38A929ADFCFD00946713 /* CallUpdatedEvent.swift in Sources */,
				843DAB9A29E695CF00E0EB63 /* CreateGuestRequest.swift in Sources */,
				84A7E1892883638200526C98 /* WebSocketEngine.swift in Sources */,
				84DC38B429ADFCFD00946713 /* ICEServer.swift in Sources */,
				82686160290A7556005BFFED /* SystemEnvironment.swift in Sources */,
				842B8E182A2DFED900863A87 /* TargetResolutionRequest.swift in Sources */,
				8490DD23298D5330007E53D2 /* Data+Gzip.swift in Sources */,
				84DC38B829ADFCFD00946713 /* UpdateUserPermissionsResponse.swift in Sources */,
				84DC38C029ADFCFD00946713 /* UserRequest.swift in Sources */,
				84DC389629ADFCFD00946713 /* EndCallResponse.swift in Sources */,
				847BE09C29DADE0100B55D21 /* Call.swift in Sources */,
				84FC2C2228ACF2E000181490 /* PeerConnection.swift in Sources */,
				84D2E37929DC856D001D2118 /* CallMemberAddedEvent.swift in Sources */,
				842B8E1D2A2DFED900863A87 /* EgressHLSResponse.swift in Sources */,
				84D2E37629DC856D001D2118 /* CallMemberRemovedEvent.swift in Sources */,
				84F73859287C1A3400A363F4 /* StreamVideo.swift in Sources */,
				840F59922A77FDCB00EF3EB2 /* UnpinResponse.swift in Sources */,
				8487D8AD2A67F4EC00536ED4 /* ScreenshareCapturer.swift in Sources */,
				842B8E282A2DFED900863A87 /* StopBroadcastingResponse.swift in Sources */,
				84BAD7782A6BFE8A00733156 /* BroadcastBufferUploadConnection.swift in Sources */,
				84530C6C2A3C4E0700F2678E /* CallState.swift in Sources */,
				84DC38C729ADFCFD00946713 /* UpdateCallResponse.swift in Sources */,
				84A7E1AA2883E4AD00526C98 /* APIKey.swift in Sources */,
				435F01B32A501148009CD0BD /* OwnCapability+Identifiable.swift in Sources */,
				84E4F7D1294CB5F300DD4CE3 /* ConnectionQuality.swift in Sources */,
				84DC38AD29ADFCFD00946713 /* HealthCheckEvent.swift in Sources */,
				8206D8532A5FF3260099F5EC /* SystemEnvironment+Version.swift in Sources */,
				842B8E1C2A2DFED900863A87 /* AcceptCallResponse.swift in Sources */,
				842B8E262A2DFED900863A87 /* CallParticipantResponse.swift in Sources */,
				8409465729AF4EEC007AF5BF /* CallRecording.swift in Sources */,
				84DC38AA29ADFCFD00946713 /* CallRecordingStoppedEvent.swift in Sources */,
				84DC38CE29ADFCFD00946713 /* BlockUserRequest.swift in Sources */,
				84DC38A029ADFCFD00946713 /* CustomVideoEvent.swift in Sources */,
				84C4004029E3F446007B69C2 /* VideoEvent.swift in Sources */,
				841FF51B2A5FED4800809BBB /* SystemEnvironment+XStreamClient.swift in Sources */,
				84DC38A329ADFCFD00946713 /* MuteUsersResponse.swift in Sources */,
				84DC38BF29ADFCFD00946713 /* ScreensharingSettings.swift in Sources */,
				843DAB9929E695CF00E0EB63 /* CreateGuestResponse.swift in Sources */,
				84DC389229ADFCFD00946713 /* RequestPermissionRequest.swift in Sources */,
				84C28C922A84D16A00742E33 /* GoLiveRequest.swift in Sources */,
				84FC2C1328ACDF3A00181490 /* ProtoModel.swift in Sources */,
				84DC38BA29ADFCFD00946713 /* CallResponse.swift in Sources */,
				843697CD28C647B600839D99 /* VideoCapturer.swift in Sources */,
				84DC388F29ADFCFD00946713 /* CodableHelper.swift in Sources */,
				8409465A29AF4EEC007AF5BF /* ReactionResponse.swift in Sources */,
				8490032429D308A000AD9BB4 /* RingSettings.swift in Sources */,
				840F598E2A77FDCB00EF3EB2 /* BroadcastSettingsRequest.swift in Sources */,
				842B8E272A2DFED900863A87 /* CallSessionEndedEvent.swift in Sources */,
				84DC38CF29ADFCFD00946713 /* QueryCallsRequest.swift in Sources */,
				84A7E1822883629700526C98 /* RetryStrategy.swift in Sources */,
			);
			runOnlyForDeploymentPostprocessing = 0;
		};
		84F737F0287C13AD00A363F4 /* Sources */ = {
			isa = PBXSourcesBuildPhase;
			buildActionMask = 2147483647;
			files = (
				84F58B7829EE945900010C4C /* RetryStrategy_Tests.swift in Sources */,
				84DCA2182A398C53000C3411 /* Call_Tests.swift in Sources */,
				84F58B7029EE914400010C4C /* BackgroundTaskScheduler_Tests.swift in Sources */,
				842747F329EED8D900E063AD /* InternetConnection_Mock.swift in Sources */,
				8478A0EC29F2604A0001F860 /* ControllerTestCase.swift in Sources */,
				842747EE29EED60600E063AD /* Calendar+GMT.swift in Sources */,
				846A06D029E0591D0084C264 /* StringExtensions_Tests.swift in Sources */,
				84F58B8929EEAC4400010C4C /* MockFunc.swift in Sources */,
				8490031929D2E0DF00AD9BB4 /* Sorting_Tests.swift in Sources */,
				84F58B7629EE92BF00010C4C /* UniqueValues.swift in Sources */,
				84F58B9529EEBA3900010C4C /* EquatableEvent.swift in Sources */,
				842747FA29EEEC5A00E063AD /* EventLogger.swift in Sources */,
				8414080F29F2838F00FF2D7C /* RawJSON_Tests.swift in Sources */,
				841FF5032A5D6FEC00809BBB /* CallsController_Tests.swift in Sources */,
				4351AEAD2A40588D00D32D0D /* IntegrationTest.swift in Sources */,
				845E31082A712389004DC470 /* BroadcastUtils_Tests.swift in Sources */,
				84F58B8729EEABF700010C4C /* EventBatcher_Mock.swift in Sources */,
				845E31062A7121D6004DC470 /* BroadcastObserver_Tests.swift in Sources */,
				84F58B8129EE9C4900010C4C /* WebSocketPingController_Delegate.swift in Sources */,
				8202215F2A24BB7100F7BAED /* LaunchArgument.swift in Sources */,
				8414081329F28B5700FF2D7C /* RTCConfiguration_Tests.swift in Sources */,
				842747F129EED88800E063AD /* InternetConnection_Tests.swift in Sources */,
				84F58B9329EEB53E00010C4C /* EventMiddleware_Mock.swift in Sources */,
				842747EC29EED59000E063AD /* JSONDecoder_Tests.swift in Sources */,
				841FF5052A5D815700809BBB /* VideoCapturerUtils_Tests.swift in Sources */,
				841FF5172A5EA7F600809BBB /* CallParticipants_Tests.swift in Sources */,
				8490032F29D6D00C00AD9BB4 /* CallController_Mock.swift in Sources */,
				842747F829EEEB8200E063AD /* EventNotificationCenter_Tests.swift in Sources */,
				842747E529EECD0100E063AD /* ClientError_Tests.swift in Sources */,
				8446AF912A4D84F4002AB07B /* Retries_Tests.swift in Sources */,
				84F58B7429EE928400010C4C /* TestError.swift in Sources */,
				84F58B9129EEB36E00010C4C /* EventNotificationCenter_Mock.swift in Sources */,
				84F58B7F29EE97C800010C4C /* VirtualTimer.swift in Sources */,
				84F58B7A29EE972A00010C4C /* WebSocketPingController_Tests.swift in Sources */,
				8490033129D6D2BF00AD9BB4 /* MockResponseBuilder.swift in Sources */,
				84F58B8F29EEB32700010C4C /* WebSocketPingController_Mock.swift in Sources */,
				84F58B7229EE922700010C4C /* WebSocketConnectionState_Tests.swift in Sources */,
				40AB31262A49838000C270E1 /* EventTests.swift in Sources */,
				84F58B7C29EE979F00010C4C /* VirtualTime.swift in Sources */,
				842747FC29EEECBA00E063AD /* AssertTestQueue.swift in Sources */,
				84DCA2112A389160000C3411 /* AssertDelay.swift in Sources */,
				84F58B8B29EEACAD00010C4C /* WebSocketEngine_Mock.swift in Sources */,
				84F58B8D29EEAE2D00010C4C /* AssertAsync.swift in Sources */,
				842747F629EEDB1300E063AD /* EventBatcher_Tests.swift in Sources */,
				4351AEAF2A40591800D32D0D /* CallCRUDTests.swift in Sources */,
				84F58B8529EEABC100010C4C /* EventDecoder_Mock.swift in Sources */,
				8414081129F284A800FF2D7C /* AssertJSONEqual.swift in Sources */,
				846D16292A52F3A10036CE4C /* MicrophoneManager_Tests.swift in Sources */,
				8492B87A29081E6600006649 /* StreamVideo_Mock.swift in Sources */,
				84D6494729E9F2D0002CA428 /* WebRTCClient_Tests.swift in Sources */,
				82E3BA532A0BAF4B001AB93E /* WebSocketClientEnvironment_Mock.swift in Sources */,
				8414081529F28FFC00FF2D7C /* CallSettings_Tests.swift in Sources */,
				8492B87829081D1600006649 /* HTTPClient_Mock.swift in Sources */,
				842747E729EECF9600E063AD /* ErrorPayload_Tests.swift in Sources */,
				84D114DA29F092E700BCCB0C /* CallController_Tests.swift in Sources */,
				822257922A431F3200CFFD96 /* TokenGenerator.swift in Sources */,
				8469593229BB3D7500134EA0 /* SignalServer_Tests.swift in Sources */,
				84CC05892A530C3F00EE9815 /* SpeakerManager_Tests.swift in Sources */,
				8251E62B2A17BEB400E7257A /* StreamVideoTestResources.swift in Sources */,
				84A4DCBB2A41DC6E00B1D1BF /* AsyncAssert.swift in Sources */,
				84CBBE0B29228BA900D0DA61 /* StreamVideoTestCase.swift in Sources */,
				84F58B8329EE9E6400010C4C /* WebSocketClient_Tests.swift in Sources */,
				84BB570E2A20D7BB0002C123 /* Mapping_Tests.swift in Sources */,
				8251E62F2A17BEEF00E7257A /* ImageFactory.swift in Sources */,
				846D162B2A52F62B0036CE4C /* CameraManager_Tests.swift in Sources */,
				843DAB9C29E6FFCD00E0EB63 /* StreamVideo_Tests.swift in Sources */,
			);
			runOnlyForDeploymentPostprocessing = 0;
		};
		84F73803287C141000A363F4 /* Sources */ = {
			isa = PBXSourcesBuildPhase;
			buildActionMask = 2147483647;
			files = (
				8434C542289BC0B00001490A /* L10n.swift in Sources */,
				846FBE8628AA696900147F6E /* ColorExtensions.swift in Sources */,
				84231E4728B2506B007985EF /* VideoRenderer.swift in Sources */,
				846BA2AD2A9F602C001AD0AF /* SampleBufferVideoCallView.swift in Sources */,
				842C7EAE28A2773700C2AB7F /* IncomingCallView.swift in Sources */,
				84E4F7D3294CCBE700DD4CE3 /* ConnectionQualityIndicator.swift in Sources */,
				8434C52F289AA77B0001490A /* BundleExtensions.swift in Sources */,
				842C7EB828A2916700C2AB7F /* IncomingCallViewModel.swift in Sources */,
				84366E7C29C9FB6600287D14 /* VideoRendererFactory.swift in Sources */,
				848FE1EF2A9DEAD700B45AC2 /* PiPHandler.swift in Sources */,
				843B707529C270C300AB0573 /* ReconnectionView.swift in Sources */,
				8406269C2A37A653004B8748 /* CallEventsHandler.swift in Sources */,
				8434C529289AA2FA0001490A /* Colors.swift in Sources */,
				401480302A5317640029166A /* AudioValuePercentageNormaliser.swift in Sources */,
				84F3B0DE28913E0F0088751D /* CallControlsView.swift in Sources */,
				8435EB9029CDAADA00E02651 /* ParticipantsGridLayout.swift in Sources */,
				8434C52D289AA41D0001490A /* ImageExtensions.swift in Sources */,
				849EDA8B297AFCC80072A12D /* PreJoiningView.swift in Sources */,
				848A73C229269E7D0089AA6E /* CornerDragableView.swift in Sources */,
				84DC382D29A8B9EC00946713 /* CallParticipantMenuAction.swift in Sources */,
				8490032B29D4769700AD9BB4 /* CallConnectingView.swift in Sources */,
				84F3B0E528917C620088751D /* Modifiers.swift in Sources */,
				843697D228C7A25F00839D99 /* ParticipantsGridView.swift in Sources */,
				840042CF2A70212D00917B30 /* ScreensharingControls.swift in Sources */,
				8406269A2A37A5E2004B8748 /* CallEvents.swift in Sources */,
				8415D3E3290BC882006E53CB /* Sounds.swift in Sources */,
				84DCA2092A382B16000C3411 /* CallModels.swift in Sources */,
				8442993C294232360037232A /* IncomingCallView_iOS13.swift in Sources */,
				84E86D4F2905E731004BA44C /* Utils.swift in Sources */,
				84D419B828E7155100F574F9 /* CallContainer.swift in Sources */,
				8434C531289AA8770001490A /* StreamVideoUI.swift in Sources */,
				8457BF7C2A5BF9E0000AE567 /* ToastView.swift in Sources */,
				844299412942394C0037232A /* VideoView_iOS13.swift in Sources */,
				846E4AFF29D236EA003733AB /* CallTopView.swift in Sources */,
				846FBE8928AAD83C00147F6E /* InviteParticipantsView.swift in Sources */,
				840A5A5629054F69006A1E4B /* UserListProvider.swift in Sources */,
				8458872A28A3F935002A81BF /* OutgoingCallView.swift in Sources */,
				848FE1E72A9CBC1800B45AC2 /* PiPUtils.swift in Sources */,
				8457CF9128BB835F00E8CF50 /* CallView.swift in Sources */,
				846E4AFD29D1DDE8003733AB /* LayoutMenuView.swift in Sources */,
				846E4AFB29CDF87C003733AB /* ParticipantsSpotlightLayout.swift in Sources */,
				84F3B0E228916FF20088751D /* CallParticipantsInfoView.swift in Sources */,
				8434C52B289AA3150001490A /* Appearance.swift in Sources */,
				8434C527289AA2F00001490A /* Images.swift in Sources */,
				827D893E2A16369300838B1A /* LazyImageExtensions.swift in Sources */,
				8457BF7E2A5BFA04000AE567 /* Toast.swift in Sources */,
				8435EB9229CDAD0D00E02651 /* ParticipantsFullScreenLayout.swift in Sources */,
				401480362A5447C50029166A /* LocalParticipantViewModifier.swift in Sources */,
				84DC382F29A8BB8D00946713 /* CallParticipantsInfoViewModel.swift in Sources */,
				846FBE9128AAF52600147F6E /* SelectedParticipantView.swift in Sources */,
				848A73C02926314F0089AA6E /* MinimizedCallView.swift in Sources */,
				8434C525289AA2E20001490A /* Fonts.swift in Sources */,
				8479F83429C09EF1009ECE37 /* UserAvatar.swift in Sources */,
				84F3B0E4289174F60088751D /* ContainerHelpers.swift in Sources */,
				846FBE8D28AAEBBC00147F6E /* SearchBar.swift in Sources */,
				846E4B0529D2D3D3003733AB /* ModifiedContent.swift in Sources */,
				849EDA8D297AFD840072A12D /* Camera.swift in Sources */,
				844299362940A17F0037232A /* ZoomableScrollView.swift in Sources */,
				8442993A29422BEA0037232A /* BackportStateObject.swift in Sources */,
				84B57D39297FFF8300E4E709 /* PreJoiningView_iOS13.swift in Sources */,
				8458872328A3A9E2002A81BF /* CallingParticipantsView.swift in Sources */,
				842C7EBA28A2A85C00C2AB7F /* CallingGroupView.swift in Sources */,
				8406266D2A37A27D004B8748 /* CallViewModel.swift in Sources */,
				84B57D33297F278500E4E709 /* MicrophoneChecker.swift in Sources */,
				8458B704290ACF2A00F8E487 /* CallSoundsPlayer.swift in Sources */,
				849EDA8F297AFE1C0072A12D /* PreJoiningViewModel.swift in Sources */,
				8458872728A3F34D002A81BF /* HelperViews.swift in Sources */,
				84EA5D3C28BFB890004D3531 /* CallParticipantImageView.swift in Sources */,
				840425B628D0A96F0084C637 /* VideoParticipantsView.swift in Sources */,
				840626722A37A431004B8748 /* IncomingCall.swift in Sources */,
				846FBE8F28AAEC5D00147F6E /* KeyboardReadable.swift in Sources */,
				8490032D29D4774500AD9BB4 /* JoiningCallView.swift in Sources */,
				847D002029C8AB1F00DD0A50 /* RecordingView.swift in Sources */,
				84B57D37297F406400E4E709 /* MicrophoneCheckView.swift in Sources */,
				842C7EBC28A2A86700C2AB7F /* CallingParticipantView.swift in Sources */,
				8469593E29BF214700134EA0 /* ViewExtensions.swift in Sources */,
				84429933293FA48B0037232A /* ScreenSharingView.swift in Sources */,
				84E7CD3728D64609009F3542 /* CallingIndicator.swift in Sources */,
				846FBE8B28AAD84A00147F6E /* InviteParticipantsViewModel.swift in Sources */,
				8498796828A15F0300D06F31 /* ViewFactory.swift in Sources */,
				840042CD2A7020FD00917B30 /* BroadcastPickerView.swift in Sources */,
				84A6CD6128D49A7700318EC3 /* CallBackgrounds.swift in Sources */,
				843FF37E2AA08C0400753E80 /* PiPTrackSelectionUtils.swift in Sources */,
			);
			runOnlyForDeploymentPostprocessing = 0;
		};
		84F7380A287C141000A363F4 /* Sources */ = {
			isa = PBXSourcesBuildPhase;
			buildActionMask = 2147483647;
			files = (
				82FF40BE2A17C73500B4D95E /* CallConnectingView_Tests.swift in Sources */,
				841FF5152A5E99B400809BBB /* CallEventsHandler_Tests.swift in Sources */,
				82E3BA462A0BAE1E001AB93E /* VirtualTime.swift in Sources */,
				82FF40B72A17C6CD00B4D95E /* ReconnectionView_Tests.swift in Sources */,
				824DBAA529F93E1F005ACD09 /* AssertSnapshot.swift in Sources */,
				829A1F6929FACCAF0072ED75 /* ParticipantsGridLayout_Tests.swift in Sources */,
				829A1F6B29FACCC20072ED75 /* ParticipantsSpotlightLayout_Tests.swift in Sources */,
				82E3BA4A2A0BAE33001AB93E /* UniqueValues.swift in Sources */,
				84DCA20B2A382FE0000C3411 /* CallViewModel_Tests.swift in Sources */,
				82E3BA542A0BAF4B001AB93E /* WebSocketClientEnvironment_Mock.swift in Sources */,
				82E3BA372A0BAD59001AB93E /* StreamVideo_Mock.swift in Sources */,
				82E3BA442A0BAE0F001AB93E /* EventDecoder_Mock.swift in Sources */,
				82FF40B52A17C6C200B4D95E /* CallControlsView_Tests.swift in Sources */,
				843BD8FB2AA0E660002B3DAC /* PiPUtils_Tests.swift in Sources */,
				82E3BA402A0BADF9001AB93E /* WebSocketPingController_Mock.swift in Sources */,
				820221602A24BB7100F7BAED /* LaunchArgument.swift in Sources */,
				403812F62A6EA2A7009BB2F7 /* MicrophoneChecker_Tests.swift in Sources */,
				82E3BA422A0BAE09001AB93E /* EventBatcher_Mock.swift in Sources */,
				843BD8F92AA0DF95002B3DAC /* PiPTrackSelectionUtils_Tests.swift in Sources */,
				824DBAA729F93E2B005ACD09 /* SnapshotVariant.swift in Sources */,
				84DCA2122A389167000C3411 /* AssertDelay.swift in Sources */,
				82FF40C22A17C74600B4D95E /* CallingParticipantView_Tests.swift in Sources */,
				82E3BA482A0BAE2A001AB93E /* AssertAsync.swift in Sources */,
				82FF40BB2A17C6DF00B4D95E /* ScreenSharingView_Tests.swift in Sources */,
				82FF40C02A17C73C00B4D95E /* CallingGroupView_Tests.swift in Sources */,
				82E3BA3C2A0BADCA001AB93E /* MockResponseBuilder.swift in Sources */,
				82E3BA502A0BAEAA001AB93E /* MockFunc.swift in Sources */,
				82FF40CA2A17C76400B4D95E /* MicrophoneCheckView_Tests.swift in Sources */,
				8251E6302A17BEEF00E7257A /* ImageFactory.swift in Sources */,
				8251E62C2A17BEB400E7257A /* StreamVideoTestResources.swift in Sources */,
				401480342A5423D60029166A /* AudioValuePercentageNormaliser_Tests.swift in Sources */,
				8493223B29082EDB0013C029 /* StreamVideoUITestCase.swift in Sources */,
				84DCA20C2A38300C000C3411 /* StreamVideoTestCase.swift in Sources */,
				82E3BA362A0BABA2001AB93E /* HTTPClient_Mock.swift in Sources */,
				82E3BA382A0BADB8001AB93E /* CallController_Mock.swift in Sources */,
				82FF40B92A17C6D600B4D95E /* RecordingView_Tests.swift in Sources */,
				82E3BA562A0BAF64001AB93E /* WebSocketEngine_Mock.swift in Sources */,
				829F7BFD29FAC116003EBACE /* ParticipantsFullScreenLayout_Tests.swift in Sources */,
				82FF40C62A17C75400B4D95E /* JoiningCallView_Tests.swift in Sources */,
				82E3BA4C2A0BAE40001AB93E /* EquatableEvent.swift in Sources */,
				82FF40C42A17C74D00B4D95E /* IncomingCallView_Tests.swift in Sources */,
				829F7BFA29FABC0E003EBACE /* ViewFactory.swift in Sources */,
				8457BF802A5C18A7000AE567 /* ToastView_Tests.swift in Sources */,
				82FF40C82A17C75C00B4D95E /* LobbyView_Tests.swift in Sources */,
				82FF40CC2A17C76B00B4D95E /* OutgoingCallView_Tests.swift in Sources */,
				82E3BA4E2A0BAE4D001AB93E /* VirtualTimer.swift in Sources */,
			);
			runOnlyForDeploymentPostprocessing = 0;
		};
		84F73824287C146D00A363F4 /* Sources */ = {
			isa = PBXSourcesBuildPhase;
			buildActionMask = 2147483647;
			files = (
				84932276290929630013C029 /* Animation.swift in Sources */,
				84932278290929EF0013C029 /* NSLayoutConstraint+Extensions.swift in Sources */,
				8493227C290939590013C029 /* CallViewController.swift in Sources */,
				84932274290929290013C029 /* UIView+Extensions.swift in Sources */,
			);
			runOnlyForDeploymentPostprocessing = 0;
		};
		84F7382B287C146D00A363F4 /* Sources */ = {
			isa = PBXSourcesBuildPhase;
			buildActionMask = 2147483647;
			files = (
				82E3BA3D2A0BADCB001AB93E /* MockResponseBuilder.swift in Sources */,
				8493227A290938440013C029 /* CallViewController_Tests.swift in Sources */,
				82E3BA4B2A0BAE34001AB93E /* UniqueValues.swift in Sources */,
				82E3BA512A0BAEAB001AB93E /* MockFunc.swift in Sources */,
				82E3BA472A0BAE1F001AB93E /* VirtualTime.swift in Sources */,
				824DBAA829F93E2B005ACD09 /* SnapshotVariant.swift in Sources */,
				82E3BA392A0BADB9001AB93E /* CallController_Mock.swift in Sources */,
				82E3BA432A0BAE0A001AB93E /* EventBatcher_Mock.swift in Sources */,
				8493227E29093A420013C029 /* StreamVideo_Mock.swift in Sources */,
				82E3BA4F2A0BAE4E001AB93E /* VirtualTimer.swift in Sources */,
				8251E6312A17BEEF00E7257A /* ImageFactory.swift in Sources */,
				82E3BA412A0BADFA001AB93E /* WebSocketPingController_Mock.swift in Sources */,
				8493227B290938930013C029 /* StreamVideoUITestCase.swift in Sources */,
				82E3BA572A0BAF65001AB93E /* WebSocketEngine_Mock.swift in Sources */,
				824DBAA629F93E1F005ACD09 /* AssertSnapshot.swift in Sources */,
				8251E62D2A17BEB400E7257A /* StreamVideoTestResources.swift in Sources */,
				82E3BA492A0BAE2B001AB93E /* AssertAsync.swift in Sources */,
				829F7BFB29FABC0E003EBACE /* ViewFactory.swift in Sources */,
				82E3BA552A0BAF4B001AB93E /* WebSocketClientEnvironment_Mock.swift in Sources */,
				82E3BA4D2A0BAE41001AB93E /* EquatableEvent.swift in Sources */,
				820221612A24BB7100F7BAED /* LaunchArgument.swift in Sources */,
				8493227D29093A1A0013C029 /* HTTPClient_Mock.swift in Sources */,
				82E3BA452A0BAE10001AB93E /* EventDecoder_Mock.swift in Sources */,
			);
			runOnlyForDeploymentPostprocessing = 0;
		};
/* End PBXSourcesBuildPhase section */

/* Begin PBXTargetDependency section */
		82392D582993C9E100941435 /* PBXTargetDependency */ = {
			isa = PBXTargetDependency;
			target = 842D8BC22865B31B00801910 /* DemoApp */;
			targetProxy = 82392D572993C9E100941435 /* PBXContainerItemProxy */;
		};
		8427FF6A2A03D1D100AFD2C3 /* PBXTargetDependency */ = {
			isa = PBXTargetDependency;
			target = 8427FF612A03D1D100AFD2C3 /* CallIntent */;
			targetProxy = 8427FF692A03D1D100AFD2C3 /* PBXContainerItemProxy */;
		};
		848C46AA2A6ABF7E00E5AC09 /* PBXTargetDependency */ = {
			isa = PBXTargetDependency;
			target = 848C46A12A6ABF7E00E5AC09 /* ScreenSharing */;
			targetProxy = 848C46A92A6ABF7E00E5AC09 /* PBXContainerItemProxy */;
		};
		84932247290832B90013C029 /* PBXTargetDependency */ = {
			isa = PBXTargetDependency;
			target = 84F737EC287C13AC00A363F4 /* StreamVideo */;
			targetProxy = 84932246290832B90013C029 /* PBXContainerItemProxy */;
		};
		8493226529083DBD0013C029 /* PBXTargetDependency */ = {
			isa = PBXTargetDependency;
			target = 84F73827287C146D00A363F4 /* StreamVideoUIKit */;
			targetProxy = 8493226429083DBD0013C029 /* PBXContainerItemProxy */;
		};
		8493226729083DCB0013C029 /* PBXTargetDependency */ = {
			isa = PBXTargetDependency;
			target = 84F73806287C141000A363F4 /* StreamVideoSwiftUI */;
			targetProxy = 8493226629083DCB0013C029 /* PBXContainerItemProxy */;
		};
		84BAD7742A6AE33700733156 /* PBXTargetDependency */ = {
			isa = PBXTargetDependency;
			target = 84F737EC287C13AC00A363F4 /* StreamVideo */;
			targetProxy = 84BAD7732A6AE33700733156 /* PBXContainerItemProxy */;
		};
		84F737F7287C13AD00A363F4 /* PBXTargetDependency */ = {
			isa = PBXTargetDependency;
			target = 84F737EC287C13AC00A363F4 /* StreamVideo */;
			targetProxy = 84F737F6287C13AD00A363F4 /* PBXContainerItemProxy */;
		};
		84F73811287C141000A363F4 /* PBXTargetDependency */ = {
			isa = PBXTargetDependency;
			target = 84F73806287C141000A363F4 /* StreamVideoSwiftUI */;
			targetProxy = 84F73810287C141000A363F4 /* PBXContainerItemProxy */;
		};
		84F73819287C141000A363F4 /* PBXTargetDependency */ = {
			isa = PBXTargetDependency;
			target = 84F73806287C141000A363F4 /* StreamVideoSwiftUI */;
			targetProxy = 84F73818287C141000A363F4 /* PBXContainerItemProxy */;
		};
		84F73832287C146D00A363F4 /* PBXTargetDependency */ = {
			isa = PBXTargetDependency;
			target = 84F73827287C146D00A363F4 /* StreamVideoUIKit */;
			targetProxy = 84F73831287C146D00A363F4 /* PBXContainerItemProxy */;
		};
		84F7384B287C196B00A363F4 /* PBXTargetDependency */ = {
			isa = PBXTargetDependency;
			target = 84F737EC287C13AC00A363F4 /* StreamVideo */;
			targetProxy = 84F7384A287C196B00A363F4 /* PBXContainerItemProxy */;
		};
		84F73850287C198500A363F4 /* PBXTargetDependency */ = {
			isa = PBXTargetDependency;
			target = 84F737EC287C13AC00A363F4 /* StreamVideo */;
			targetProxy = 84F7384F287C198500A363F4 /* PBXContainerItemProxy */;
		};
/* End PBXTargetDependency section */

/* Begin PBXVariantGroup section */
		8434C53D289BBF020001490A /* Localizable.strings */ = {
			isa = PBXVariantGroup;
			children = (
				8434C53C289BBF020001490A /* en */,
			);
			name = Localizable.strings;
			sourceTree = "<group>";
		};
		8434C540289BBF120001490A /* Localizable.stringsdict */ = {
			isa = PBXVariantGroup;
			children = (
				8434C53F289BBF120001490A /* en */,
			);
			name = Localizable.stringsdict;
			sourceTree = "<group>";
		};
		849322592908378B0013C029 /* LaunchScreen.storyboard */ = {
			isa = PBXVariantGroup;
			children = (
				8493225A2908378B0013C029 /* Base */,
			);
			name = LaunchScreen.storyboard;
			sourceTree = "<group>";
		};
/* End PBXVariantGroup section */

/* Begin XCBuildConfiguration section */
		407A91D12AA099BF00EB713C /* DevBeta */ = {
			isa = XCBuildConfiguration;
			buildSettings = {
				ALWAYS_EMBED_SWIFT_STANDARD_LIBRARIES = NO;
				ALWAYS_SEARCH_USER_PATHS = NO;
				CLANG_ANALYZER_NONNULL = YES;
				CLANG_ANALYZER_NUMBER_OBJECT_CONVERSION = YES_AGGRESSIVE;
				CLANG_CXX_LANGUAGE_STANDARD = "gnu++17";
				CLANG_ENABLE_MODULES = YES;
				CLANG_ENABLE_OBJC_ARC = YES;
				CLANG_ENABLE_OBJC_WEAK = YES;
				CLANG_WARN_BLOCK_CAPTURE_AUTORELEASING = YES;
				CLANG_WARN_BOOL_CONVERSION = YES;
				CLANG_WARN_COMMA = YES;
				CLANG_WARN_CONSTANT_CONVERSION = YES;
				CLANG_WARN_DEPRECATED_OBJC_IMPLEMENTATIONS = YES;
				CLANG_WARN_DIRECT_OBJC_ISA_USAGE = YES_ERROR;
				CLANG_WARN_DOCUMENTATION_COMMENTS = YES;
				CLANG_WARN_EMPTY_BODY = YES;
				CLANG_WARN_ENUM_CONVERSION = YES;
				CLANG_WARN_INFINITE_RECURSION = YES;
				CLANG_WARN_INT_CONVERSION = YES;
				CLANG_WARN_NON_LITERAL_NULL_CONVERSION = YES;
				CLANG_WARN_OBJC_IMPLICIT_RETAIN_SELF = YES;
				CLANG_WARN_OBJC_LITERAL_CONVERSION = YES;
				CLANG_WARN_OBJC_ROOT_CLASS = YES_ERROR;
				CLANG_WARN_QUOTED_INCLUDE_IN_FRAMEWORK_HEADER = YES;
				CLANG_WARN_RANGE_LOOP_ANALYSIS = YES;
				CLANG_WARN_STRICT_PROTOTYPES = YES;
				CLANG_WARN_SUSPICIOUS_MOVE = YES;
				CLANG_WARN_UNGUARDED_AVAILABILITY = YES_AGGRESSIVE;
				CLANG_WARN_UNREACHABLE_CODE = YES;
				CLANG_WARN__DUPLICATE_METHOD_MATCH = YES;
				COPY_PHASE_STRIP = NO;
				CURRENT_PROJECT_VERSION = 1;
				DEBUG_INFORMATION_FORMAT = "dwarf-with-dsym";
				ENABLE_BITCODE = NO;
				ENABLE_NS_ASSERTIONS = NO;
				ENABLE_STRICT_OBJC_MSGSEND = YES;
				GCC_C_LANGUAGE_STANDARD = gnu11;
				GCC_NO_COMMON_BLOCKS = YES;
				GCC_WARN_64_TO_32_BIT_CONVERSION = YES;
				GCC_WARN_ABOUT_RETURN_TYPE = YES_ERROR;
				GCC_WARN_UNDECLARED_SELECTOR = YES;
				GCC_WARN_UNINITIALIZED_AUTOS = YES_AGGRESSIVE;
				GCC_WARN_UNUSED_FUNCTION = YES;
				GCC_WARN_UNUSED_VARIABLE = YES;
				IPHONEOS_DEPLOYMENT_TARGET = 13.0;
				MTL_ENABLE_DEBUG_INFO = NO;
				MTL_FAST_MATH = YES;
				SDKROOT = iphoneos;
				SWIFT_COMPILATION_MODE = wholemodule;
				SWIFT_OPTIMIZATION_LEVEL = "-O";
				SWIFT_STRICT_CONCURRENCY = targeted;
				VALIDATE_PRODUCT = YES;
				VERSIONING_SYSTEM = "apple-generic";
			};
			name = DevBeta;
		};
		407A91D22AA099BF00EB713C /* DevBeta */ = {
			isa = XCBuildConfiguration;
			buildSettings = {
				BUILD_LIBRARY_FOR_DISTRIBUTION = NO;
				CLANG_ENABLE_MODULES = YES;
				CODE_SIGN_IDENTITY = "";
				CODE_SIGN_STYLE = Automatic;
				CURRENT_PROJECT_VERSION = 1;
				DEFINES_MODULE = YES;
				DEVELOPMENT_TEAM = EHV7XZLAHA;
				DYLIB_COMPATIBILITY_VERSION = 1;
				DYLIB_CURRENT_VERSION = 1;
				DYLIB_INSTALL_NAME_BASE = "@rpath";
				GENERATE_INFOPLIST_FILE = YES;
				INFOPLIST_FILE = Sources/StreamVideo/Info.plist;
				INFOPLIST_KEY_NSHumanReadableCopyright = "";
				INSTALL_PATH = "$(LOCAL_LIBRARY_DIR)/Frameworks";
				IPHONEOS_DEPLOYMENT_TARGET = 13.0;
				LD_RUNPATH_SEARCH_PATHS = (
					"$(inherited)",
					"@executable_path/Frameworks",
					"@loader_path/Frameworks",
				);
				MARKETING_VERSION = "";
				PRODUCT_BUNDLE_IDENTIFIER = io.getstream.iOS.StreamVideo;
				PRODUCT_NAME = "$(TARGET_NAME:c99extidentifier)";
				SKIP_INSTALL = YES;
				SWIFT_EMIT_LOC_STRINGS = YES;
<<<<<<< HEAD
				SWIFT_OBJC_BRIDGING_HEADER = "";
				SWIFT_OPTIMIZATION_LEVEL = "-Onone";
=======
>>>>>>> ba17c57f
				SWIFT_STRICT_CONCURRENCY = targeted;
				SWIFT_VERSION = 5.0;
				TARGETED_DEVICE_FAMILY = "1,2";
				VERSIONING_SYSTEM = "apple-generic";
				VERSION_INFO_PREFIX = "";
			};
			name = DevBeta;
		};
		407A91D32AA099BF00EB713C /* DevBeta */ = {
			isa = XCBuildConfiguration;
			buildSettings = {
				ALWAYS_EMBED_SWIFT_STANDARD_LIBRARIES = YES;
				CODE_SIGN_STYLE = Automatic;
				CURRENT_PROJECT_VERSION = 1;
				DEVELOPMENT_TEAM = EHV7XZLAHA;
				GENERATE_INFOPLIST_FILE = YES;
				IPHONEOS_DEPLOYMENT_TARGET = 13.0;
				MARKETING_VERSION = 1.0;
				PRODUCT_BUNDLE_IDENTIFIER = io.getstream.iOS.StreamVideoTests;
				PRODUCT_NAME = "$(TARGET_NAME)";
				SWIFT_EMIT_LOC_STRINGS = NO;
				SWIFT_VERSION = 5.0;
				TARGETED_DEVICE_FAMILY = "1,2";
			};
			name = DevBeta;
		};
		407A91D42AA099BF00EB713C /* DevBeta */ = {
			isa = XCBuildConfiguration;
			buildSettings = {
				ALWAYS_EMBED_SWIFT_STANDARD_LIBRARIES = NO;
				BUILD_LIBRARY_FOR_DISTRIBUTION = NO;
				CODE_SIGN_IDENTITY = "";
				CODE_SIGN_STYLE = Automatic;
				CURRENT_PROJECT_VERSION = 1;
				DEFINES_MODULE = YES;
				DEVELOPMENT_TEAM = EHV7XZLAHA;
				DYLIB_COMPATIBILITY_VERSION = 1;
				DYLIB_CURRENT_VERSION = 1;
				DYLIB_INSTALL_NAME_BASE = "@rpath";
				GENERATE_INFOPLIST_FILE = YES;
				INFOPLIST_FILE = Sources/StreamVideoSwiftUI/Info.plist;
				INFOPLIST_KEY_NSHumanReadableCopyright = "";
				INSTALL_PATH = "$(LOCAL_LIBRARY_DIR)/Frameworks";
				IPHONEOS_DEPLOYMENT_TARGET = 13.0;
				LD_RUNPATH_SEARCH_PATHS = (
					"$(inherited)",
					"@executable_path/Frameworks",
					"@loader_path/Frameworks",
				);
				MARKETING_VERSION = "";
				PRODUCT_BUNDLE_IDENTIFIER = io.getstream.iOS.StreamVideoSwiftUI;
				PRODUCT_NAME = "$(TARGET_NAME:c99extidentifier)";
				SKIP_INSTALL = YES;
				SWIFT_EMIT_LOC_STRINGS = YES;
				SWIFT_STRICT_CONCURRENCY = targeted;
				SWIFT_VERSION = 5.0;
				TARGETED_DEVICE_FAMILY = "1,2";
				VERSIONING_SYSTEM = "apple-generic";
				VERSION_INFO_PREFIX = "";
			};
			name = DevBeta;
		};
		407A91D52AA099BF00EB713C /* DevBeta */ = {
			isa = XCBuildConfiguration;
			buildSettings = {
				ALWAYS_EMBED_SWIFT_STANDARD_LIBRARIES = YES;
				CODE_SIGN_STYLE = Automatic;
				CURRENT_PROJECT_VERSION = 1;
				DEVELOPMENT_TEAM = EHV7XZLAHA;
				GENERATE_INFOPLIST_FILE = YES;
				IPHONEOS_DEPLOYMENT_TARGET = 15.4;
				MARKETING_VERSION = 1.0;
				PRODUCT_BUNDLE_IDENTIFIER = io.getstream.iOS.StreamVideoSwiftUITests;
				PRODUCT_NAME = "$(TARGET_NAME)";
				SWIFT_EMIT_LOC_STRINGS = NO;
				SWIFT_VERSION = 5.0;
				TARGETED_DEVICE_FAMILY = "1,2";
				TEST_HOST = "";
			};
			name = DevBeta;
		};
		407A91D62AA099BF00EB713C /* DevBeta */ = {
			isa = XCBuildConfiguration;
			buildSettings = {
				ALWAYS_EMBED_SWIFT_STANDARD_LIBRARIES = NO;
				BUILD_LIBRARY_FOR_DISTRIBUTION = NO;
				CLANG_ENABLE_MODULES = YES;
				CODE_SIGN_IDENTITY = "";
				CODE_SIGN_STYLE = Automatic;
				CURRENT_PROJECT_VERSION = 1;
				DEFINES_MODULE = YES;
				DEVELOPMENT_TEAM = EHV7XZLAHA;
				DYLIB_COMPATIBILITY_VERSION = 1;
				DYLIB_CURRENT_VERSION = 1;
				DYLIB_INSTALL_NAME_BASE = "@rpath";
				GENERATE_INFOPLIST_FILE = YES;
				INFOPLIST_FILE = Sources/StreamVideoUIKit/Info.plist;
				INFOPLIST_KEY_NSHumanReadableCopyright = "";
				INSTALL_PATH = "$(LOCAL_LIBRARY_DIR)/Frameworks";
				IPHONEOS_DEPLOYMENT_TARGET = 13.0;
				LD_RUNPATH_SEARCH_PATHS = (
					"$(inherited)",
					"@executable_path/Frameworks",
					"@loader_path/Frameworks",
				);
				MARKETING_VERSION = "";
				PRODUCT_BUNDLE_IDENTIFIER = io.getstream.iOS.StreamVideoUIKit;
				PRODUCT_NAME = "$(TARGET_NAME:c99extidentifier)";
				SKIP_INSTALL = YES;
				SWIFT_EMIT_LOC_STRINGS = YES;
				SWIFT_VERSION = 5.0;
				TARGETED_DEVICE_FAMILY = "1,2";
				VERSIONING_SYSTEM = "apple-generic";
				VERSION_INFO_PREFIX = "";
			};
			name = DevBeta;
		};
		407A91D72AA099BF00EB713C /* DevBeta */ = {
			isa = XCBuildConfiguration;
			buildSettings = {
				ALWAYS_EMBED_SWIFT_STANDARD_LIBRARIES = YES;
				CODE_SIGN_STYLE = Automatic;
				CURRENT_PROJECT_VERSION = 1;
				DEVELOPMENT_TEAM = EHV7XZLAHA;
				GENERATE_INFOPLIST_FILE = YES;
				IPHONEOS_DEPLOYMENT_TARGET = 15.4;
				MARKETING_VERSION = 1.0;
				PRODUCT_BUNDLE_IDENTIFIER = io.getstream.iOS.StreamVideoUIKitTests;
				PRODUCT_NAME = "$(TARGET_NAME)";
				SWIFT_EMIT_LOC_STRINGS = NO;
				SWIFT_VERSION = 5.0;
				TARGETED_DEVICE_FAMILY = "1,2";
			};
			name = DevBeta;
		};
		407A91D82AA099BF00EB713C /* DevBeta */ = {
			isa = XCBuildConfiguration;
			buildSettings = {
				ALWAYS_EMBED_SWIFT_STANDARD_LIBRARIES = YES;
				ASSETCATALOG_COMPILER_APPICON_NAME = AppIcon;
				ASSETCATALOG_COMPILER_GLOBAL_ACCENT_COLOR_NAME = AccentColor;
				CODE_SIGN_ENTITLEMENTS = "${TARGET_NAME}/Resources/Entitlements/${TARGET_NAME}.entitlements";
				CODE_SIGN_IDENTITY = "iPhone Distribution";
				CODE_SIGN_STYLE = Manual;
				CURRENT_PROJECT_VERSION = 1;
				DEFINES_MODULE = YES;
				DEVELOPMENT_ASSET_PATHS = "\"DemoApp/Preview Content\"";
				DEVELOPMENT_TEAM = EHV7XZLAHA;
				"DEVELOPMENT_TEAM[sdk=iphoneos*]" = EHV7XZLAHA;
				ENABLE_PREVIEWS = YES;
				GENERATE_INFOPLIST_FILE = NO;
				GENERATE_PKGINFO_FILE = YES;
				INFOPLIST_FILE = DemoApp/Info.plist;
				INFOPLIST_KEY_CFBundleDisplayName = "Video Sample";
				INFOPLIST_KEY_NSCameraUsageDescription = "DemoApp requires camera access in order to capture and transmit video";
				INFOPLIST_KEY_NSLocalNetworkUsageDescription = "Atlantis would use Bonjour Service to discover Proxyman app from your local network.";
				INFOPLIST_KEY_NSMicrophoneUsageDescription = "DemoApp requires microphone access in order to capture and transmit audio";
				INFOPLIST_KEY_UIApplicationSupportsIndirectInputEvents = YES;
				INFOPLIST_KEY_UILaunchScreen_Generation = YES;
				INFOPLIST_KEY_UISupportedInterfaceOrientations = UIInterfaceOrientationPortrait;
				INFOPLIST_KEY_UISupportedInterfaceOrientations_iPad = "UIInterfaceOrientationLandscapeLeft UIInterfaceOrientationLandscapeRight UIInterfaceOrientationPortrait UIInterfaceOrientationPortraitUpsideDown";
				IPHONEOS_DEPLOYMENT_TARGET = 14.0;
				LD_RUNPATH_SEARCH_PATHS = (
					"$(inherited)",
					"@executable_path/Frameworks",
				);
				LIBRARY_SEARCH_PATHS = (
					"$(inherited)",
					"$(SDKROOT)/usr/lib/swift",
				);
				MARKETING_VERSION = 1.0;
				OTHER_SWIFT_FLAGS = "-DSTREAM_DEBUG";
				PRODUCT_BUNDLE_IDENTIFIER = io.getstream.iOS.VideoDemoApp;
				PRODUCT_NAME = StreamVideoCallApp;
				PROVISIONING_PROFILE_SPECIFIER = VideoDemoAppStore;
				"PROVISIONING_PROFILE_SPECIFIER[sdk=iphoneos*]" = "match AppStore io.getstream.iOS.VideoDemoApp";
				SWIFT_EMIT_LOC_STRINGS = YES;
				SWIFT_STRICT_CONCURRENCY = targeted;
				SWIFT_VERSION = 5.0;
				TARGETED_DEVICE_FAMILY = "1,2";
			};
			name = DevBeta;
		};
		407A91D92AA099BF00EB713C /* DevBeta */ = {
			isa = XCBuildConfiguration;
			buildSettings = {
				ASSETCATALOG_COMPILER_APPICON_NAME = AppIcon;
				ASSETCATALOG_COMPILER_GLOBAL_ACCENT_COLOR_NAME = AccentColor;
				CLANG_CXX_LANGUAGE_STANDARD = "gnu++20";
				CODE_SIGN_ENTITLEMENTS = DemoAppUIKit/DemoAppUIKit.entitlements;
				CODE_SIGN_IDENTITY = "Apple Development";
				"CODE_SIGN_IDENTITY[sdk=iphoneos*]" = "iPhone Distribution";
				CODE_SIGN_STYLE = Manual;
				CURRENT_PROJECT_VERSION = 1;
				DEFINES_MODULE = YES;
				DEVELOPMENT_TEAM = "";
				"DEVELOPMENT_TEAM[sdk=iphoneos*]" = EHV7XZLAHA;
				GENERATE_INFOPLIST_FILE = NO;
				GENERATE_PKGINFO_FILE = YES;
				INFOPLIST_FILE = DemoAppUIKit/Info.plist;
				INFOPLIST_KEY_CFBundleDisplayName = "Video Sample UIKit";
				INFOPLIST_KEY_NSCameraUsageDescription = "DemoApp requires camera access in order to capture and transmit video";
				INFOPLIST_KEY_NSLocalNetworkUsageDescription = "Atlantis would use Bonjour Service to discover Proxyman app from your local network.";
				INFOPLIST_KEY_NSMicrophoneUsageDescription = "DemoApp requires microphone access in order to capture and transmit audio";
				INFOPLIST_KEY_UIApplicationSupportsIndirectInputEvents = YES;
				INFOPLIST_KEY_UILaunchScreen_Generation = YES;
				INFOPLIST_KEY_UILaunchStoryboardName = LaunchScreen;
				INFOPLIST_KEY_UIMainStoryboardFile = "";
				INFOPLIST_KEY_UISupportedInterfaceOrientations = UIInterfaceOrientationPortrait;
				INFOPLIST_KEY_UISupportedInterfaceOrientations_iPad = "UIInterfaceOrientationLandscapeLeft UIInterfaceOrientationLandscapeRight UIInterfaceOrientationPortrait UIInterfaceOrientationPortraitUpsideDown";
				IPHONEOS_DEPLOYMENT_TARGET = 14.0;
				LD_RUNPATH_SEARCH_PATHS = (
					"$(inherited)",
					"@executable_path/Frameworks",
				);
				LIBRARY_SEARCH_PATHS = (
					"$(inherited)",
					"$(SDKROOT)/usr/lib/swift",
				);
				MARKETING_VERSION = 1.0;
				PRODUCT_BUNDLE_IDENTIFIER = io.getstream.iOS.DemoAppUIKit;
				PRODUCT_NAME = "$(TARGET_NAME)";
				PROVISIONING_PROFILE_SPECIFIER = "";
				"PROVISIONING_PROFILE_SPECIFIER[sdk=iphoneos*]" = "match AdHoc io.getstream.iOS.DemoAppUIKit";
				SWIFT_EMIT_LOC_STRINGS = YES;
				SWIFT_VERSION = 5.0;
				TARGETED_DEVICE_FAMILY = "1,2";
			};
			name = DevBeta;
		};
		407A91DA2AA099BF00EB713C /* DevBeta */ = {
			isa = XCBuildConfiguration;
			buildSettings = {
				CLANG_CXX_LANGUAGE_STANDARD = "gnu++20";
				CODE_SIGN_STYLE = Automatic;
				CURRENT_PROJECT_VERSION = 1;
				DEVELOPMENT_TEAM = EHV7XZLAHA;
				GENERATE_INFOPLIST_FILE = YES;
				IPHONEOS_DEPLOYMENT_TARGET = 14.5;
				MARKETING_VERSION = 1.0;
				PRODUCT_BUNDLE_IDENTIFIER = io.getstream.iOS.SwiftUIDemoAppUITests;
				PRODUCT_NAME = "$(TARGET_NAME)";
				SWIFT_EMIT_LOC_STRINGS = NO;
				SWIFT_VERSION = 5.0;
				TARGETED_DEVICE_FAMILY = "1,2";
				TEST_TARGET_NAME = DemoApp;
			};
			name = DevBeta;
		};
		407A91DB2AA099BF00EB713C /* DevBeta */ = {
			isa = XCBuildConfiguration;
			buildSettings = {
				CLANG_CXX_LANGUAGE_STANDARD = "gnu++20";
				CODE_SIGN_IDENTITY = "Apple Distribution";
				"CODE_SIGN_IDENTITY[sdk=iphoneos*]" = "iPhone Distribution";
				CODE_SIGN_STYLE = Manual;
				CURRENT_PROJECT_VERSION = 1;
				DEVELOPMENT_TEAM = "";
				"DEVELOPMENT_TEAM[sdk=iphoneos*]" = EHV7XZLAHA;
				GENERATE_INFOPLIST_FILE = NO;
				GENERATE_PKGINFO_FILE = YES;
				INFOPLIST_FILE = CallIntent/Info.plist;
				INFOPLIST_KEY_CFBundleDisplayName = CallIntent;
				INFOPLIST_KEY_NSHumanReadableCopyright = "";
				IPHONEOS_DEPLOYMENT_TARGET = 14.0;
				LD_RUNPATH_SEARCH_PATHS = (
					"$(inherited)",
					"@executable_path/Frameworks",
					"@executable_path/../../Frameworks",
				);
				MARKETING_VERSION = 1.0;
				PRODUCT_BUNDLE_IDENTIFIER = io.getstream.iOS.VideoDemoApp.CallIntent;
				PRODUCT_NAME = "$(TARGET_NAME)";
				PROVISIONING_PROFILE_SPECIFIER = "";
				"PROVISIONING_PROFILE_SPECIFIER[sdk=iphoneos*]" = "match AppStore io.getstream.iOS.VideoDemoApp.CallIntent";
				SKIP_INSTALL = YES;
				SWIFT_EMIT_LOC_STRINGS = YES;
				SWIFT_VERSION = 5.0;
				TARGETED_DEVICE_FAMILY = "1,2";
			};
			name = DevBeta;
		};
		407A91DC2AA099BF00EB713C /* DevBeta */ = {
			isa = XCBuildConfiguration;
			buildSettings = {
				CLANG_CXX_LANGUAGE_STANDARD = "gnu++20";
				CODE_SIGN_ENTITLEMENTS = ScreenSharing/ScreenSharing.entitlements;
				CODE_SIGN_IDENTITY = "iPhone Distribution";
				CODE_SIGN_STYLE = Manual;
				CURRENT_PROJECT_VERSION = 1;
				DEVELOPMENT_TEAM = "";
				"DEVELOPMENT_TEAM[sdk=iphoneos*]" = EHV7XZLAHA;
				GENERATE_INFOPLIST_FILE = NO;
				GENERATE_PKGINFO_FILE = YES;
				INFOPLIST_FILE = ScreenSharing/Info.plist;
				INFOPLIST_KEY_CFBundleDisplayName = ScreenSharing;
				INFOPLIST_KEY_NSHumanReadableCopyright = "";
				IPHONEOS_DEPLOYMENT_TARGET = 14.0;
				LD_RUNPATH_SEARCH_PATHS = (
					"$(inherited)",
					"@executable_path/Frameworks",
					"@executable_path/../../Frameworks",
				);
				MARKETING_VERSION = 1.0;
				OTHER_LDFLAGS = (
					"-Xlinker",
					"-no_application_extension",
				);
				PRODUCT_BUNDLE_IDENTIFIER = io.getstream.iOS.VideoDemoApp.ScreenSharing;
				PRODUCT_NAME = "$(TARGET_NAME)";
				PROVISIONING_PROFILE_SPECIFIER = "";
				"PROVISIONING_PROFILE_SPECIFIER[sdk=iphoneos*]" = "match AppStore io.getstream.iOS.VideoDemoApp.ScreenSharing";
				SKIP_INSTALL = YES;
				SWIFT_EMIT_LOC_STRINGS = YES;
				SWIFT_VERSION = 5.0;
				TARGETED_DEVICE_FAMILY = "1,2";
			};
			name = DevBeta;
		};
		820EB3112A7A8A56009FDCA5 /* Test */ = {
			isa = XCBuildConfiguration;
			buildSettings = {
				ALWAYS_EMBED_SWIFT_STANDARD_LIBRARIES = NO;
				ALWAYS_SEARCH_USER_PATHS = NO;
				CLANG_ANALYZER_NONNULL = YES;
				CLANG_ANALYZER_NUMBER_OBJECT_CONVERSION = YES_AGGRESSIVE;
				CLANG_CXX_LANGUAGE_STANDARD = "gnu++17";
				CLANG_ENABLE_MODULES = YES;
				CLANG_ENABLE_OBJC_ARC = YES;
				CLANG_ENABLE_OBJC_WEAK = YES;
				CLANG_WARN_BLOCK_CAPTURE_AUTORELEASING = YES;
				CLANG_WARN_BOOL_CONVERSION = YES;
				CLANG_WARN_COMMA = YES;
				CLANG_WARN_CONSTANT_CONVERSION = YES;
				CLANG_WARN_DEPRECATED_OBJC_IMPLEMENTATIONS = YES;
				CLANG_WARN_DIRECT_OBJC_ISA_USAGE = YES_ERROR;
				CLANG_WARN_DOCUMENTATION_COMMENTS = YES;
				CLANG_WARN_EMPTY_BODY = YES;
				CLANG_WARN_ENUM_CONVERSION = YES;
				CLANG_WARN_INFINITE_RECURSION = YES;
				CLANG_WARN_INT_CONVERSION = YES;
				CLANG_WARN_NON_LITERAL_NULL_CONVERSION = YES;
				CLANG_WARN_OBJC_IMPLICIT_RETAIN_SELF = YES;
				CLANG_WARN_OBJC_LITERAL_CONVERSION = YES;
				CLANG_WARN_OBJC_ROOT_CLASS = YES_ERROR;
				CLANG_WARN_QUOTED_INCLUDE_IN_FRAMEWORK_HEADER = YES;
				CLANG_WARN_RANGE_LOOP_ANALYSIS = YES;
				CLANG_WARN_STRICT_PROTOTYPES = YES;
				CLANG_WARN_SUSPICIOUS_MOVE = YES;
				CLANG_WARN_UNGUARDED_AVAILABILITY = YES_AGGRESSIVE;
				CLANG_WARN_UNREACHABLE_CODE = YES;
				CLANG_WARN__DUPLICATE_METHOD_MATCH = YES;
				COPY_PHASE_STRIP = NO;
				CURRENT_PROJECT_VERSION = 1;
				DEBUG_INFORMATION_FORMAT = dwarf;
				ENABLE_BITCODE = NO;
				ENABLE_STRICT_OBJC_MSGSEND = YES;
				ENABLE_TESTABILITY = YES;
				GCC_C_LANGUAGE_STANDARD = gnu11;
				GCC_DYNAMIC_NO_PIC = NO;
				GCC_NO_COMMON_BLOCKS = YES;
				GCC_OPTIMIZATION_LEVEL = 0;
				GCC_PREPROCESSOR_DEFINITIONS = (
					"DEBUG=1",
					"$(inherited)",
				);
				GCC_WARN_64_TO_32_BIT_CONVERSION = YES;
				GCC_WARN_ABOUT_RETURN_TYPE = YES_ERROR;
				GCC_WARN_UNDECLARED_SELECTOR = YES;
				GCC_WARN_UNINITIALIZED_AUTOS = YES_AGGRESSIVE;
				GCC_WARN_UNUSED_FUNCTION = YES;
				GCC_WARN_UNUSED_VARIABLE = YES;
				IPHONEOS_DEPLOYMENT_TARGET = 13.0;
				MTL_ENABLE_DEBUG_INFO = INCLUDE_SOURCE;
				MTL_FAST_MATH = YES;
				ONLY_ACTIVE_ARCH = YES;
				SDKROOT = iphoneos;
				SWIFT_ACTIVE_COMPILATION_CONDITIONS = "DEBUG STREAM_TESTS";
				SWIFT_OPTIMIZATION_LEVEL = "-Onone";
				SWIFT_STRICT_CONCURRENCY = targeted;
				VERSIONING_SYSTEM = "apple-generic";
			};
			name = Test;
		};
		820EB3122A7A8A56009FDCA5 /* Test */ = {
			isa = XCBuildConfiguration;
			buildSettings = {
				BUILD_LIBRARY_FOR_DISTRIBUTION = NO;
				CLANG_ENABLE_MODULES = YES;
				CODE_SIGN_IDENTITY = "";
				CODE_SIGN_STYLE = Automatic;
				CURRENT_PROJECT_VERSION = 1;
				DEFINES_MODULE = YES;
				DEVELOPMENT_TEAM = EHV7XZLAHA;
				DYLIB_COMPATIBILITY_VERSION = 1;
				DYLIB_CURRENT_VERSION = 1;
				DYLIB_INSTALL_NAME_BASE = "@rpath";
				GENERATE_INFOPLIST_FILE = YES;
				INFOPLIST_FILE = Sources/StreamVideo/Info.plist;
				INFOPLIST_KEY_NSHumanReadableCopyright = "";
				INSTALL_PATH = "$(LOCAL_LIBRARY_DIR)/Frameworks";
				IPHONEOS_DEPLOYMENT_TARGET = 13.0;
				LD_RUNPATH_SEARCH_PATHS = (
					"$(inherited)",
					"@executable_path/Frameworks",
					"@loader_path/Frameworks",
				);
				MARKETING_VERSION = "";
				PRODUCT_BUNDLE_IDENTIFIER = io.getstream.iOS.StreamVideo;
				PRODUCT_NAME = "$(TARGET_NAME:c99extidentifier)";
				SKIP_INSTALL = YES;
				SWIFT_EMIT_LOC_STRINGS = YES;
				SWIFT_OPTIMIZATION_LEVEL = "-Onone";
				SWIFT_STRICT_CONCURRENCY = targeted;
				SWIFT_VERSION = 5.0;
				TARGETED_DEVICE_FAMILY = "1,2";
				VERSIONING_SYSTEM = "apple-generic";
				VERSION_INFO_PREFIX = "";
			};
			name = Test;
		};
		820EB3132A7A8A56009FDCA5 /* Test */ = {
			isa = XCBuildConfiguration;
			baseConfigurationReference = 8206D84F2A5DB9300099F5EC /* Credentials.xcconfig */;
			buildSettings = {
				ALWAYS_EMBED_SWIFT_STANDARD_LIBRARIES = YES;
				CODE_SIGN_STYLE = Automatic;
				CURRENT_PROJECT_VERSION = 1;
				DEVELOPMENT_TEAM = EHV7XZLAHA;
				GENERATE_INFOPLIST_FILE = YES;
				IPHONEOS_DEPLOYMENT_TARGET = 13.0;
				MARKETING_VERSION = 1.0;
				PRODUCT_BUNDLE_IDENTIFIER = io.getstream.iOS.StreamVideoTests;
				PRODUCT_NAME = "$(TARGET_NAME)";
				SWIFT_ACTIVE_COMPILATION_CONDITIONS = "DEBUG TESTS";
				SWIFT_EMIT_LOC_STRINGS = NO;
				SWIFT_VERSION = 5.0;
				TARGETED_DEVICE_FAMILY = "1,2";
			};
			name = Test;
		};
		820EB3142A7A8A56009FDCA5 /* Test */ = {
			isa = XCBuildConfiguration;
			buildSettings = {
				ALWAYS_EMBED_SWIFT_STANDARD_LIBRARIES = NO;
				BUILD_LIBRARY_FOR_DISTRIBUTION = NO;
				CODE_SIGN_IDENTITY = "";
				CODE_SIGN_STYLE = Automatic;
				CURRENT_PROJECT_VERSION = 1;
				DEFINES_MODULE = YES;
				DEVELOPMENT_TEAM = EHV7XZLAHA;
				DYLIB_COMPATIBILITY_VERSION = 1;
				DYLIB_CURRENT_VERSION = 1;
				DYLIB_INSTALL_NAME_BASE = "@rpath";
				GENERATE_INFOPLIST_FILE = YES;
				INFOPLIST_FILE = Sources/StreamVideoSwiftUI/Info.plist;
				INFOPLIST_KEY_NSHumanReadableCopyright = "";
				INSTALL_PATH = "$(LOCAL_LIBRARY_DIR)/Frameworks";
				IPHONEOS_DEPLOYMENT_TARGET = 13.0;
				LD_RUNPATH_SEARCH_PATHS = (
					"$(inherited)",
					"@executable_path/Frameworks",
					"@loader_path/Frameworks",
				);
				MARKETING_VERSION = "";
				OTHER_SWIFT_FLAGS = "-DSTREAM_SNAPSHOT_TESTS -DSTREAM_E2E_TESTS";
				PRODUCT_BUNDLE_IDENTIFIER = io.getstream.iOS.StreamVideoSwiftUI;
				PRODUCT_NAME = "$(TARGET_NAME:c99extidentifier)";
				SKIP_INSTALL = YES;
				SWIFT_EMIT_LOC_STRINGS = YES;
				SWIFT_STRICT_CONCURRENCY = targeted;
				SWIFT_VERSION = 5.0;
				TARGETED_DEVICE_FAMILY = "1,2";
				VERSIONING_SYSTEM = "apple-generic";
				VERSION_INFO_PREFIX = "";
			};
			name = Test;
		};
		820EB3152A7A8A56009FDCA5 /* Test */ = {
			isa = XCBuildConfiguration;
			buildSettings = {
				ALWAYS_EMBED_SWIFT_STANDARD_LIBRARIES = YES;
				CODE_SIGN_STYLE = Automatic;
				CURRENT_PROJECT_VERSION = 1;
				DEVELOPMENT_TEAM = EHV7XZLAHA;
				GENERATE_INFOPLIST_FILE = YES;
				IPHONEOS_DEPLOYMENT_TARGET = 15.4;
				MARKETING_VERSION = 1.0;
				PRODUCT_BUNDLE_IDENTIFIER = io.getstream.iOS.StreamVideoSwiftUITests;
				PRODUCT_NAME = "$(TARGET_NAME)";
				SWIFT_ACTIVE_COMPILATION_CONDITIONS = DEBUG;
				SWIFT_EMIT_LOC_STRINGS = NO;
				SWIFT_VERSION = 5.0;
				TARGETED_DEVICE_FAMILY = "1,2";
				TEST_HOST = "";
			};
			name = Test;
		};
		820EB3162A7A8A56009FDCA5 /* Test */ = {
			isa = XCBuildConfiguration;
			buildSettings = {
				ALWAYS_EMBED_SWIFT_STANDARD_LIBRARIES = NO;
				BUILD_LIBRARY_FOR_DISTRIBUTION = NO;
				CLANG_ENABLE_MODULES = YES;
				CODE_SIGN_IDENTITY = "";
				CODE_SIGN_STYLE = Automatic;
				CURRENT_PROJECT_VERSION = 1;
				DEFINES_MODULE = YES;
				DEVELOPMENT_TEAM = EHV7XZLAHA;
				DYLIB_COMPATIBILITY_VERSION = 1;
				DYLIB_CURRENT_VERSION = 1;
				DYLIB_INSTALL_NAME_BASE = "@rpath";
				GENERATE_INFOPLIST_FILE = YES;
				INFOPLIST_FILE = Sources/StreamVideoUIKit/Info.plist;
				INFOPLIST_KEY_NSHumanReadableCopyright = "";
				INSTALL_PATH = "$(LOCAL_LIBRARY_DIR)/Frameworks";
				IPHONEOS_DEPLOYMENT_TARGET = 13.0;
				LD_RUNPATH_SEARCH_PATHS = (
					"$(inherited)",
					"@executable_path/Frameworks",
					"@loader_path/Frameworks",
				);
				MARKETING_VERSION = "";
				PRODUCT_BUNDLE_IDENTIFIER = io.getstream.iOS.StreamVideoUIKit;
				PRODUCT_NAME = "$(TARGET_NAME:c99extidentifier)";
				SKIP_INSTALL = YES;
				SWIFT_EMIT_LOC_STRINGS = YES;
				SWIFT_OPTIMIZATION_LEVEL = "-Onone";
				SWIFT_VERSION = 5.0;
				TARGETED_DEVICE_FAMILY = "1,2";
				VERSIONING_SYSTEM = "apple-generic";
				VERSION_INFO_PREFIX = "";
			};
			name = Test;
		};
		820EB3172A7A8A56009FDCA5 /* Test */ = {
			isa = XCBuildConfiguration;
			buildSettings = {
				ALWAYS_EMBED_SWIFT_STANDARD_LIBRARIES = YES;
				CODE_SIGN_STYLE = Automatic;
				CURRENT_PROJECT_VERSION = 1;
				DEVELOPMENT_TEAM = EHV7XZLAHA;
				GENERATE_INFOPLIST_FILE = YES;
				IPHONEOS_DEPLOYMENT_TARGET = 15.4;
				MARKETING_VERSION = 1.0;
				OTHER_SWIFT_FLAGS = "-DSTREAM_SNAPSHOT_TESTS";
				PRODUCT_BUNDLE_IDENTIFIER = io.getstream.iOS.StreamVideoUIKitTests;
				PRODUCT_NAME = "$(TARGET_NAME)";
				SWIFT_EMIT_LOC_STRINGS = NO;
				SWIFT_VERSION = 5.0;
				TARGETED_DEVICE_FAMILY = "1,2";
			};
			name = Test;
		};
		820EB3182A7A8A56009FDCA5 /* Test */ = {
			isa = XCBuildConfiguration;
			baseConfigurationReference = 8206D84F2A5DB9300099F5EC /* Credentials.xcconfig */;
			buildSettings = {
				ALWAYS_EMBED_SWIFT_STANDARD_LIBRARIES = YES;
				ASSETCATALOG_COMPILER_APPICON_NAME = AppIcon;
				ASSETCATALOG_COMPILER_GLOBAL_ACCENT_COLOR_NAME = AccentColor;
				CODE_SIGN_ENTITLEMENTS = "${TARGET_NAME}/Resources/Entitlements/${TARGET_NAME}-Debug.entitlements";
				CODE_SIGN_IDENTITY = "Apple Development";
				CODE_SIGN_STYLE = Automatic;
				CURRENT_PROJECT_VERSION = 1;
				DEFINES_MODULE = YES;
				DEVELOPMENT_ASSET_PATHS = "\"DemoApp/Preview Content\"";
				DEVELOPMENT_TEAM = EHV7XZLAHA;
				ENABLE_PREVIEWS = YES;
				GENERATE_INFOPLIST_FILE = NO;
				GENERATE_PKGINFO_FILE = YES;
				INFOPLIST_FILE = DemoApp/Info.plist;
				INFOPLIST_KEY_CFBundleDisplayName = "Video Sample";
				INFOPLIST_KEY_NSCameraUsageDescription = "DemoApp requires camera access in order to capture and transmit video";
				INFOPLIST_KEY_NSLocalNetworkUsageDescription = "Atlantis would use Bonjour Service to discover Proxyman app from your local network.";
				INFOPLIST_KEY_NSMicrophoneUsageDescription = "DemoApp requires microphone access in order to capture and transmit audio";
				INFOPLIST_KEY_UIApplicationSupportsIndirectInputEvents = YES;
				INFOPLIST_KEY_UILaunchScreen_Generation = YES;
				INFOPLIST_KEY_UISupportedInterfaceOrientations = UIInterfaceOrientationPortrait;
				INFOPLIST_KEY_UISupportedInterfaceOrientations_iPad = "UIInterfaceOrientationLandscapeLeft UIInterfaceOrientationLandscapeRight UIInterfaceOrientationPortrait UIInterfaceOrientationPortraitUpsideDown";
				IPHONEOS_DEPLOYMENT_TARGET = 14.0;
				LD_RUNPATH_SEARCH_PATHS = (
					"$(inherited)",
					"@executable_path/Frameworks",
				);
				LIBRARY_SEARCH_PATHS = (
					"$(inherited)",
					"$(SDKROOT)/usr/lib/swift",
				);
				MARKETING_VERSION = 1.0;
				OTHER_SWIFT_FLAGS = "-DSTREAM_E2E_TESTS";
				PRODUCT_BUNDLE_IDENTIFIER = io.getstream.iOS.VideoDemoApp;
				PRODUCT_NAME = "StreamVideoCallApp-Test";
				PROVISIONING_PROFILE_SPECIFIER = "";
				SWIFT_ACTIVE_COMPILATION_CONDITIONS = DEBUG;
				SWIFT_EMIT_LOC_STRINGS = YES;
				SWIFT_STRICT_CONCURRENCY = targeted;
				SWIFT_VERSION = 5.0;
				TARGETED_DEVICE_FAMILY = "1,2";
			};
			name = Test;
		};
		820EB3192A7A8A56009FDCA5 /* Test */ = {
			isa = XCBuildConfiguration;
			buildSettings = {
				ASSETCATALOG_COMPILER_APPICON_NAME = AppIcon;
				ASSETCATALOG_COMPILER_GLOBAL_ACCENT_COLOR_NAME = AccentColor;
				CLANG_CXX_LANGUAGE_STANDARD = "gnu++20";
				CODE_SIGN_ENTITLEMENTS = DemoAppUIKit/DemoAppUIKit.entitlements;
				CODE_SIGN_IDENTITY = "Apple Development";
				CODE_SIGN_STYLE = Automatic;
				CURRENT_PROJECT_VERSION = 1;
				DEFINES_MODULE = YES;
				DEVELOPMENT_TEAM = EHV7XZLAHA;
				GENERATE_INFOPLIST_FILE = NO;
				GENERATE_PKGINFO_FILE = YES;
				INFOPLIST_FILE = DemoAppUIKit/Info.plist;
				INFOPLIST_KEY_CFBundleDisplayName = "Video Sample UIKit";
				INFOPLIST_KEY_NSCameraUsageDescription = "DemoApp requires camera access in order to capture and transmit video";
				INFOPLIST_KEY_NSLocalNetworkUsageDescription = "Atlantis would use Bonjour Service to discover Proxyman app from your local network.";
				INFOPLIST_KEY_NSMicrophoneUsageDescription = "DemoApp requires microphone access in order to capture and transmit audio";
				INFOPLIST_KEY_UIApplicationSupportsIndirectInputEvents = YES;
				INFOPLIST_KEY_UILaunchScreen_Generation = YES;
				INFOPLIST_KEY_UILaunchStoryboardName = LaunchScreen;
				INFOPLIST_KEY_UIMainStoryboardFile = "";
				INFOPLIST_KEY_UISupportedInterfaceOrientations = UIInterfaceOrientationPortrait;
				INFOPLIST_KEY_UISupportedInterfaceOrientations_iPad = "UIInterfaceOrientationLandscapeLeft UIInterfaceOrientationLandscapeRight UIInterfaceOrientationPortrait UIInterfaceOrientationPortraitUpsideDown";
				IPHONEOS_DEPLOYMENT_TARGET = 14.0;
				LD_RUNPATH_SEARCH_PATHS = (
					"$(inherited)",
					"@executable_path/Frameworks",
				);
				LIBRARY_SEARCH_PATHS = (
					"$(inherited)",
					"$(SDKROOT)/usr/lib/swift",
				);
				MARKETING_VERSION = 1.0;
				PRODUCT_BUNDLE_IDENTIFIER = io.getstream.iOS.DemoAppUIKit;
				PRODUCT_NAME = "$(TARGET_NAME)";
				PROVISIONING_PROFILE_SPECIFIER = "";
				SWIFT_EMIT_LOC_STRINGS = YES;
				SWIFT_VERSION = 5.0;
				TARGETED_DEVICE_FAMILY = "1,2";
			};
			name = Test;
		};
		820EB31A2A7A8A56009FDCA5 /* Test */ = {
			isa = XCBuildConfiguration;
			buildSettings = {
				CLANG_CXX_LANGUAGE_STANDARD = "gnu++20";
				CODE_SIGN_STYLE = Automatic;
				CURRENT_PROJECT_VERSION = 1;
				DEVELOPMENT_TEAM = EHV7XZLAHA;
				GENERATE_INFOPLIST_FILE = YES;
				IPHONEOS_DEPLOYMENT_TARGET = 14.5;
				MARKETING_VERSION = 1.0;
				PRODUCT_BUNDLE_IDENTIFIER = io.getstream.iOS.SwiftUIDemoAppUITests;
				PRODUCT_NAME = "$(TARGET_NAME)";
				SWIFT_ACTIVE_COMPILATION_CONDITIONS = DEBUG;
				SWIFT_EMIT_LOC_STRINGS = NO;
				SWIFT_VERSION = 5.0;
				TARGETED_DEVICE_FAMILY = "1,2";
				TEST_TARGET_NAME = DemoApp;
			};
			name = Test;
		};
		820EB31B2A7A8A56009FDCA5 /* Test */ = {
			isa = XCBuildConfiguration;
			buildSettings = {
				CLANG_CXX_LANGUAGE_STANDARD = "gnu++20";
				CODE_SIGN_IDENTITY = "Apple Development";
				CODE_SIGN_STYLE = Automatic;
				CURRENT_PROJECT_VERSION = 1;
				DEVELOPMENT_TEAM = EHV7XZLAHA;
				GENERATE_INFOPLIST_FILE = NO;
				GENERATE_PKGINFO_FILE = YES;
				INFOPLIST_FILE = CallIntent/Info.plist;
				INFOPLIST_KEY_CFBundleDisplayName = CallIntent;
				INFOPLIST_KEY_NSHumanReadableCopyright = "";
				IPHONEOS_DEPLOYMENT_TARGET = 14.0;
				LD_RUNPATH_SEARCH_PATHS = (
					"$(inherited)",
					"@executable_path/Frameworks",
					"@executable_path/../../Frameworks",
				);
				MARKETING_VERSION = 1.0;
				PRODUCT_BUNDLE_IDENTIFIER = io.getstream.iOS.VideoDemoApp.CallIntent;
				PRODUCT_NAME = "$(TARGET_NAME)";
				SKIP_INSTALL = YES;
				SWIFT_EMIT_LOC_STRINGS = YES;
				SWIFT_VERSION = 5.0;
				TARGETED_DEVICE_FAMILY = "1,2";
			};
			name = Test;
		};
		820EB31C2A7A8A56009FDCA5 /* Test */ = {
			isa = XCBuildConfiguration;
			buildSettings = {
				CLANG_CXX_LANGUAGE_STANDARD = "gnu++20";
				CODE_SIGN_ENTITLEMENTS = ScreenSharing/ScreenSharing.entitlements;
				CODE_SIGN_IDENTITY = "Apple Development";
				CODE_SIGN_STYLE = Automatic;
				CURRENT_PROJECT_VERSION = 1;
				DEVELOPMENT_TEAM = EHV7XZLAHA;
				GENERATE_INFOPLIST_FILE = NO;
				GENERATE_PKGINFO_FILE = YES;
				INFOPLIST_FILE = ScreenSharing/Info.plist;
				INFOPLIST_KEY_CFBundleDisplayName = ScreenSharing;
				INFOPLIST_KEY_NSHumanReadableCopyright = "";
				IPHONEOS_DEPLOYMENT_TARGET = 14.0;
				LD_RUNPATH_SEARCH_PATHS = (
					"$(inherited)",
					"@executable_path/Frameworks",
					"@executable_path/../../Frameworks",
				);
				MARKETING_VERSION = 1.0;
				OTHER_LDFLAGS = (
					"-Xlinker",
					"-no_application_extension",
				);
				PRODUCT_BUNDLE_IDENTIFIER = io.getstream.iOS.VideoDemoApp.ScreenSharing;
				PRODUCT_NAME = "$(TARGET_NAME)";
				SKIP_INSTALL = YES;
				SWIFT_ACTIVE_COMPILATION_CONDITIONS = DEBUG;
				SWIFT_EMIT_LOC_STRINGS = YES;
				SWIFT_VERSION = 5.0;
				TARGETED_DEVICE_FAMILY = "1,2";
			};
			name = Test;
		};
		82392D592993C9E100941435 /* Debug */ = {
			isa = XCBuildConfiguration;
			buildSettings = {
				CLANG_CXX_LANGUAGE_STANDARD = "gnu++20";
				CODE_SIGN_STYLE = Automatic;
				CURRENT_PROJECT_VERSION = 1;
				DEVELOPMENT_TEAM = EHV7XZLAHA;
				GENERATE_INFOPLIST_FILE = YES;
				IPHONEOS_DEPLOYMENT_TARGET = 14.5;
				MARKETING_VERSION = 1.0;
				PRODUCT_BUNDLE_IDENTIFIER = io.getstream.iOS.SwiftUIDemoAppUITests;
				PRODUCT_NAME = "$(TARGET_NAME)";
				SWIFT_ACTIVE_COMPILATION_CONDITIONS = DEBUG;
				SWIFT_EMIT_LOC_STRINGS = NO;
				SWIFT_VERSION = 5.0;
				TARGETED_DEVICE_FAMILY = "1,2";
				TEST_TARGET_NAME = DemoApp;
			};
			name = Debug;
		};
		82392D5A2993C9E100941435 /* Release */ = {
			isa = XCBuildConfiguration;
			buildSettings = {
				CLANG_CXX_LANGUAGE_STANDARD = "gnu++20";
				CODE_SIGN_STYLE = Automatic;
				CURRENT_PROJECT_VERSION = 1;
				DEVELOPMENT_TEAM = EHV7XZLAHA;
				GENERATE_INFOPLIST_FILE = YES;
				IPHONEOS_DEPLOYMENT_TARGET = 14.5;
				MARKETING_VERSION = 1.0;
				PRODUCT_BUNDLE_IDENTIFIER = io.getstream.iOS.SwiftUIDemoAppUITests;
				PRODUCT_NAME = "$(TARGET_NAME)";
				SWIFT_EMIT_LOC_STRINGS = NO;
				SWIFT_VERSION = 5.0;
				TARGETED_DEVICE_FAMILY = "1,2";
				TEST_TARGET_NAME = DemoApp;
			};
			name = Release;
		};
		8427FF6D2A03D1D100AFD2C3 /* Debug */ = {
			isa = XCBuildConfiguration;
			buildSettings = {
				CLANG_CXX_LANGUAGE_STANDARD = "gnu++20";
				CODE_SIGN_IDENTITY = "Apple Development";
				CODE_SIGN_STYLE = Automatic;
				CURRENT_PROJECT_VERSION = 1;
				DEVELOPMENT_TEAM = EHV7XZLAHA;
				GENERATE_INFOPLIST_FILE = NO;
				GENERATE_PKGINFO_FILE = YES;
				INFOPLIST_FILE = CallIntent/Info.plist;
				INFOPLIST_KEY_CFBundleDisplayName = CallIntent;
				INFOPLIST_KEY_NSHumanReadableCopyright = "";
				IPHONEOS_DEPLOYMENT_TARGET = 14.0;
				LD_RUNPATH_SEARCH_PATHS = (
					"$(inherited)",
					"@executable_path/Frameworks",
					"@executable_path/../../Frameworks",
				);
				MARKETING_VERSION = 1.0;
				PRODUCT_BUNDLE_IDENTIFIER = io.getstream.iOS.VideoDemoApp.CallIntent;
				PRODUCT_NAME = "$(TARGET_NAME)";
				SKIP_INSTALL = YES;
				SWIFT_EMIT_LOC_STRINGS = YES;
				SWIFT_VERSION = 5.0;
				TARGETED_DEVICE_FAMILY = "1,2";
			};
			name = Debug;
		};
		8427FF6E2A03D1D100AFD2C3 /* Release */ = {
			isa = XCBuildConfiguration;
			buildSettings = {
				CLANG_CXX_LANGUAGE_STANDARD = "gnu++20";
				CODE_SIGN_IDENTITY = "Apple Distribution";
				"CODE_SIGN_IDENTITY[sdk=iphoneos*]" = "iPhone Distribution";
				CODE_SIGN_STYLE = Manual;
				CURRENT_PROJECT_VERSION = 1;
				DEVELOPMENT_TEAM = "";
				"DEVELOPMENT_TEAM[sdk=iphoneos*]" = EHV7XZLAHA;
				GENERATE_INFOPLIST_FILE = NO;
				GENERATE_PKGINFO_FILE = YES;
				INFOPLIST_FILE = CallIntent/Info.plist;
				INFOPLIST_KEY_CFBundleDisplayName = CallIntent;
				INFOPLIST_KEY_NSHumanReadableCopyright = "";
				IPHONEOS_DEPLOYMENT_TARGET = 14.0;
				LD_RUNPATH_SEARCH_PATHS = (
					"$(inherited)",
					"@executable_path/Frameworks",
					"@executable_path/../../Frameworks",
				);
				MARKETING_VERSION = 1.0;
				PRODUCT_BUNDLE_IDENTIFIER = io.getstream.iOS.VideoDemoApp.CallIntent;
				PRODUCT_NAME = "$(TARGET_NAME)";
				PROVISIONING_PROFILE_SPECIFIER = "";
				"PROVISIONING_PROFILE_SPECIFIER[sdk=iphoneos*]" = "match AppStore io.getstream.iOS.VideoDemoApp.CallIntent";
				SKIP_INSTALL = YES;
				SWIFT_EMIT_LOC_STRINGS = YES;
				SWIFT_VERSION = 5.0;
				TARGETED_DEVICE_FAMILY = "1,2";
			};
			name = Release;
		};
		842D8BCF2865B31D00801910 /* Debug */ = {
			isa = XCBuildConfiguration;
			buildSettings = {
				ALWAYS_EMBED_SWIFT_STANDARD_LIBRARIES = NO;
				ALWAYS_SEARCH_USER_PATHS = NO;
				CLANG_ANALYZER_NONNULL = YES;
				CLANG_ANALYZER_NUMBER_OBJECT_CONVERSION = YES_AGGRESSIVE;
				CLANG_CXX_LANGUAGE_STANDARD = "gnu++17";
				CLANG_ENABLE_MODULES = YES;
				CLANG_ENABLE_OBJC_ARC = YES;
				CLANG_ENABLE_OBJC_WEAK = YES;
				CLANG_WARN_BLOCK_CAPTURE_AUTORELEASING = YES;
				CLANG_WARN_BOOL_CONVERSION = YES;
				CLANG_WARN_COMMA = YES;
				CLANG_WARN_CONSTANT_CONVERSION = YES;
				CLANG_WARN_DEPRECATED_OBJC_IMPLEMENTATIONS = YES;
				CLANG_WARN_DIRECT_OBJC_ISA_USAGE = YES_ERROR;
				CLANG_WARN_DOCUMENTATION_COMMENTS = YES;
				CLANG_WARN_EMPTY_BODY = YES;
				CLANG_WARN_ENUM_CONVERSION = YES;
				CLANG_WARN_INFINITE_RECURSION = YES;
				CLANG_WARN_INT_CONVERSION = YES;
				CLANG_WARN_NON_LITERAL_NULL_CONVERSION = YES;
				CLANG_WARN_OBJC_IMPLICIT_RETAIN_SELF = YES;
				CLANG_WARN_OBJC_LITERAL_CONVERSION = YES;
				CLANG_WARN_OBJC_ROOT_CLASS = YES_ERROR;
				CLANG_WARN_QUOTED_INCLUDE_IN_FRAMEWORK_HEADER = YES;
				CLANG_WARN_RANGE_LOOP_ANALYSIS = YES;
				CLANG_WARN_STRICT_PROTOTYPES = YES;
				CLANG_WARN_SUSPICIOUS_MOVE = YES;
				CLANG_WARN_UNGUARDED_AVAILABILITY = YES_AGGRESSIVE;
				CLANG_WARN_UNREACHABLE_CODE = YES;
				CLANG_WARN__DUPLICATE_METHOD_MATCH = YES;
				COPY_PHASE_STRIP = NO;
				CURRENT_PROJECT_VERSION = 1;
				DEBUG_INFORMATION_FORMAT = dwarf;
				ENABLE_BITCODE = NO;
				ENABLE_STRICT_OBJC_MSGSEND = YES;
				ENABLE_TESTABILITY = YES;
				GCC_C_LANGUAGE_STANDARD = gnu11;
				GCC_DYNAMIC_NO_PIC = NO;
				GCC_NO_COMMON_BLOCKS = YES;
				GCC_OPTIMIZATION_LEVEL = 0;
				GCC_PREPROCESSOR_DEFINITIONS = (
					"DEBUG=1",
					"$(inherited)",
				);
				GCC_WARN_64_TO_32_BIT_CONVERSION = YES;
				GCC_WARN_ABOUT_RETURN_TYPE = YES_ERROR;
				GCC_WARN_UNDECLARED_SELECTOR = YES;
				GCC_WARN_UNINITIALIZED_AUTOS = YES_AGGRESSIVE;
				GCC_WARN_UNUSED_FUNCTION = YES;
				GCC_WARN_UNUSED_VARIABLE = YES;
				IPHONEOS_DEPLOYMENT_TARGET = 13.0;
				MTL_ENABLE_DEBUG_INFO = INCLUDE_SOURCE;
				MTL_FAST_MATH = YES;
				ONLY_ACTIVE_ARCH = YES;
				SDKROOT = iphoneos;
				SWIFT_ACTIVE_COMPILATION_CONDITIONS = "DEBUG STREAM_TESTS";
				SWIFT_OPTIMIZATION_LEVEL = "-Onone";
				SWIFT_STRICT_CONCURRENCY = targeted;
				VERSIONING_SYSTEM = "apple-generic";
			};
			name = Debug;
		};
		842D8BD02865B31D00801910 /* Release */ = {
			isa = XCBuildConfiguration;
			buildSettings = {
				ALWAYS_EMBED_SWIFT_STANDARD_LIBRARIES = NO;
				ALWAYS_SEARCH_USER_PATHS = NO;
				CLANG_ANALYZER_NONNULL = YES;
				CLANG_ANALYZER_NUMBER_OBJECT_CONVERSION = YES_AGGRESSIVE;
				CLANG_CXX_LANGUAGE_STANDARD = "gnu++17";
				CLANG_ENABLE_MODULES = YES;
				CLANG_ENABLE_OBJC_ARC = YES;
				CLANG_ENABLE_OBJC_WEAK = YES;
				CLANG_WARN_BLOCK_CAPTURE_AUTORELEASING = YES;
				CLANG_WARN_BOOL_CONVERSION = YES;
				CLANG_WARN_COMMA = YES;
				CLANG_WARN_CONSTANT_CONVERSION = YES;
				CLANG_WARN_DEPRECATED_OBJC_IMPLEMENTATIONS = YES;
				CLANG_WARN_DIRECT_OBJC_ISA_USAGE = YES_ERROR;
				CLANG_WARN_DOCUMENTATION_COMMENTS = YES;
				CLANG_WARN_EMPTY_BODY = YES;
				CLANG_WARN_ENUM_CONVERSION = YES;
				CLANG_WARN_INFINITE_RECURSION = YES;
				CLANG_WARN_INT_CONVERSION = YES;
				CLANG_WARN_NON_LITERAL_NULL_CONVERSION = YES;
				CLANG_WARN_OBJC_IMPLICIT_RETAIN_SELF = YES;
				CLANG_WARN_OBJC_LITERAL_CONVERSION = YES;
				CLANG_WARN_OBJC_ROOT_CLASS = YES_ERROR;
				CLANG_WARN_QUOTED_INCLUDE_IN_FRAMEWORK_HEADER = YES;
				CLANG_WARN_RANGE_LOOP_ANALYSIS = YES;
				CLANG_WARN_STRICT_PROTOTYPES = YES;
				CLANG_WARN_SUSPICIOUS_MOVE = YES;
				CLANG_WARN_UNGUARDED_AVAILABILITY = YES_AGGRESSIVE;
				CLANG_WARN_UNREACHABLE_CODE = YES;
				CLANG_WARN__DUPLICATE_METHOD_MATCH = YES;
				COPY_PHASE_STRIP = NO;
				CURRENT_PROJECT_VERSION = 1;
				DEBUG_INFORMATION_FORMAT = "dwarf-with-dsym";
				ENABLE_BITCODE = NO;
				ENABLE_NS_ASSERTIONS = NO;
				ENABLE_STRICT_OBJC_MSGSEND = YES;
				GCC_C_LANGUAGE_STANDARD = gnu11;
				GCC_NO_COMMON_BLOCKS = YES;
				GCC_WARN_64_TO_32_BIT_CONVERSION = YES;
				GCC_WARN_ABOUT_RETURN_TYPE = YES_ERROR;
				GCC_WARN_UNDECLARED_SELECTOR = YES;
				GCC_WARN_UNINITIALIZED_AUTOS = YES_AGGRESSIVE;
				GCC_WARN_UNUSED_FUNCTION = YES;
				GCC_WARN_UNUSED_VARIABLE = YES;
				IPHONEOS_DEPLOYMENT_TARGET = 13.0;
				MTL_ENABLE_DEBUG_INFO = NO;
				MTL_FAST_MATH = YES;
				SDKROOT = iphoneos;
				SWIFT_COMPILATION_MODE = wholemodule;
				SWIFT_OPTIMIZATION_LEVEL = "-O";
				SWIFT_STRICT_CONCURRENCY = targeted;
				VALIDATE_PRODUCT = YES;
				VERSIONING_SYSTEM = "apple-generic";
			};
			name = Release;
		};
		842D8BD22865B31D00801910 /* Debug */ = {
			isa = XCBuildConfiguration;
			buildSettings = {
				ALWAYS_EMBED_SWIFT_STANDARD_LIBRARIES = YES;
				ASSETCATALOG_COMPILER_APPICON_NAME = AppIcon;
				ASSETCATALOG_COMPILER_GLOBAL_ACCENT_COLOR_NAME = AccentColor;
				CODE_SIGN_ENTITLEMENTS = "${TARGET_NAME}/Resources/Entitlements/${TARGET_NAME}-Debug.entitlements";
				CODE_SIGN_IDENTITY = "Apple Development";
				CODE_SIGN_STYLE = Automatic;
				CURRENT_PROJECT_VERSION = 1;
				DEFINES_MODULE = YES;
				DEVELOPMENT_ASSET_PATHS = "\"DemoApp/Preview Content\"";
				DEVELOPMENT_TEAM = EHV7XZLAHA;
				ENABLE_PREVIEWS = YES;
				GENERATE_INFOPLIST_FILE = NO;
				GENERATE_PKGINFO_FILE = YES;
				INFOPLIST_FILE = DemoApp/Info.plist;
				INFOPLIST_KEY_CFBundleDisplayName = "Video Sample";
				INFOPLIST_KEY_NSCameraUsageDescription = "DemoApp requires camera access in order to capture and transmit video";
				INFOPLIST_KEY_NSLocalNetworkUsageDescription = "Atlantis would use Bonjour Service to discover Proxyman app from your local network.";
				INFOPLIST_KEY_NSMicrophoneUsageDescription = "DemoApp requires microphone access in order to capture and transmit audio";
				INFOPLIST_KEY_UIApplicationSupportsIndirectInputEvents = YES;
				INFOPLIST_KEY_UILaunchScreen_Generation = YES;
				INFOPLIST_KEY_UISupportedInterfaceOrientations = UIInterfaceOrientationPortrait;
				INFOPLIST_KEY_UISupportedInterfaceOrientations_iPad = "UIInterfaceOrientationLandscapeLeft UIInterfaceOrientationLandscapeRight UIInterfaceOrientationPortrait UIInterfaceOrientationPortraitUpsideDown";
				IPHONEOS_DEPLOYMENT_TARGET = 14.0;
				LD_RUNPATH_SEARCH_PATHS = (
					"$(inherited)",
					"@executable_path/Frameworks",
				);
				LIBRARY_SEARCH_PATHS = (
					"$(inherited)",
					"$(SDKROOT)/usr/lib/swift",
				);
				MARKETING_VERSION = 1.0;
				OTHER_SWIFT_FLAGS = "-DSTREAM_DEBUG";
				PRODUCT_BUNDLE_IDENTIFIER = io.getstream.iOS.VideoDemoApp;
				PRODUCT_NAME = "StreamVideoCallApp-Debug";
				PROVISIONING_PROFILE_SPECIFIER = "";
				SWIFT_ACTIVE_COMPILATION_CONDITIONS = DEBUG;
				SWIFT_EMIT_LOC_STRINGS = YES;
				SWIFT_STRICT_CONCURRENCY = targeted;
				SWIFT_VERSION = 5.0;
				TARGETED_DEVICE_FAMILY = "1,2";
			};
			name = Debug;
		};
		842D8BD32865B31D00801910 /* Release */ = {
			isa = XCBuildConfiguration;
			buildSettings = {
				ALWAYS_EMBED_SWIFT_STANDARD_LIBRARIES = YES;
				ASSETCATALOG_COMPILER_APPICON_NAME = AppIcon;
				ASSETCATALOG_COMPILER_GLOBAL_ACCENT_COLOR_NAME = AccentColor;
				CODE_SIGN_ENTITLEMENTS = "${TARGET_NAME}/Resources/Entitlements/${TARGET_NAME}.entitlements";
				CODE_SIGN_IDENTITY = "iPhone Distribution";
				CODE_SIGN_STYLE = Manual;
				CURRENT_PROJECT_VERSION = 1;
				DEFINES_MODULE = YES;
				DEVELOPMENT_ASSET_PATHS = "\"DemoApp/Preview Content\"";
				DEVELOPMENT_TEAM = EHV7XZLAHA;
				"DEVELOPMENT_TEAM[sdk=iphoneos*]" = EHV7XZLAHA;
				ENABLE_PREVIEWS = YES;
				GENERATE_INFOPLIST_FILE = NO;
				GENERATE_PKGINFO_FILE = YES;
				INFOPLIST_FILE = DemoApp/Info.plist;
				INFOPLIST_KEY_CFBundleDisplayName = "Video Sample";
				INFOPLIST_KEY_NSCameraUsageDescription = "DemoApp requires camera access in order to capture and transmit video";
				INFOPLIST_KEY_NSLocalNetworkUsageDescription = "Atlantis would use Bonjour Service to discover Proxyman app from your local network.";
				INFOPLIST_KEY_NSMicrophoneUsageDescription = "DemoApp requires microphone access in order to capture and transmit audio";
				INFOPLIST_KEY_UIApplicationSupportsIndirectInputEvents = YES;
				INFOPLIST_KEY_UILaunchScreen_Generation = YES;
				INFOPLIST_KEY_UISupportedInterfaceOrientations = UIInterfaceOrientationPortrait;
				INFOPLIST_KEY_UISupportedInterfaceOrientations_iPad = "UIInterfaceOrientationLandscapeLeft UIInterfaceOrientationLandscapeRight UIInterfaceOrientationPortrait UIInterfaceOrientationPortraitUpsideDown";
				IPHONEOS_DEPLOYMENT_TARGET = 14.0;
				LD_RUNPATH_SEARCH_PATHS = (
					"$(inherited)",
					"@executable_path/Frameworks",
				);
				LIBRARY_SEARCH_PATHS = (
					"$(inherited)",
					"$(SDKROOT)/usr/lib/swift",
				);
				MARKETING_VERSION = 1.0;
				OTHER_SWIFT_FLAGS = "-DSTREAM_RELEASE";
				PRODUCT_BUNDLE_IDENTIFIER = io.getstream.iOS.VideoDemoApp;
				PRODUCT_NAME = StreamVideoCallApp;
				PROVISIONING_PROFILE_SPECIFIER = VideoDemoAppStore;
				"PROVISIONING_PROFILE_SPECIFIER[sdk=iphoneos*]" = "match AppStore io.getstream.iOS.VideoDemoApp";
				SWIFT_EMIT_LOC_STRINGS = YES;
				SWIFT_STRICT_CONCURRENCY = targeted;
				SWIFT_VERSION = 5.0;
				TARGETED_DEVICE_FAMILY = "1,2";
			};
			name = Release;
		};
		848C46AD2A6ABF7E00E5AC09 /* Debug */ = {
			isa = XCBuildConfiguration;
			buildSettings = {
				CLANG_CXX_LANGUAGE_STANDARD = "gnu++20";
				CODE_SIGN_ENTITLEMENTS = ScreenSharing/ScreenSharing.entitlements;
				CODE_SIGN_IDENTITY = "Apple Development";
				CODE_SIGN_STYLE = Automatic;
				CURRENT_PROJECT_VERSION = 1;
				DEVELOPMENT_TEAM = EHV7XZLAHA;
				GENERATE_INFOPLIST_FILE = NO;
				GENERATE_PKGINFO_FILE = YES;
				INFOPLIST_FILE = ScreenSharing/Info.plist;
				INFOPLIST_KEY_CFBundleDisplayName = ScreenSharing;
				INFOPLIST_KEY_NSHumanReadableCopyright = "";
				IPHONEOS_DEPLOYMENT_TARGET = 14.0;
				LD_RUNPATH_SEARCH_PATHS = (
					"$(inherited)",
					"@executable_path/Frameworks",
					"@executable_path/../../Frameworks",
				);
				MARKETING_VERSION = 1.0;
				OTHER_LDFLAGS = (
					"-Xlinker",
					"-no_application_extension",
				);
				PRODUCT_BUNDLE_IDENTIFIER = io.getstream.iOS.VideoDemoApp.ScreenSharing;
				PRODUCT_NAME = "$(TARGET_NAME)";
				SKIP_INSTALL = YES;
				SWIFT_ACTIVE_COMPILATION_CONDITIONS = DEBUG;
				SWIFT_EMIT_LOC_STRINGS = YES;
				SWIFT_VERSION = 5.0;
				TARGETED_DEVICE_FAMILY = "1,2";
			};
			name = Debug;
		};
		848C46AE2A6ABF7E00E5AC09 /* Release */ = {
			isa = XCBuildConfiguration;
			buildSettings = {
				CLANG_CXX_LANGUAGE_STANDARD = "gnu++20";
				CODE_SIGN_ENTITLEMENTS = ScreenSharing/ScreenSharing.entitlements;
				CODE_SIGN_IDENTITY = "iPhone Distribution";
				CODE_SIGN_STYLE = Manual;
				CURRENT_PROJECT_VERSION = 1;
				DEVELOPMENT_TEAM = "";
				"DEVELOPMENT_TEAM[sdk=iphoneos*]" = EHV7XZLAHA;
				GENERATE_INFOPLIST_FILE = NO;
				GENERATE_PKGINFO_FILE = YES;
				INFOPLIST_FILE = ScreenSharing/Info.plist;
				INFOPLIST_KEY_CFBundleDisplayName = ScreenSharing;
				INFOPLIST_KEY_NSHumanReadableCopyright = "";
				IPHONEOS_DEPLOYMENT_TARGET = 14.0;
				LD_RUNPATH_SEARCH_PATHS = (
					"$(inherited)",
					"@executable_path/Frameworks",
					"@executable_path/../../Frameworks",
				);
				MARKETING_VERSION = 1.0;
				OTHER_LDFLAGS = (
					"-Xlinker",
					"-no_application_extension",
				);
				PRODUCT_BUNDLE_IDENTIFIER = io.getstream.iOS.VideoDemoApp.ScreenSharing;
				PRODUCT_NAME = "$(TARGET_NAME)";
				PROVISIONING_PROFILE_SPECIFIER = "";
				"PROVISIONING_PROFILE_SPECIFIER[sdk=iphoneos*]" = "match AppStore io.getstream.iOS.VideoDemoApp.ScreenSharing";
				SKIP_INSTALL = YES;
				SWIFT_EMIT_LOC_STRINGS = YES;
				SWIFT_VERSION = 5.0;
				TARGETED_DEVICE_FAMILY = "1,2";
			};
			name = Release;
		};
		8493225E2908378B0013C029 /* Debug */ = {
			isa = XCBuildConfiguration;
			buildSettings = {
				ASSETCATALOG_COMPILER_APPICON_NAME = AppIcon;
				ASSETCATALOG_COMPILER_GLOBAL_ACCENT_COLOR_NAME = AccentColor;
				CLANG_CXX_LANGUAGE_STANDARD = "gnu++20";
				CODE_SIGN_ENTITLEMENTS = DemoAppUIKit/DemoAppUIKit.entitlements;
				CODE_SIGN_IDENTITY = "Apple Development";
				CODE_SIGN_STYLE = Automatic;
				CURRENT_PROJECT_VERSION = 1;
				DEFINES_MODULE = YES;
				DEVELOPMENT_TEAM = EHV7XZLAHA;
				GENERATE_INFOPLIST_FILE = NO;
				GENERATE_PKGINFO_FILE = YES;
				INFOPLIST_FILE = DemoAppUIKit/Info.plist;
				INFOPLIST_KEY_CFBundleDisplayName = "Video Sample UIKit";
				INFOPLIST_KEY_NSCameraUsageDescription = "DemoApp requires camera access in order to capture and transmit video";
				INFOPLIST_KEY_NSLocalNetworkUsageDescription = "Atlantis would use Bonjour Service to discover Proxyman app from your local network.";
				INFOPLIST_KEY_NSMicrophoneUsageDescription = "DemoApp requires microphone access in order to capture and transmit audio";
				INFOPLIST_KEY_UIApplicationSupportsIndirectInputEvents = YES;
				INFOPLIST_KEY_UILaunchScreen_Generation = YES;
				INFOPLIST_KEY_UILaunchStoryboardName = LaunchScreen;
				INFOPLIST_KEY_UIMainStoryboardFile = "";
				INFOPLIST_KEY_UISupportedInterfaceOrientations = UIInterfaceOrientationPortrait;
				INFOPLIST_KEY_UISupportedInterfaceOrientations_iPad = "UIInterfaceOrientationLandscapeLeft UIInterfaceOrientationLandscapeRight UIInterfaceOrientationPortrait UIInterfaceOrientationPortraitUpsideDown";
				IPHONEOS_DEPLOYMENT_TARGET = 14.0;
				LD_RUNPATH_SEARCH_PATHS = (
					"$(inherited)",
					"@executable_path/Frameworks",
				);
				LIBRARY_SEARCH_PATHS = (
					"$(inherited)",
					"$(SDKROOT)/usr/lib/swift",
				);
				MARKETING_VERSION = 1.0;
				PRODUCT_BUNDLE_IDENTIFIER = io.getstream.iOS.DemoAppUIKit;
				PRODUCT_NAME = "$(TARGET_NAME)";
				PROVISIONING_PROFILE_SPECIFIER = "";
				SWIFT_EMIT_LOC_STRINGS = YES;
				SWIFT_VERSION = 5.0;
				TARGETED_DEVICE_FAMILY = "1,2";
			};
			name = Debug;
		};
		8493225F2908378B0013C029 /* Release */ = {
			isa = XCBuildConfiguration;
			buildSettings = {
				ASSETCATALOG_COMPILER_APPICON_NAME = AppIcon;
				ASSETCATALOG_COMPILER_GLOBAL_ACCENT_COLOR_NAME = AccentColor;
				CLANG_CXX_LANGUAGE_STANDARD = "gnu++20";
				CODE_SIGN_ENTITLEMENTS = DemoAppUIKit/DemoAppUIKit.entitlements;
				CODE_SIGN_IDENTITY = "Apple Development";
				"CODE_SIGN_IDENTITY[sdk=iphoneos*]" = "iPhone Distribution";
				CODE_SIGN_STYLE = Manual;
				CURRENT_PROJECT_VERSION = 1;
				DEFINES_MODULE = YES;
				DEVELOPMENT_TEAM = "";
				"DEVELOPMENT_TEAM[sdk=iphoneos*]" = EHV7XZLAHA;
				GENERATE_INFOPLIST_FILE = NO;
				GENERATE_PKGINFO_FILE = YES;
				INFOPLIST_FILE = DemoAppUIKit/Info.plist;
				INFOPLIST_KEY_CFBundleDisplayName = "Video Sample UIKit";
				INFOPLIST_KEY_NSCameraUsageDescription = "DemoApp requires camera access in order to capture and transmit video";
				INFOPLIST_KEY_NSLocalNetworkUsageDescription = "Atlantis would use Bonjour Service to discover Proxyman app from your local network.";
				INFOPLIST_KEY_NSMicrophoneUsageDescription = "DemoApp requires microphone access in order to capture and transmit audio";
				INFOPLIST_KEY_UIApplicationSupportsIndirectInputEvents = YES;
				INFOPLIST_KEY_UILaunchScreen_Generation = YES;
				INFOPLIST_KEY_UILaunchStoryboardName = LaunchScreen;
				INFOPLIST_KEY_UIMainStoryboardFile = "";
				INFOPLIST_KEY_UISupportedInterfaceOrientations = UIInterfaceOrientationPortrait;
				INFOPLIST_KEY_UISupportedInterfaceOrientations_iPad = "UIInterfaceOrientationLandscapeLeft UIInterfaceOrientationLandscapeRight UIInterfaceOrientationPortrait UIInterfaceOrientationPortraitUpsideDown";
				IPHONEOS_DEPLOYMENT_TARGET = 14.0;
				LD_RUNPATH_SEARCH_PATHS = (
					"$(inherited)",
					"@executable_path/Frameworks",
				);
				LIBRARY_SEARCH_PATHS = (
					"$(inherited)",
					"$(SDKROOT)/usr/lib/swift",
				);
				MARKETING_VERSION = 1.0;
				PRODUCT_BUNDLE_IDENTIFIER = io.getstream.iOS.DemoAppUIKit;
				PRODUCT_NAME = "$(TARGET_NAME)";
				PROVISIONING_PROFILE_SPECIFIER = "";
				"PROVISIONING_PROFILE_SPECIFIER[sdk=iphoneos*]" = "match AdHoc io.getstream.iOS.DemoAppUIKit";
				SWIFT_EMIT_LOC_STRINGS = YES;
				SWIFT_VERSION = 5.0;
				TARGETED_DEVICE_FAMILY = "1,2";
			};
			name = Release;
		};
		84F737FD287C13AD00A363F4 /* Debug */ = {
			isa = XCBuildConfiguration;
			buildSettings = {
				BUILD_LIBRARY_FOR_DISTRIBUTION = NO;
				CLANG_ENABLE_MODULES = YES;
				CODE_SIGN_IDENTITY = "";
				CODE_SIGN_STYLE = Automatic;
				CURRENT_PROJECT_VERSION = 1;
				DEFINES_MODULE = YES;
				DEVELOPMENT_TEAM = EHV7XZLAHA;
				DYLIB_COMPATIBILITY_VERSION = 1;
				DYLIB_CURRENT_VERSION = 1;
				DYLIB_INSTALL_NAME_BASE = "@rpath";
				GENERATE_INFOPLIST_FILE = YES;
				INFOPLIST_FILE = Sources/StreamVideo/Info.plist;
				INFOPLIST_KEY_NSHumanReadableCopyright = "";
				INSTALL_PATH = "$(LOCAL_LIBRARY_DIR)/Frameworks";
				IPHONEOS_DEPLOYMENT_TARGET = 13.0;
				LD_RUNPATH_SEARCH_PATHS = (
					"$(inherited)",
					"@executable_path/Frameworks",
					"@loader_path/Frameworks",
				);
				MARKETING_VERSION = "";
				PRODUCT_BUNDLE_IDENTIFIER = io.getstream.iOS.StreamVideo;
				PRODUCT_NAME = "$(TARGET_NAME:c99extidentifier)";
				SKIP_INSTALL = YES;
				SWIFT_EMIT_LOC_STRINGS = YES;
				SWIFT_OBJC_BRIDGING_HEADER = "";
				SWIFT_OPTIMIZATION_LEVEL = "-Onone";
				SWIFT_STRICT_CONCURRENCY = targeted;
				SWIFT_VERSION = 5.0;
				TARGETED_DEVICE_FAMILY = "1,2";
				VERSIONING_SYSTEM = "apple-generic";
				VERSION_INFO_PREFIX = "";
			};
			name = Debug;
		};
		84F737FE287C13AD00A363F4 /* Release */ = {
			isa = XCBuildConfiguration;
			buildSettings = {
				BUILD_LIBRARY_FOR_DISTRIBUTION = NO;
				CLANG_ENABLE_MODULES = YES;
				CODE_SIGN_IDENTITY = "";
				CODE_SIGN_STYLE = Automatic;
				CURRENT_PROJECT_VERSION = 1;
				DEFINES_MODULE = YES;
				DEVELOPMENT_TEAM = EHV7XZLAHA;
				DYLIB_COMPATIBILITY_VERSION = 1;
				DYLIB_CURRENT_VERSION = 1;
				DYLIB_INSTALL_NAME_BASE = "@rpath";
				GENERATE_INFOPLIST_FILE = YES;
				INFOPLIST_FILE = Sources/StreamVideo/Info.plist;
				INFOPLIST_KEY_NSHumanReadableCopyright = "";
				INSTALL_PATH = "$(LOCAL_LIBRARY_DIR)/Frameworks";
				IPHONEOS_DEPLOYMENT_TARGET = 13.0;
				LD_RUNPATH_SEARCH_PATHS = (
					"$(inherited)",
					"@executable_path/Frameworks",
					"@loader_path/Frameworks",
				);
				MARKETING_VERSION = "";
				PRODUCT_BUNDLE_IDENTIFIER = io.getstream.iOS.StreamVideo;
				PRODUCT_NAME = "$(TARGET_NAME:c99extidentifier)";
				SKIP_INSTALL = YES;
				SWIFT_EMIT_LOC_STRINGS = YES;
				SWIFT_OBJC_BRIDGING_HEADER = "";
				SWIFT_STRICT_CONCURRENCY = targeted;
				SWIFT_VERSION = 5.0;
				TARGETED_DEVICE_FAMILY = "1,2";
				VERSIONING_SYSTEM = "apple-generic";
				VERSION_INFO_PREFIX = "";
			};
			name = Release;
		};
		84F73800287C13AD00A363F4 /* Debug */ = {
			isa = XCBuildConfiguration;
			buildSettings = {
				ALWAYS_EMBED_SWIFT_STANDARD_LIBRARIES = YES;
				CODE_SIGN_STYLE = Automatic;
				CURRENT_PROJECT_VERSION = 1;
				DEVELOPMENT_TEAM = EHV7XZLAHA;
				GENERATE_INFOPLIST_FILE = YES;
				IPHONEOS_DEPLOYMENT_TARGET = 13.0;
				MARKETING_VERSION = 1.0;
				PRODUCT_BUNDLE_IDENTIFIER = io.getstream.iOS.StreamVideoTests;
				PRODUCT_NAME = "$(TARGET_NAME)";
				SWIFT_ACTIVE_COMPILATION_CONDITIONS = "DEBUG TESTS";
				SWIFT_EMIT_LOC_STRINGS = NO;
				SWIFT_VERSION = 5.0;
				TARGETED_DEVICE_FAMILY = "1,2";
			};
			name = Debug;
		};
		84F73801287C13AD00A363F4 /* Release */ = {
			isa = XCBuildConfiguration;
			buildSettings = {
				ALWAYS_EMBED_SWIFT_STANDARD_LIBRARIES = YES;
				CODE_SIGN_STYLE = Automatic;
				CURRENT_PROJECT_VERSION = 1;
				DEVELOPMENT_TEAM = EHV7XZLAHA;
				GENERATE_INFOPLIST_FILE = YES;
				IPHONEOS_DEPLOYMENT_TARGET = 13.0;
				MARKETING_VERSION = 1.0;
				PRODUCT_BUNDLE_IDENTIFIER = io.getstream.iOS.StreamVideoTests;
				PRODUCT_NAME = "$(TARGET_NAME)";
				SWIFT_EMIT_LOC_STRINGS = NO;
				SWIFT_VERSION = 5.0;
				TARGETED_DEVICE_FAMILY = "1,2";
			};
			name = Release;
		};
		84F7381D287C141000A363F4 /* Debug */ = {
			isa = XCBuildConfiguration;
			buildSettings = {
				ALWAYS_EMBED_SWIFT_STANDARD_LIBRARIES = NO;
				BUILD_LIBRARY_FOR_DISTRIBUTION = NO;
				CODE_SIGN_IDENTITY = "";
				CODE_SIGN_STYLE = Automatic;
				CURRENT_PROJECT_VERSION = 1;
				DEFINES_MODULE = YES;
				DEVELOPMENT_TEAM = EHV7XZLAHA;
				DYLIB_COMPATIBILITY_VERSION = 1;
				DYLIB_CURRENT_VERSION = 1;
				DYLIB_INSTALL_NAME_BASE = "@rpath";
				GENERATE_INFOPLIST_FILE = YES;
				INFOPLIST_FILE = Sources/StreamVideoSwiftUI/Info.plist;
				INFOPLIST_KEY_NSHumanReadableCopyright = "";
				INSTALL_PATH = "$(LOCAL_LIBRARY_DIR)/Frameworks";
				IPHONEOS_DEPLOYMENT_TARGET = 13.0;
				LD_RUNPATH_SEARCH_PATHS = (
					"$(inherited)",
					"@executable_path/Frameworks",
					"@loader_path/Frameworks",
				);
				MARKETING_VERSION = "";
				OTHER_SWIFT_FLAGS = "";
				PRODUCT_BUNDLE_IDENTIFIER = io.getstream.iOS.StreamVideoSwiftUI;
				PRODUCT_NAME = "$(TARGET_NAME:c99extidentifier)";
				SKIP_INSTALL = YES;
				SWIFT_EMIT_LOC_STRINGS = YES;
				SWIFT_STRICT_CONCURRENCY = targeted;
				SWIFT_VERSION = 5.0;
				TARGETED_DEVICE_FAMILY = "1,2";
				VERSIONING_SYSTEM = "apple-generic";
				VERSION_INFO_PREFIX = "";
			};
			name = Debug;
		};
		84F7381E287C141000A363F4 /* Release */ = {
			isa = XCBuildConfiguration;
			buildSettings = {
				ALWAYS_EMBED_SWIFT_STANDARD_LIBRARIES = NO;
				BUILD_LIBRARY_FOR_DISTRIBUTION = NO;
				CODE_SIGN_IDENTITY = "";
				CODE_SIGN_STYLE = Automatic;
				CURRENT_PROJECT_VERSION = 1;
				DEFINES_MODULE = YES;
				DEVELOPMENT_TEAM = EHV7XZLAHA;
				DYLIB_COMPATIBILITY_VERSION = 1;
				DYLIB_CURRENT_VERSION = 1;
				DYLIB_INSTALL_NAME_BASE = "@rpath";
				GENERATE_INFOPLIST_FILE = YES;
				INFOPLIST_FILE = Sources/StreamVideoSwiftUI/Info.plist;
				INFOPLIST_KEY_NSHumanReadableCopyright = "";
				INSTALL_PATH = "$(LOCAL_LIBRARY_DIR)/Frameworks";
				IPHONEOS_DEPLOYMENT_TARGET = 13.0;
				LD_RUNPATH_SEARCH_PATHS = (
					"$(inherited)",
					"@executable_path/Frameworks",
					"@loader_path/Frameworks",
				);
				MARKETING_VERSION = "";
				PRODUCT_BUNDLE_IDENTIFIER = io.getstream.iOS.StreamVideoSwiftUI;
				PRODUCT_NAME = "$(TARGET_NAME:c99extidentifier)";
				SKIP_INSTALL = YES;
				SWIFT_EMIT_LOC_STRINGS = YES;
				SWIFT_STRICT_CONCURRENCY = targeted;
				SWIFT_VERSION = 5.0;
				TARGETED_DEVICE_FAMILY = "1,2";
				VERSIONING_SYSTEM = "apple-generic";
				VERSION_INFO_PREFIX = "";
			};
			name = Release;
		};
		84F73821287C141000A363F4 /* Debug */ = {
			isa = XCBuildConfiguration;
			buildSettings = {
				ALWAYS_EMBED_SWIFT_STANDARD_LIBRARIES = YES;
				CODE_SIGN_STYLE = Automatic;
				CURRENT_PROJECT_VERSION = 1;
				DEVELOPMENT_TEAM = EHV7XZLAHA;
				GENERATE_INFOPLIST_FILE = YES;
				IPHONEOS_DEPLOYMENT_TARGET = 15.4;
				MARKETING_VERSION = 1.0;
				PRODUCT_BUNDLE_IDENTIFIER = io.getstream.iOS.StreamVideoSwiftUITests;
				PRODUCT_NAME = "$(TARGET_NAME)";
				SWIFT_ACTIVE_COMPILATION_CONDITIONS = DEBUG;
				SWIFT_EMIT_LOC_STRINGS = NO;
				SWIFT_VERSION = 5.0;
				TARGETED_DEVICE_FAMILY = "1,2";
				TEST_HOST = "";
			};
			name = Debug;
		};
		84F73822287C141000A363F4 /* Release */ = {
			isa = XCBuildConfiguration;
			buildSettings = {
				ALWAYS_EMBED_SWIFT_STANDARD_LIBRARIES = YES;
				CODE_SIGN_STYLE = Automatic;
				CURRENT_PROJECT_VERSION = 1;
				DEVELOPMENT_TEAM = EHV7XZLAHA;
				GENERATE_INFOPLIST_FILE = YES;
				IPHONEOS_DEPLOYMENT_TARGET = 15.4;
				MARKETING_VERSION = 1.0;
				PRODUCT_BUNDLE_IDENTIFIER = io.getstream.iOS.StreamVideoSwiftUITests;
				PRODUCT_NAME = "$(TARGET_NAME)";
				SWIFT_EMIT_LOC_STRINGS = NO;
				SWIFT_VERSION = 5.0;
				TARGETED_DEVICE_FAMILY = "1,2";
				TEST_HOST = "";
			};
			name = Release;
		};
		84F73838287C146D00A363F4 /* Debug */ = {
			isa = XCBuildConfiguration;
			buildSettings = {
				ALWAYS_EMBED_SWIFT_STANDARD_LIBRARIES = NO;
				BUILD_LIBRARY_FOR_DISTRIBUTION = NO;
				CLANG_ENABLE_MODULES = YES;
				CODE_SIGN_IDENTITY = "";
				CODE_SIGN_STYLE = Automatic;
				CURRENT_PROJECT_VERSION = 1;
				DEFINES_MODULE = YES;
				DEVELOPMENT_TEAM = EHV7XZLAHA;
				DYLIB_COMPATIBILITY_VERSION = 1;
				DYLIB_CURRENT_VERSION = 1;
				DYLIB_INSTALL_NAME_BASE = "@rpath";
				GENERATE_INFOPLIST_FILE = YES;
				INFOPLIST_FILE = Sources/StreamVideoUIKit/Info.plist;
				INFOPLIST_KEY_NSHumanReadableCopyright = "";
				INSTALL_PATH = "$(LOCAL_LIBRARY_DIR)/Frameworks";
				IPHONEOS_DEPLOYMENT_TARGET = 13.0;
				LD_RUNPATH_SEARCH_PATHS = (
					"$(inherited)",
					"@executable_path/Frameworks",
					"@loader_path/Frameworks",
				);
				MARKETING_VERSION = "";
				PRODUCT_BUNDLE_IDENTIFIER = io.getstream.iOS.StreamVideoUIKit;
				PRODUCT_NAME = "$(TARGET_NAME:c99extidentifier)";
				SKIP_INSTALL = YES;
				SWIFT_EMIT_LOC_STRINGS = YES;
				SWIFT_OPTIMIZATION_LEVEL = "-Onone";
				SWIFT_VERSION = 5.0;
				TARGETED_DEVICE_FAMILY = "1,2";
				VERSIONING_SYSTEM = "apple-generic";
				VERSION_INFO_PREFIX = "";
			};
			name = Debug;
		};
		84F73839287C146D00A363F4 /* Release */ = {
			isa = XCBuildConfiguration;
			buildSettings = {
				ALWAYS_EMBED_SWIFT_STANDARD_LIBRARIES = NO;
				BUILD_LIBRARY_FOR_DISTRIBUTION = NO;
				CLANG_ENABLE_MODULES = YES;
				CODE_SIGN_IDENTITY = "";
				CODE_SIGN_STYLE = Automatic;
				CURRENT_PROJECT_VERSION = 1;
				DEFINES_MODULE = YES;
				DEVELOPMENT_TEAM = EHV7XZLAHA;
				DYLIB_COMPATIBILITY_VERSION = 1;
				DYLIB_CURRENT_VERSION = 1;
				DYLIB_INSTALL_NAME_BASE = "@rpath";
				GENERATE_INFOPLIST_FILE = YES;
				INFOPLIST_FILE = Sources/StreamVideoUIKit/Info.plist;
				INFOPLIST_KEY_NSHumanReadableCopyright = "";
				INSTALL_PATH = "$(LOCAL_LIBRARY_DIR)/Frameworks";
				IPHONEOS_DEPLOYMENT_TARGET = 13.0;
				LD_RUNPATH_SEARCH_PATHS = (
					"$(inherited)",
					"@executable_path/Frameworks",
					"@loader_path/Frameworks",
				);
				MARKETING_VERSION = "";
				PRODUCT_BUNDLE_IDENTIFIER = io.getstream.iOS.StreamVideoUIKit;
				PRODUCT_NAME = "$(TARGET_NAME:c99extidentifier)";
				SKIP_INSTALL = YES;
				SWIFT_EMIT_LOC_STRINGS = YES;
				SWIFT_VERSION = 5.0;
				TARGETED_DEVICE_FAMILY = "1,2";
				VERSIONING_SYSTEM = "apple-generic";
				VERSION_INFO_PREFIX = "";
			};
			name = Release;
		};
		84F7383B287C146D00A363F4 /* Debug */ = {
			isa = XCBuildConfiguration;
			buildSettings = {
				ALWAYS_EMBED_SWIFT_STANDARD_LIBRARIES = YES;
				CODE_SIGN_STYLE = Automatic;
				CURRENT_PROJECT_VERSION = 1;
				DEVELOPMENT_TEAM = EHV7XZLAHA;
				GENERATE_INFOPLIST_FILE = YES;
				IPHONEOS_DEPLOYMENT_TARGET = 15.4;
				MARKETING_VERSION = 1.0;
				OTHER_SWIFT_FLAGS = "-DSTREAM_SNAPSHOT_TESTS";
				PRODUCT_BUNDLE_IDENTIFIER = io.getstream.iOS.StreamVideoUIKitTests;
				PRODUCT_NAME = "$(TARGET_NAME)";
				SWIFT_EMIT_LOC_STRINGS = NO;
				SWIFT_VERSION = 5.0;
				TARGETED_DEVICE_FAMILY = "1,2";
			};
			name = Debug;
		};
		84F7383C287C146D00A363F4 /* Release */ = {
			isa = XCBuildConfiguration;
			buildSettings = {
				ALWAYS_EMBED_SWIFT_STANDARD_LIBRARIES = YES;
				CODE_SIGN_STYLE = Automatic;
				CURRENT_PROJECT_VERSION = 1;
				DEVELOPMENT_TEAM = EHV7XZLAHA;
				GENERATE_INFOPLIST_FILE = YES;
				IPHONEOS_DEPLOYMENT_TARGET = 15.4;
				MARKETING_VERSION = 1.0;
				PRODUCT_BUNDLE_IDENTIFIER = io.getstream.iOS.StreamVideoUIKitTests;
				PRODUCT_NAME = "$(TARGET_NAME)";
				SWIFT_EMIT_LOC_STRINGS = NO;
				SWIFT_VERSION = 5.0;
				TARGETED_DEVICE_FAMILY = "1,2";
			};
			name = Release;
		};
/* End XCBuildConfiguration section */

/* Begin XCConfigurationList section */
		82392D5B2993C9E100941435 /* Build configuration list for PBXNativeTarget "SwiftUIDemoAppUITests" */ = {
			isa = XCConfigurationList;
			buildConfigurations = (
				82392D592993C9E100941435 /* Debug */,
				820EB31A2A7A8A56009FDCA5 /* Test */,
				82392D5A2993C9E100941435 /* Release */,
				407A91DA2AA099BF00EB713C /* DevBeta */,
			);
			defaultConfigurationIsVisible = 0;
			defaultConfigurationName = Release;
		};
		8427FF6C2A03D1D100AFD2C3 /* Build configuration list for PBXNativeTarget "CallIntent" */ = {
			isa = XCConfigurationList;
			buildConfigurations = (
				8427FF6D2A03D1D100AFD2C3 /* Debug */,
				820EB31B2A7A8A56009FDCA5 /* Test */,
				8427FF6E2A03D1D100AFD2C3 /* Release */,
				407A91DB2AA099BF00EB713C /* DevBeta */,
			);
			defaultConfigurationIsVisible = 0;
			defaultConfigurationName = Release;
		};
		842D8BBE2865B31B00801910 /* Build configuration list for PBXProject "StreamVideo" */ = {
			isa = XCConfigurationList;
			buildConfigurations = (
				842D8BCF2865B31D00801910 /* Debug */,
				820EB3112A7A8A56009FDCA5 /* Test */,
				842D8BD02865B31D00801910 /* Release */,
				407A91D12AA099BF00EB713C /* DevBeta */,
			);
			defaultConfigurationIsVisible = 0;
			defaultConfigurationName = Release;
		};
		842D8BD12865B31D00801910 /* Build configuration list for PBXNativeTarget "DemoApp" */ = {
			isa = XCConfigurationList;
			buildConfigurations = (
				842D8BD22865B31D00801910 /* Debug */,
				820EB3182A7A8A56009FDCA5 /* Test */,
				842D8BD32865B31D00801910 /* Release */,
				407A91D82AA099BF00EB713C /* DevBeta */,
			);
			defaultConfigurationIsVisible = 0;
			defaultConfigurationName = Release;
		};
		848C46AC2A6ABF7E00E5AC09 /* Build configuration list for PBXNativeTarget "ScreenSharing" */ = {
			isa = XCConfigurationList;
			buildConfigurations = (
				848C46AD2A6ABF7E00E5AC09 /* Debug */,
				820EB31C2A7A8A56009FDCA5 /* Test */,
				848C46AE2A6ABF7E00E5AC09 /* Release */,
				407A91DC2AA099BF00EB713C /* DevBeta */,
			);
			defaultConfigurationIsVisible = 0;
			defaultConfigurationName = Release;
		};
		8493225D2908378B0013C029 /* Build configuration list for PBXNativeTarget "DemoAppUIKit" */ = {
			isa = XCConfigurationList;
			buildConfigurations = (
				8493225E2908378B0013C029 /* Debug */,
				820EB3192A7A8A56009FDCA5 /* Test */,
				8493225F2908378B0013C029 /* Release */,
				407A91D92AA099BF00EB713C /* DevBeta */,
			);
			defaultConfigurationIsVisible = 0;
			defaultConfigurationName = Release;
		};
		84F737FC287C13AD00A363F4 /* Build configuration list for PBXNativeTarget "StreamVideo" */ = {
			isa = XCConfigurationList;
			buildConfigurations = (
				84F737FD287C13AD00A363F4 /* Debug */,
				820EB3122A7A8A56009FDCA5 /* Test */,
				84F737FE287C13AD00A363F4 /* Release */,
				407A91D22AA099BF00EB713C /* DevBeta */,
			);
			defaultConfigurationIsVisible = 0;
			defaultConfigurationName = Release;
		};
		84F737FF287C13AD00A363F4 /* Build configuration list for PBXNativeTarget "StreamVideoTests" */ = {
			isa = XCConfigurationList;
			buildConfigurations = (
				84F73800287C13AD00A363F4 /* Debug */,
				820EB3132A7A8A56009FDCA5 /* Test */,
				84F73801287C13AD00A363F4 /* Release */,
				407A91D32AA099BF00EB713C /* DevBeta */,
			);
			defaultConfigurationIsVisible = 0;
			defaultConfigurationName = Release;
		};
		84F7381C287C141000A363F4 /* Build configuration list for PBXNativeTarget "StreamVideoSwiftUI" */ = {
			isa = XCConfigurationList;
			buildConfigurations = (
				84F7381D287C141000A363F4 /* Debug */,
				820EB3142A7A8A56009FDCA5 /* Test */,
				84F7381E287C141000A363F4 /* Release */,
				407A91D42AA099BF00EB713C /* DevBeta */,
			);
			defaultConfigurationIsVisible = 0;
			defaultConfigurationName = Release;
		};
		84F73820287C141000A363F4 /* Build configuration list for PBXNativeTarget "StreamVideoSwiftUITests" */ = {
			isa = XCConfigurationList;
			buildConfigurations = (
				84F73821287C141000A363F4 /* Debug */,
				820EB3152A7A8A56009FDCA5 /* Test */,
				84F73822287C141000A363F4 /* Release */,
				407A91D52AA099BF00EB713C /* DevBeta */,
			);
			defaultConfigurationIsVisible = 0;
			defaultConfigurationName = Release;
		};
		84F73837287C146D00A363F4 /* Build configuration list for PBXNativeTarget "StreamVideoUIKit" */ = {
			isa = XCConfigurationList;
			buildConfigurations = (
				84F73838287C146D00A363F4 /* Debug */,
				820EB3162A7A8A56009FDCA5 /* Test */,
				84F73839287C146D00A363F4 /* Release */,
				407A91D62AA099BF00EB713C /* DevBeta */,
			);
			defaultConfigurationIsVisible = 0;
			defaultConfigurationName = Release;
		};
		84F7383A287C146D00A363F4 /* Build configuration list for PBXNativeTarget "StreamVideoUIKitTests" */ = {
			isa = XCConfigurationList;
			buildConfigurations = (
				84F7383B287C146D00A363F4 /* Debug */,
				820EB3172A7A8A56009FDCA5 /* Test */,
				84F7383C287C146D00A363F4 /* Release */,
				407A91D72AA099BF00EB713C /* DevBeta */,
			);
			defaultConfigurationIsVisible = 0;
			defaultConfigurationName = Release;
		};
/* End XCConfigurationList section */

/* Begin XCRemoteSwiftPackageReference section */
		401A64A32A9DF79E00534ED1 /* XCRemoteSwiftPackageReference "stream-chat-swiftui" */ = {
			isa = XCRemoteSwiftPackageReference;
			repositoryURL = "https://github.com/GetStream/stream-chat-swiftui";
			requirement = {
				branch = "fix/updated-test-helpers-version";
				kind = branch;
			};
		};
		401A64A62A9DF7B400534ED1 /* XCRemoteSwiftPackageReference "effects-library" */ = {
			isa = XCRemoteSwiftPackageReference;
			repositoryURL = "https://github.com/GetStream/effects-library";
			requirement = {
				kind = upToNextMajorVersion;
				minimumVersion = 1.0.0;
			};
		};
		4046DEEC2A9F404300CA6D2F /* XCRemoteSwiftPackageReference "GDPerformanceView-Swift" */ = {
			isa = XCRemoteSwiftPackageReference;
			repositoryURL = "https://github.com/dani-gavrilov/GDPerformanceView-Swift";
			requirement = {
				kind = upToNextMajorVersion;
				minimumVersion = 2.0.0;
			};
		};
		40F445C32A9E1D91004BE3DA /* XCRemoteSwiftPackageReference "stream-chat-swift-test-helpers" */ = {
			isa = XCRemoteSwiftPackageReference;
			repositoryURL = "https://github.com/GetStream/stream-chat-swift-test-helpers";
			requirement = {
				kind = upToNextMajorVersion;
				minimumVersion = 0.2.11;
			};
		};
		8403BFCA28EB09D100CBE341 /* XCRemoteSwiftPackageReference "Nuke" */ = {
			isa = XCRemoteSwiftPackageReference;
			repositoryURL = "https://github.com/kean/Nuke";
			requirement = {
				kind = exactVersion;
				version = 11.3.1;
			};
		};
		8423B7542950BB0A00012F8D /* XCRemoteSwiftPackageReference "sentry-cocoa" */ = {
			isa = XCRemoteSwiftPackageReference;
			repositoryURL = "https://github.com/getsentry/sentry-cocoa";
			requirement = {
				branch = 8.0.0;
				kind = branch;
			};
		};
		8493223E290830390013C029 /* XCRemoteSwiftPackageReference "swift-snapshot-testing" */ = {
			isa = XCRemoteSwiftPackageReference;
			repositoryURL = "https://github.com/pointfreeco/swift-snapshot-testing";
			requirement = {
				kind = exactVersion;
				version = 1.11.0;
			};
		};
		84AF64BA287C34320012A503 /* XCRemoteSwiftPackageReference "Specs" */ = {
			isa = XCRemoteSwiftPackageReference;
			repositoryURL = "https://github.com/webrtc-sdk/Specs";
			requirement = {
				kind = exactVersion;
				version = 114.5735.4;
			};
		};
		84BE8A5428BE314000B34D2F /* XCRemoteSwiftPackageReference "swift-protobuf" */ = {
			isa = XCRemoteSwiftPackageReference;
			repositoryURL = "https://github.com/apple/swift-protobuf";
			requirement = {
				kind = upToNextMajorVersion;
				minimumVersion = 1.18.0;
			};
		};
/* End XCRemoteSwiftPackageReference section */

/* Begin XCSwiftPackageProductDependency section */
		401A64A42A9DF79E00534ED1 /* StreamChatSwiftUI */ = {
			isa = XCSwiftPackageProductDependency;
			package = 401A64A32A9DF79E00534ED1 /* XCRemoteSwiftPackageReference "stream-chat-swiftui" */;
			productName = StreamChatSwiftUI;
		};
		401A64A72A9DF7B400534ED1 /* EffectsLibrary */ = {
			isa = XCSwiftPackageProductDependency;
			package = 401A64A62A9DF7B400534ED1 /* XCRemoteSwiftPackageReference "effects-library" */;
			productName = EffectsLibrary;
		};
		4046DEED2A9F404300CA6D2F /* GDPerformanceView-Swift */ = {
			isa = XCSwiftPackageProductDependency;
			package = 4046DEEC2A9F404300CA6D2F /* XCRemoteSwiftPackageReference "GDPerformanceView-Swift" */;
			productName = "GDPerformanceView-Swift";
		};
		4046DEEF2A9F469100CA6D2F /* GDPerformanceView-Swift */ = {
			isa = XCSwiftPackageProductDependency;
			package = 4046DEEC2A9F404300CA6D2F /* XCRemoteSwiftPackageReference "GDPerformanceView-Swift" */;
			productName = "GDPerformanceView-Swift";
		};
		40F445C42A9E1D91004BE3DA /* MockServer */ = {
			isa = XCSwiftPackageProductDependency;
			package = 40F445C32A9E1D91004BE3DA /* XCRemoteSwiftPackageReference "stream-chat-swift-test-helpers" */;
			productName = MockServer;
		};
		40F445C62A9E1D91004BE3DA /* StreamChatTestHelpers */ = {
			isa = XCSwiftPackageProductDependency;
			package = 40F445C32A9E1D91004BE3DA /* XCRemoteSwiftPackageReference "stream-chat-swift-test-helpers" */;
			productName = StreamChatTestHelpers;
		};
		820784EE29FA8123006DD4F7 /* WebRTC */ = {
			isa = XCSwiftPackageProductDependency;
			package = 84AF64BA287C34320012A503 /* XCRemoteSwiftPackageReference "Specs" */;
			productName = WebRTC;
		};
		820784F029FA8156006DD4F7 /* WebRTC */ = {
			isa = XCSwiftPackageProductDependency;
			package = 84AF64BA287C34320012A503 /* XCRemoteSwiftPackageReference "Specs" */;
			productName = WebRTC;
		};
		8251E60C2A17838D00E7257A /* WebRTC */ = {
			isa = XCSwiftPackageProductDependency;
			package = 84AF64BA287C34320012A503 /* XCRemoteSwiftPackageReference "Specs" */;
			productName = WebRTC;
		};
		8423B7552950BB0B00012F8D /* Sentry */ = {
			isa = XCSwiftPackageProductDependency;
			package = 8423B7542950BB0A00012F8D /* XCRemoteSwiftPackageReference "sentry-cocoa" */;
			productName = Sentry;
		};
		84767501290A824B0015DC53 /* WebRTC */ = {
			isa = XCSwiftPackageProductDependency;
			package = 84AF64BA287C34320012A503 /* XCRemoteSwiftPackageReference "Specs" */;
			productName = WebRTC;
		};
		8493223F290830390013C029 /* SnapshotTesting */ = {
			isa = XCSwiftPackageProductDependency;
			package = 8493223E290830390013C029 /* XCRemoteSwiftPackageReference "swift-snapshot-testing" */;
			productName = SnapshotTesting;
		};
		8493227F29093A9E0013C029 /* SnapshotTesting */ = {
			isa = XCSwiftPackageProductDependency;
			package = 8493223E290830390013C029 /* XCRemoteSwiftPackageReference "swift-snapshot-testing" */;
			productName = SnapshotTesting;
		};
		84A26C9829435F4100B29E53 /* NukeUI */ = {
			isa = XCSwiftPackageProductDependency;
			package = 8403BFCA28EB09D100CBE341 /* XCRemoteSwiftPackageReference "Nuke" */;
			productName = NukeUI;
		};
		84AF64BB287C34320012A503 /* WebRTC */ = {
			isa = XCSwiftPackageProductDependency;
			package = 84AF64BA287C34320012A503 /* XCRemoteSwiftPackageReference "Specs" */;
			productName = WebRTC;
		};
		84AF64BD287C34450012A503 /* WebRTC */ = {
			isa = XCSwiftPackageProductDependency;
			package = 84AF64BA287C34320012A503 /* XCRemoteSwiftPackageReference "Specs" */;
			productName = WebRTC;
		};
		84B9A58E29140D3D004DE31A /* Nuke */ = {
			isa = XCSwiftPackageProductDependency;
			package = 8403BFCA28EB09D100CBE341 /* XCRemoteSwiftPackageReference "Nuke" */;
			productName = Nuke;
		};
		84B9A59229140D44004DE31A /* Nuke */ = {
			isa = XCSwiftPackageProductDependency;
			package = 8403BFCA28EB09D100CBE341 /* XCRemoteSwiftPackageReference "Nuke" */;
			productName = Nuke;
		};
		84B9A59429140D44004DE31A /* NukeUI */ = {
			isa = XCSwiftPackageProductDependency;
			package = 8403BFCA28EB09D100CBE341 /* XCRemoteSwiftPackageReference "Nuke" */;
			productName = NukeUI;
		};
		84BE8A5528BE314000B34D2F /* SwiftProtobuf */ = {
			isa = XCSwiftPackageProductDependency;
			package = 84BE8A5428BE314000B34D2F /* XCRemoteSwiftPackageReference "swift-protobuf" */;
			productName = SwiftProtobuf;
		};
		84C619C529432E890051C513 /* NukeUI */ = {
			isa = XCSwiftPackageProductDependency;
			package = 8403BFCA28EB09D100CBE341 /* XCRemoteSwiftPackageReference "Nuke" */;
			productName = NukeUI;
		};
/* End XCSwiftPackageProductDependency section */
	};
	rootObject = 842D8BBB2865B31B00801910 /* Project object */;
}<|MERGE_RESOLUTION|>--- conflicted
+++ resolved
@@ -4403,11 +4403,6 @@
 				PRODUCT_NAME = "$(TARGET_NAME:c99extidentifier)";
 				SKIP_INSTALL = YES;
 				SWIFT_EMIT_LOC_STRINGS = YES;
-<<<<<<< HEAD
-				SWIFT_OBJC_BRIDGING_HEADER = "";
-				SWIFT_OPTIMIZATION_LEVEL = "-Onone";
-=======
->>>>>>> ba17c57f
 				SWIFT_STRICT_CONCURRENCY = targeted;
 				SWIFT_VERSION = 5.0;
 				TARGETED_DEVICE_FAMILY = "1,2";
@@ -4820,6 +4815,7 @@
 				PRODUCT_NAME = "$(TARGET_NAME:c99extidentifier)";
 				SKIP_INSTALL = YES;
 				SWIFT_EMIT_LOC_STRINGS = YES;
+				SWIFT_OBJC_BRIDGING_HEADER = "";
 				SWIFT_OPTIMIZATION_LEVEL = "-Onone";
 				SWIFT_STRICT_CONCURRENCY = targeted;
 				SWIFT_VERSION = 5.0;
