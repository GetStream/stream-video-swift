default_platform :ios
skip_docs

require 'json'
require 'net/http'
import 'Sonarfile'
import 'Allurefile'

xcode_version = ENV['XCODE_VERSION'] || '15.3'
xcode_project = 'StreamVideo.xcodeproj'
sdk_names = ['StreamVideo', 'StreamVideoSwiftUI', 'StreamVideoUIKit']
podspec_names = ['StreamVideo', 'StreamVideo-XCFramework', 'StreamVideoSwiftUI', 'StreamVideoSwiftUI-XCFramework', 'StreamVideoUIKit', 'StreamVideoUIKit-XCFramework']
github_repo = ENV['GITHUB_REPOSITORY'] || 'GetStream/stream-video-swift'
sinatra_port = 4567
video_buddy_port = 5678
app_secret = ENV.fetch('STREAM_VIDEO_SECRET', nil)
derived_data_path = 'derived_data'
source_packages_path = 'spm_cache'
buildcache_xcargs = 'CC=clang CPLUSPLUS=clang++ LD=clang LDPLUSPLUS=clang++'
gci = ENV['GOOGLE_CLIENT_ID'] || ''
reversed_gci = gci.split('.').reverse.join('.')
is_localhost = !is_ci
@force_check = false
swiftformat_excluded_paths = ["**/Generated", "**/generated", "**/protobuf", "**/OpenApi"]
swiftformat_source_paths = ["Sources", "DemoApp", "DemoAppUIKit", "StreamVideoTests", "StreamVideoSwiftUITests", "StreamVideoUIKitTests"]

before_all do |lane|
  if is_ci
    setup_ci
    setup_git_config
    xcversion(version: xcode_version) unless [:publish_release, :allure_launch, :allure_upload, :pod_lint, :stop_e2e_helpers].include?(lane)
  elsif lane == :test_e2e
    stop_e2e_helpers
  end
  create_credentials_config
end

after_all do |lane|
  stop_e2e_helpers if lane == :test_e2e
end

desc "Release a new version"
lane :release do |options|
  previous_version_number = last_git_tag
  artifacts_path = File.absolute_path('../StreamVideoArtifacts.json')
  swift_environment_path = File.absolute_path('../Sources/StreamVideo/Generated/SystemEnvironment+Version.swift')
  extra_changes = lambda do |release_version|
    # Set the framework version on the artifacts
    artifacts = JSON.parse(File.read(artifacts_path))
    artifacts[release_version.to_s] = "https://github.com/#{github_repo}/releases/download/#{release_version}/StreamVideo-All.zip"
    File.write(artifacts_path, JSON.dump(artifacts))

    # Set the framework version in SystemEnvironment+Version.swift
    new_content = File.read(swift_environment_path).gsub!(previous_version_number, release_version)
    File.open(swift_environment_path, 'w') { |f| f.puts(new_content) }

    # Update sdk sizes
    Dir.chdir('fastlane') { update_img_shields_sdk_sizes }
  end

  pod_lint
  release_ios_sdk(
    version: options[:version],
    bump_type: options[:type],
    sdk_names: sdk_names,
    podspec_names: podspec_names,
    github_repo: github_repo,
    extra_changes: extra_changes,
    create_pull_request: true
  )
end

desc "Publish a new release to GitHub and CocoaPods"
lane :publish_release do |options|
  xcversion(version: '15.0.1')

  clean_products
  build_xcframeworks
  compress_frameworks
  clean_products

  publish_ios_sdk(
    skip_git_status_check: false,
    version: options[:version],
    sdk_names: sdk_names,
    podspec_names: podspec_names,
    github_repo: github_repo,
    upload_assets: ['Products/StreamVideo.zip', 'Products/StreamVideoSwiftUI.zip', 'Products/StreamVideoUIKit.zip', 'Products/StreamVideo-All.zip']
  )

  update_spm(version: options[:version])

  merge_main_to_develop
end

lane :pod_lint do
  # We don't lint StreamVideoSwiftUI and StreamVideoUIKit podspecs since pod lints them against StreamVideo's remote version instead of local one
  pod_lib_lint(podspec: 'StreamVideo.podspec', allow_warnings: true)
end

lane :match_me do |options|
  custom_match(
    api_key: appstore_api_key,
    app_identifier: [
      'io.getstream.iOS.VideoDemoApp',
      'io.getstream.iOS.DemoAppUIKit',
      'io.getstream.iOS.VideoDemoApp.CallIntent',
      'io.getstream.iOS.VideoDemoApp.ScreenSharing',
      'io.getstream.StreamVideoNoiseCancellation'
    ],
    readonly: options[:readonly],
    register_device: options[:register_device]
  )
end

private_lane :update_google_plist do |options|
  UI.message('Updating Google client info in plist files')
  next if gci.nil?

  Dir.glob(File.join("../#{options[:app_target]}", '**', '*.plist')).each do |plist_file|
    old_content = File.read(plist_file)
    new_content = old_content.gsub('$(GOOGLE_CLIENT_ID)', gci).gsub('$(REVERSED_GOOGLE_CLIENT_ID)', reversed_gci)
    File.write(plist_file, new_content)
    UI.message("✅ #{plist_file}")
  end
end

lane :swiftui_testflight_build do |options|
  app_target = 'DemoApp'

  if options[:configuration] == 'Debug'
    badge(path: app_target)
    update_google_plist(app_target: app_target)
  end

  upload_beta(
    app_target: app_target,
    app_identifier: 'io.getstream.iOS.VideoDemoApp',
    configuration: options[:configuration]
  )
end

lane :uikit_testflight_build do |options|
  upload_beta(app_target: 'DemoAppUIKit', app_identifier: 'io.getstream.iOS.DemoAppUIKit')
end

private_lane :upload_beta do |options|
  configuration = options[:configuration].to_s.empty? ? 'Release' : options[:configuration]

  match_me

  if is_ci && configuration != 'Release'
    ['VideoDemoApp', 'DemoAppUIKit', 'VideoDemoApp.CallIntent', 'VideoDemoApp.ScreenSharing'].each do |name|
      target = name == 'VideoDemoApp' ? 'DemoApp' : name.split('.').last
      update_code_signing_settings(
        code_sign_identity: "iPhone Distribution",
        targets: target,
        profile_name: "match AppStore io.getstream.iOS.#{name}"
      )
    end
  end

  testflight_build(
    api_key: appstore_api_key,
    xcode_project: xcode_project,
    sdk_target: 'StreamVideo',
    app_target: options[:app_target],
    app_identifier: options[:app_identifier],
    configuration: configuration,
    extensions: ['CallIntent', 'ScreenSharing']
  )
end

private_lane :appstore_api_key do
  @appstore_api_key ||= app_store_connect_api_key(
    key_id: 'MT3PRT8TB7',
    issuer_id: '69a6de96-0738-47e3-e053-5b8c7c11a4d1',
    key_content: ENV.fetch('APPSTORE_API_KEY', nil),
    in_house: false
  )
end

lane :create_credentials_config do
  # Make sure xcconfig exists even though it won't be used on CI
  sh('touch ../TestTools/Credentials.xcconfig')
end

lane :build_test_app_and_frameworks do
  scan(
    project: xcode_project,
    scheme: 'DemoApp',
    testplan: 'SwiftUIDemoApp',
    result_bundle: true,
    derived_data_path: derived_data_path,
    cloned_source_packages_path: source_packages_path,
    clean: is_localhost,
    build_for_testing: true,
    xcargs: buildcache_xcargs
  )
end

desc 'Runs LLC tests'
lane :test do |options|
  next unless is_check_required(sources: sources_matrix[:unit], force_check: @force_check)

  update_testplan_on_ci(path: "StreamVideoTests/StreamVideo.xctestplan")

  scan_options = {
    project: xcode_project,
    scheme: 'StreamVideo',
    testplan: 'StreamVideo',
    clean: is_localhost,
    derived_data_path: derived_data_path,
    cloned_source_packages_path: source_packages_path,
    devices: options[:device],
    number_of_retries: 3,
    skip_build: options[:skip_build],
    build_for_testing: options[:build_for_testing],
    xcargs: is_ci ? "#{buildcache_xcargs} STREAM_VIDEO_SECRET=#{app_secret}" : buildcache_xcargs
  }

  begin
    scan(scan_options)
  rescue StandardError => e
    UI.user_error!(e) unless options[:cron]

    failed_tests = retreive_failed_tests
    UI.important("Re-running #{failed_tests.size} failed tests ⌛️")
    scan(scan_options.merge(only_testing: failed_tests))
  end
end

desc 'Runs SwiftUI tests'
lane :test_swiftui do |options|
  test_ui(
    scheme: 'StreamVideoSwiftUI',
    source: :swiftui,
    device: options[:device],
    record: options[:record],
    skip_build: options[:skip_build],
    build_for_testing: options[:build_for_testing]
  )
end

desc 'Runs UIKit tests'
lane :test_uikit do |options|
  test_ui(
    scheme: 'StreamVideoUIKit',
    source: :uikit,
    device: options[:device],
    record: options[:record],
    skip_build: options[:skip_build],
    build_for_testing: options[:build_for_testing]
  )
end

private_lane :test_ui do |options|
  next unless is_check_required(sources: sources_matrix[options[:source]], force_check: @force_check)

  record_mode = !options[:record].to_s.empty?
  remove_snapshots(scheme: options[:scheme]) if record_mode

  update_testplan_on_ci(path: "#{options[:scheme]}Tests/#{options[:scheme]}.xctestplan")

  scan(
    project: xcode_project,
    scheme: options[:scheme],
    testplan: options[:scheme],
    clean: is_localhost,
    derived_data_path: derived_data_path,
    cloned_source_packages_path: source_packages_path,
    skip_build: options[:skip_build],
    result_bundle: true,
    devices: options[:device],
    xcargs: buildcache_xcargs,
    build_for_testing: options[:build_for_testing],
    fail_build: !record_mode
  )

  if record_mode && is_ci
    png_files = git_status(ext: '.png').map { |_, png| png }.flatten
    next if png_files.empty?

    # Discard all files apart from the snapshots
    png_files.each { |png| sh("git add #{png}") || true }
    sh('git restore .')

    pr_create(
      title: '[CI] Snapshots',
      base_branch: current_branch,
      head_branch: "#{current_branch}-snapshots"
    )
  end
end

desc 'Starts Sinatra web server'
lane :start_sinatra do
  sh('bundle exec ruby sinatra.rb > sinatra.log 2>&1 &')
end

desc 'Stops Sinatra web server'
lane :stop_sinatra do
  sh("lsof -t -i:#{sinatra_port} | xargs kill -9")
end

desc 'Restarts Sinatra web server'
lane :restart_sinatra do
  stop_sinatra
  start_sinatra
end

desc 'Starts Stream Video Buddy'
lane :start_video_buddy do
  sh("stream-video-buddy server --port #{video_buddy_port} > video-buddy-server.log 2>&1 &")
end

desc 'Stops Stream Video Buddy'
lane :stop_video_buddy do
  sh("lsof -t -i:#{video_buddy_port} | xargs kill -9")
end

desc 'Restarts Stream Video Buddy'
lane :restart_video_buddy do
  stop_video_buddy
  start_video_buddy
end

lane :build_xcframeworks do
  match_me
  output_directory = File.absolute_path("#{Dir.pwd}/../Products")
  team_id = File.read('Matchfile').match(/team_id\("(.*)"\)/)[1]
  codesign = ["codesign --timestamp -v --sign 'Apple Distribution: Stream.io Inc (#{team_id})'"]
  sdk_names.each do |sdk|
    create_xcframework(
      project: xcode_project,
      scheme: sdk,
      destinations: ['iOS'],
      include_BCSymbolMaps: true,
      include_debug_symbols: true,
      xcframework_output_directory: output_directory,
      remove_xcarchives: true,
      enable_bitcode: false
    )
    sh('../Scripts/removeUnneededSymbols.sh', sdk, output_directory)
    codesign << lane_context[SharedValues::XCFRAMEWORK_OUTPUT_PATH]
  end

  remove_stream_video_module_shadow(output_directory: output_directory)
  sh(codesign.join(' ')) # We need to sign all frameworks at once
end

# Swift emits an invalid module interface when a public type has the same name as a module, see https://github.com/swiftlang/swift/issues/56573
private_lane :remove_stream_video_module_shadow do |options|
  Dir.glob("#{options[:output_directory]}/**/*.swiftinterface") do |file|
    if File.file?(file)
      UI.important("Removing the StreamVideo module's shadow at: #{file}...")
      File.write(file, File.read(file).gsub('StreamVideo.', ''))
    end
  end
end

desc 'Runs e2e ui tests'
lane :test_e2e do |options|
  next unless is_check_required(sources: sources_matrix[:e2e], force_check: @force_check)

  update_testplan_on_ci(path: 'SwiftUIDemoAppUITests/SwiftUIDemoApp.xctestplan')

  start_sinatra
  start_video_buddy

  scan_options = {
    project: xcode_project,
    scheme: 'DemoApp',
    testplan: 'SwiftUIDemoApp',
    result_bundle: true,
    derived_data_path: derived_data_path,
    cloned_source_packages_path: source_packages_path,
    clean: is_localhost,
    test_without_building: options[:test_without_building],
    build_for_testing: options[:build_for_testing],
    devices: options[:device],
    prelaunch_simulator: is_ci,
    number_of_retries: 3,
    xcargs: is_ci ? "#{buildcache_xcargs} STREAM_VIDEO_SECRET=#{app_secret}" : buildcache_xcargs
  }

  if is_localhost
    scan(scan_options)
  else
    parallelize_tests_on_ci(scan: scan_options, batch: options[:batch], cron: options[:cron])
  end
end

private_lane :parallelize_tests_on_ci do |options|
  products_dir = File.expand_path("../#{derived_data_path}/Build/Products")
  xctestrun = Dir.glob(File.expand_path("#{products_dir}/*.xctestrun")).first
  tests = retrieve_xctest_names(xctestrun: xctestrun).values.flatten
  slice_size = options[:cron] ? tests.size : (tests.size / ENV['MATRIX_SIZE'].to_f).ceil
  only_testing = []
  tests.each_slice(slice_size) { |test| only_testing << test }
  only_testing_batch = only_testing[options[:batch].to_i]

  begin
    UI.success("Tests in total: #{only_testing.flatten.size}. Running #{only_testing_batch.size} of them ⌛️")
    scan(options[:scan].merge(only_testing: only_testing_batch))
  rescue StandardError
    failed_tests = retreive_failed_tests
    UI.important("Re-running #{failed_tests.size} failed tests ⌛️")
    scan(options[:scan].merge(only_testing: failed_tests))
  end
end

private_lane :retreive_failed_tests do
  report_path = 'test_output/report.junit'
  raise UI.user_error!('There is no junit report to parse') unless File.file?(report_path)

  junit_report = Nokogiri::XML(File.read(report_path))
  failed_tests = []
  passed_tests = []
  suite_name = junit_report.xpath('//testsuite').first['name'].split('.').first
  junit_report.xpath('//testcase').each do |testcase|
    class_name = testcase['classname'].split('.').last
    test_name = testcase['name'].delete('()')

    if testcase.at_xpath('failure')
      failed_tests << "#{suite_name}/#{class_name}/#{test_name}"
    else
      passed_tests << "#{suite_name}/#{class_name}/#{test_name}"
    end
  end

  (failed_tests - passed_tests).uniq
end

lane :stop_e2e_helpers do
  stop_sinatra
  stop_video_buddy
end

private_lane :update_testplan_on_ci do |options|
  update_testplan(path: options[:path], env_vars: { key: 'CI', value: 'TRUE' }) if is_ci || options[:force]
end

desc 'Builds SwiftUI Demo app'
lane :build_swiftui_demo do
  build_example_app(scheme: 'DemoApp')
end

desc 'Builds UIKit Demo app'
lane :build_uikit_demo do
  build_example_app(scheme: 'DemoAppUIKit')
end

desc 'Builds Tests for Docs'
lane :build_docs_test do
  build_example_app(scheme: 'DocumentationTests', project: 'DocumentationTests/DocumentationTests/DocumentationTests.xcodeproj')
end

private_lane :build_example_app do |options|
  options[:project] ||= xcode_project
  app_sources =
    case options[:scheme]
    when 'DemoApp'
      :swiftui_sample_apps
    when 'DemoAppUIKit'
      :uikit_sample_apps
    when 'DocumentationTests'
      options[:derived_data_path] = derived_data_path
      :documentation_tests
    end

  next unless is_check_required(sources: sources_matrix[app_sources], force_check: @force_check)

  scan(
    project: options[:project],
    scheme: options[:scheme],
    clean: is_localhost,
    configuration: 'Debug',
    derived_data_path: options[:derived_data_path],
    cloned_source_packages_path: source_packages_path,
    xcargs: buildcache_xcargs,
    build_for_testing: true
  )
end

lane :merge_release_to_main do |options|
  ensure_git_status_clean

  release_branch =
    if is_ci
      # This API operation needs the "admin:org" scope.
      ios_team = sh('gh api orgs/GetStream/teams/ios-developers/members -q ".[].login"', log: false).split
      UI.user_error!("#{options[:author]} is not a member of the iOS Team") unless ios_team.include?(options[:author])

      current_branch
    else
      release_branches = sh(command: 'git branch -a', log: false).delete(' ').split("\n").grep(%r(origin/.*release/))
      UI.user_error!("Expected 1 release branch, found #{release_branches.size}") if release_branches.size != 1

      release_branches.first
    end

  UI.user_error!("`#{release_branch}`` branch does not match the release branch pattern: `release/*`") unless release_branch.start_with?('release/')

  sh('git checkout origin/main')
  sh('git pull origin main')

  # Merge release branch to main. For more info, read: https://notion.so/iOS-Branching-Strategy-37c10127dc26493e937769d44b1d6d9a
  sh("git merge #{release_branch} --ff-only")
  sh('git push origin main')

  comment = "[Publication of the release](https://github.com/#{github_repo}/actions/workflows/release-publish.yml) has been launched 👍"
  UI.important(comment)
  pr_comment(text: comment)
end

lane :merge_main_to_develop do
  ensure_git_status_clean
  sh('git checkout main')
  sh('git pull origin main')
  sh('git checkout origin/develop')
  sh('git pull origin develop')
  sh('git log develop..main')
  sh('git merge main')
  sh('git push origin develop')
end

desc 'Compresses the XCFrameworks into zip files'
lane :compress_frameworks do
  Dir.chdir('..') do
    FileUtils.cp('LICENSE', 'Products/LICENSE')
    Dir.chdir('Products') do
      sdk_names.each do |framework|
        sh("zip -r #{framework} ./#{framework}.xcframework ./LICENSE")
        sh("swift package compute-checksum #{framework}.zip")
      end
      sh('zip -r "StreamVideo-All" ./*.xcframework ./LICENSE') if sdk_names.size > 1
    end
  end
end

desc 'Cleans Products and DerivedData folders'
lane :clean_products do
  Dir.chdir('..') do
    ['*.xcframework', '*.bundle', '*.BCSymbolMaps', '*.dSYMs', 'LICENSE'].each do |f|
      sh("rm -rf Products/#{f}")
    end
  end
end

desc 'Update XCFrameworks and submit to the SPM repository'
private_lane :update_spm do |options|
  version = options[:version] || ''
  UI.user_error!('You need to pass the version of the release you want to obtain the changelog from') unless version.length > 0

  # Generate Checksums
  stream_video_checksum = sh('swift package compute-checksum ../Products/StreamVideo.zip').strip
  stream_video_swiftui_checksum = sh('swift package compute-checksum ../Products/StreamVideoSwiftUI.zip').strip
  stream_video_uikit_checksum = sh('swift package compute-checksum ../Products/StreamVideoUIKit.zip').strip

  # Update SPM Repo
  spm_directory_name = 'StreamSPM'
  spm_directory = "../../#{spm_directory_name}"
  sh("git clone git@github.com:#{github_repo}-spm.git #{spm_directory}")

  Dir.chdir(spm_directory) do
    result = sh('basename `git rev-parse --show-toplevel`').strip
    UI.error("Not using #{spm_directory_name} repo") unless result.to_s == spm_directory_name

    file_lines = File.readlines('Package.swift')
    file_data = ''
    previous_module = ''

    file_lines.each do |line|
      formatted_line =
        case previous_module
        when 'StreamVideo'
          line.gsub(/(checksum: ")[a-z0-9]+(")/, "\\1#{stream_video_checksum}\\2")
        when 'StreamVideoSwiftUI'
          line.gsub(/(checksum: ")[a-z0-9]+(")/, "\\1#{stream_video_swiftui_checksum}\\2")
        when 'StreamVideoUIKit'
          line.gsub(/(checksum: ")[a-z0-9]+(")/, "\\1#{stream_video_uikit_checksum}\\2")
        else
          line
        end

      url_pattern = %r{(releases/download/)[.0-9]+(/)}
      if line.match(url_pattern)
        formatted_line = line.gsub(url_pattern, "\\1#{version}\\2")
        previous_module = line.match(/([a-zA-Z]+).zip/).to_s.gsub(/.zip/, '')
      end

      file_data << formatted_line
    end

    # Write the new changes
    File.open('./Package.swift', 'w') { |file| file << file_data }

    # Update the repo
    sh('git add -A')
    sh("git commit -m 'Bump #{version}'")
    sh('git push')

    github_release = set_github_release(
      repository_name: "#{github_repo}-spm",
      api_token: ENV.fetch('GITHUB_TOKEN', nil),
      name: version,
      tag_name: version,
      commitish: 'main',
      description: "https://github.com/#{github_repo}/releases/tag/#{version}"
    )
    UI.success("New SPM release available: #{github_release['html_url']}")
  end

  # Clean Up
  sh("rm -rf #{spm_directory}")
end

lane :code_generation do
  Dir.chdir('..') { sh('sh Scripts/generateCode.sh') }
  sync_xcodeproj_references
end

private_lane :git_status do |options|
  UI.user_error!('Extension should be provided') unless options[:ext]

  untracked_files = sh('git status -s', log: false).split("\n").map(&:strip)
  UI.important("Git Status: #{untracked_files}")

  deleted_files = select_files_from(files: untracked_files, with_extension: options[:ext], that_start_with: 'D')
  added_files = select_files_from(files: untracked_files, with_extension: options[:ext], that_start_with: ['A', '??'])
  renamed_files = select_files_from(files: untracked_files, with_extension: options[:ext], that_start_with: 'R')
  modified_files = select_files_from(files: untracked_files, with_extension: options[:ext], that_start_with: 'M')

  renamed_files.each do |renamed_file|
    content = renamed_file.split.drop(1).join.split('->').map(&:strip)
    deleted_files << content.first
    added_files << content.last
  end
  { a: added_files, d: deleted_files, m: modified_files }
end

lane :sync_xcodeproj_references do
  Dir.chdir('..') do
    project = Xcodeproj::Project.open(xcode_project)
    status = git_status(ext: '.swift')

    status[:d].each do |file_path|
      next if file_path !~ %r{(/OpenApi/|/protobuf/)}

      file = project.files.find { |f| f.full_path.to_s == file_path }
      file.remove_from_project if file
    end

    status[:a].each do |file_path|
      next if file_path !~ %r{(/OpenApi/|/protobuf/)} || project.files.find { |f| f.full_path.to_s == file_path }

      group = project.main_group
      split_file_path = file_path.split('/')
      file_name = split_file_path.pop

      split_file_path.each do |subfolder|
        if group[subfolder]
          group = group[subfolder]
        else
          group = group.new_group(subfolder)
          group.path = subfolder
        end
      end

      file_reference = group.new_file(file_path)
      file_reference.path = file_name
      project.targets.find { |n| n.name == 'StreamVideo' }.source_build_phase.add_file_reference(file_reference)
    end

    project.save
  end
end

def select_files_from(files:, with_extension:, that_start_with:)
  files.select do |f|
    f.start_with?(*that_start_with)
  end.map do |f|
    f.split.drop(1).join(' ')
  end.select do |f|
    f.gsub(/['"]/, '').end_with?(with_extension)
  end
end

desc 'Run fastlane linting'
lane :rubocop do
  next unless is_check_required(sources: sources_matrix[:ruby], force_check: @force_check)

  sh('bundle exec rubocop')
end

desc 'Run source code formatting/linting'
lane :run_swift_format do |options|
  Dir.chdir('..') do
    action = options[:lint] ? "--lint" : ""
    swiftformat_source_paths.each do |path|
      sh("mint run swiftformat #{action} --config .swiftformat --exclude #{swiftformat_excluded_paths.join(',')} #{path}")
      sh("mint run swiftlint lint --config .swiftlint.yml --progress --quiet --reporter json #{path}")
    end
  end
end

lane :install_runtime do |options|
  install_ios_runtime(version: options[:ios], custom_script: 'Scripts/install_ios_runtime.sh')
end

desc 'Remove UI Snapshots'
lane :remove_snapshots do |options|
  snapshots_path = "../#{options[:scheme]}Tests/**/__Snapshots__/**/*.png"
  if options[:only_unchanged]
    png_files = git_status(ext: '.png')
    changed_snapshots = (png_files[:a] + png_files[:m]).map { |f| File.expand_path(f) }
    Dir.glob(snapshots_path).select { |f| File.delete(f) unless changed_snapshots.include?(File.expand_path(f)) }
  else
    Dir.glob(snapshots_path).select { |f| File.delete(f) }
  end
end

lane :sources_matrix do
  {
    e2e: ['Sources', 'DemoApp', 'SwiftUIDemoAppUITests', xcode_project],
    unit: ['Sources', 'StreamVideoTests', xcode_project],
    swiftui: ['Sources', 'StreamVideoSwiftUITests', xcode_project],
    uikit: ['Sources', 'StreamVideoUIKitTests', xcode_project],
    swiftui_sample_apps: ['Sources', 'DemoApp', xcode_project],
    uikit_sample_apps: ['Sources', 'DemoAppUIKit', xcode_project],
    documentation_tests: ['Sources', 'DocumentationTests', 'docusaurus', xcode_project],
    size: ['Sources', xcode_project],
    ruby: ['fastlane']
  }
end

lane :copyright do
  update_copyright(ignore: [derived_data_path, source_packages_path, 'vendor/'])
  next unless is_ci

  pr_create(
    title: '[CI] Update Copyright',
    head_branch: "ci/update-copyright-#{Time.now.to_i}"
  )
end

lane :show_frameworks_sizes do |options|
  next unless is_check_required(sources: sources_matrix[:size], force_check: @force_check)

  sizes = options[:sizes] || frameworks_sizes
  show_sdk_size(branch_sizes: sizes, github_repo: github_repo)
  update_img_shields_sdk_sizes(sizes: sizes, open_pr: options[:open_pr]) if options[:update_readme]
end

lane :update_img_shields_sdk_sizes do
<<<<<<< HEAD
  sizes = frameworks_sizes

  # Read the file into a string
  readme_path = '../README.md'
  readme_content = File.read(readme_path)

  # Define the new value for the badge
  stream_video_size = "#{sizes[:StreamVideo]}MB"
  stream_video_swiftui_size = "#{sizes[:StreamVideoSwiftUI]}MB"
  stream_video_uikit_size = "#{sizes[:StreamVideoUIKit]}MB"
  stream_web_rtc_size = "#{sizes[:StreamWebRTC]}MB"

  # Replace the value in the badge URL
  readme_content.gsub!(%r{(https://img.shields.io/badge/StreamVideo-)(.*?)(-blue)}, "\\1#{stream_video_size}\\3")
  readme_content.gsub!(%r{(https://img.shields.io/badge/StreamVideoSwiftUI-)(.*?)(-blue)}, "\\1#{stream_video_swiftui_size}\\3")
  readme_content.gsub!(%r{(https://img.shields.io/badge/StreamVideoUIKit-)(.*?)(-blue)}, "\\1#{stream_video_uikit_size}\\3")
  readme_content.gsub!(%r{(https://img.shields.io/badge/StreamWebRTC-)(.*?)(-blue)}, "\\1#{stream_web_rtc_size}\\3")

  # Write the updated content back to the file
  File.write(readme_path, readme_content)

  # Notify success
  UI.success('Successfully updated the SDK size labels in README.md!')
=======
  update_sdk_size_in_readme(
    open_pr: options[:open_pr] || false,
    readme_path: 'README.md',
    sizes: options[:sizes] || frameworks_sizes
  )
>>>>>>> ee1f2096
end

def frameworks_sizes
  root_dir = 'Build/SDKSize'
  archive_dir = "#{root_dir}/DemoApp.xcarchive"

  FileUtils.rm_rf("../#{root_dir}/")

  match_me

  gym(
    scheme: 'DemoAppUIKit',
    archive_path: archive_dir,
    export_method: 'ad-hoc',
    export_options: 'fastlane/sdk_size_export_options.plist'
  )

  frameworks_path = "../#{archive_dir}/Products/Applications/DemoAppUIKit.app/Frameworks"
  stream_video_size = File.size("#{frameworks_path}/StreamVideo.framework/StreamVideo")
  stream_video_size_kb = stream_video_size.to_f / 1024
  stream_video_swiftui_size = File.size("#{frameworks_path}/StreamVideoSwiftUI.framework/StreamVideoSwiftUI")
  stream_video_swiftui_size_kb = stream_video_swiftui_size.to_f / 1024
  stream_video_uikit_size = File.size("#{frameworks_path}/StreamVideoUIKit.framework/StreamVideoUIKit")
<<<<<<< HEAD
  stream_video_uikit_size_mb = ((stream_video_uikit_size + stream_video_swiftui_size).to_f / 1024 / 1024).round(2)
  stream_web_rtc_size = File.size("#{frameworks_path}/StreamWebRTC.framework/StreamWebRTC")
  stream_web_rtc_size_mb = (stream_web_rtc_size.to_f / 1024 / 1024).round(2)

  {
    StreamVideo: stream_video_size_mb,
    StreamVideoSwiftUI: stream_video_swiftui_size_mb,
    StreamVideoUIKit: stream_video_uikit_size_mb,
    StreamWebRTC: stream_web_rtc_size_mb
=======
  stream_video_uikit_size_kb = (stream_video_uikit_size + stream_video_swiftui_size).to_f / 1024

  {
    StreamVideo: stream_video_size_kb,
    StreamVideoSwiftUI: stream_video_swiftui_size_kb,
    StreamVideoUIKit: stream_video_uikit_size_kb
>>>>>>> ee1f2096
  }
end<|MERGE_RESOLUTION|>--- conflicted
+++ resolved
@@ -754,37 +754,11 @@
 end
 
 lane :update_img_shields_sdk_sizes do
-<<<<<<< HEAD
-  sizes = frameworks_sizes
-
-  # Read the file into a string
-  readme_path = '../README.md'
-  readme_content = File.read(readme_path)
-
-  # Define the new value for the badge
-  stream_video_size = "#{sizes[:StreamVideo]}MB"
-  stream_video_swiftui_size = "#{sizes[:StreamVideoSwiftUI]}MB"
-  stream_video_uikit_size = "#{sizes[:StreamVideoUIKit]}MB"
-  stream_web_rtc_size = "#{sizes[:StreamWebRTC]}MB"
-
-  # Replace the value in the badge URL
-  readme_content.gsub!(%r{(https://img.shields.io/badge/StreamVideo-)(.*?)(-blue)}, "\\1#{stream_video_size}\\3")
-  readme_content.gsub!(%r{(https://img.shields.io/badge/StreamVideoSwiftUI-)(.*?)(-blue)}, "\\1#{stream_video_swiftui_size}\\3")
-  readme_content.gsub!(%r{(https://img.shields.io/badge/StreamVideoUIKit-)(.*?)(-blue)}, "\\1#{stream_video_uikit_size}\\3")
-  readme_content.gsub!(%r{(https://img.shields.io/badge/StreamWebRTC-)(.*?)(-blue)}, "\\1#{stream_web_rtc_size}\\3")
-
-  # Write the updated content back to the file
-  File.write(readme_path, readme_content)
-
-  # Notify success
-  UI.success('Successfully updated the SDK size labels in README.md!')
-=======
   update_sdk_size_in_readme(
     open_pr: options[:open_pr] || false,
     readme_path: 'README.md',
     sizes: options[:sizes] || frameworks_sizes
   )
->>>>>>> ee1f2096
 end
 
 def frameworks_sizes
@@ -808,23 +782,14 @@
   stream_video_swiftui_size = File.size("#{frameworks_path}/StreamVideoSwiftUI.framework/StreamVideoSwiftUI")
   stream_video_swiftui_size_kb = stream_video_swiftui_size.to_f / 1024
   stream_video_uikit_size = File.size("#{frameworks_path}/StreamVideoUIKit.framework/StreamVideoUIKit")
-<<<<<<< HEAD
-  stream_video_uikit_size_mb = ((stream_video_uikit_size + stream_video_swiftui_size).to_f / 1024 / 1024).round(2)
+  stream_video_uikit_size_kb = (stream_video_uikit_size + stream_video_swiftui_size).to_f / 1024
   stream_web_rtc_size = File.size("#{frameworks_path}/StreamWebRTC.framework/StreamWebRTC")
-  stream_web_rtc_size_mb = (stream_web_rtc_size.to_f / 1024 / 1024).round(2)
-
-  {
-    StreamVideo: stream_video_size_mb,
-    StreamVideoSwiftUI: stream_video_swiftui_size_mb,
-    StreamVideoUIKit: stream_video_uikit_size_mb,
-    StreamWebRTC: stream_web_rtc_size_mb
-=======
-  stream_video_uikit_size_kb = (stream_video_uikit_size + stream_video_swiftui_size).to_f / 1024
+  stream_web_rtc_size_kb = stream_web_rtc_size.to_f / 1024
 
   {
     StreamVideo: stream_video_size_kb,
     StreamVideoSwiftUI: stream_video_swiftui_size_kb,
-    StreamVideoUIKit: stream_video_uikit_size_kb
->>>>>>> ee1f2096
+    StreamVideoUIKit: stream_video_uikit_size_kb,
+    StreamWebRTC: stream_web_rtc_size_mb
   }
 end