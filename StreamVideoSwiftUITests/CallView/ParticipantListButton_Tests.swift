--- conflicted
+++ resolved
@@ -16,12 +16,7 @@
 
     override func setUp() async throws {
         try await super.setUp()
-<<<<<<< HEAD
-        let call = Call.dummy()
-        viewModel.setActiveCall(call)
-=======
         viewModel.setActiveCall(Call.dummy())
->>>>>>> b5dfb8ba
     }
 
     override func tearDown() async throws {
