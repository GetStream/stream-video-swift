// !$*UTF8*$!
{
	archiveVersion = 1;
	classes = {
	};
	objectVersion = 56;
	objects = {

/* Begin PBXBuildFile section */
		400D91B62B63D88100EBA47D /* DocumentationTests.h in Headers */ = {isa = PBXBuildFile; fileRef = 400D91B52B63D88100EBA47D /* DocumentationTests.h */; settings = {ATTRIBUTES = (Public, ); }; };
		400D91C72B63D96800EBA47D /* 03-quickstart.swift in Sources */ = {isa = PBXBuildFile; fileRef = 400D91C62B63D96800EBA47D /* 03-quickstart.swift */; };
		400D91C92B63DB3700EBA47D /* 01-client-auth.swift in Sources */ = {isa = PBXBuildFile; fileRef = 400D91C82B63DB3700EBA47D /* 01-client-auth.swift */; };
		400D91CB2B63DB5F00EBA47D /* GloballyUsedVariables.swift in Sources */ = {isa = PBXBuildFile; fileRef = 400D91CA2B63DB5F00EBA47D /* GloballyUsedVariables.swift */; };
		400D91CD2B63DC2600EBA47D /* 02-joining-creating-calls.swift in Sources */ = {isa = PBXBuildFile; fileRef = 400D91CC2B63DC2600EBA47D /* 02-joining-creating-calls.swift */; };
		400D91CF2B63DE0100EBA47D /* 03-call-and-participant-state.swift in Sources */ = {isa = PBXBuildFile; fileRef = 400D91CE2B63DE0100EBA47D /* 03-call-and-participant-state.swift */; };
		400D91D12B63DEA200EBA47D /* 04-camera-and-microphone.swift in Sources */ = {isa = PBXBuildFile; fileRef = 400D91D02B63DEA200EBA47D /* 04-camera-and-microphone.swift */; };
		400D91D32B63DFA500EBA47D /* 06-querying-calls.swift in Sources */ = {isa = PBXBuildFile; fileRef = 400D91D22B63DFA500EBA47D /* 06-querying-calls.swift */; };
		400D91D52B63E27300EBA47D /* 07-dependency-injection.swift in Sources */ = {isa = PBXBuildFile; fileRef = 400D91D42B63E27300EBA47D /* 07-dependency-injection.swift */; };
		404CAED82B8E3874007087BC /* 06-apply-video-filters.swift in Sources */ = {isa = PBXBuildFile; fileRef = 404CAED72B8E3874007087BC /* 06-apply-video-filters.swift */; };
		4068C1252B67C056006B0BEE /* 03-callkit-integration.swift in Sources */ = {isa = PBXBuildFile; fileRef = 4068C1242B67C056006B0BEE /* 03-callkit-integration.swift */; };
		408CE0F52BD91B490052EC3A /* 19-transcriptions.swift in Sources */ = {isa = PBXBuildFile; fileRef = 408CE0F42BD91B490052EC3A /* 19-transcriptions.swift */; };
		409C39692B67CC5C0090044C /* 04-screensharing.swift in Sources */ = {isa = PBXBuildFile; fileRef = 409C39682B67CC5C0090044C /* 04-screensharing.swift */; };
		409C396B2B67CD0B0090044C /* 05-picture-in-picture.swift in Sources */ = {isa = PBXBuildFile; fileRef = 409C396A2B67CD0B0090044C /* 05-picture-in-picture.swift */; };
		409C396D2B67CD780090044C /* 08-recording.swift in Sources */ = {isa = PBXBuildFile; fileRef = 409C396C2B67CD780090044C /* 08-recording.swift */; };
		409C396F2B67CDF30090044C /* 09-broadcasting.swift in Sources */ = {isa = PBXBuildFile; fileRef = 409C396E2B67CDF30090044C /* 09-broadcasting.swift */; };
		409F10EA2BE11698000A984B /* StreamVideoNoiseCancellation in Frameworks */ = {isa = PBXBuildFile; productRef = 409F10E92BE11698000A984B /* StreamVideoNoiseCancellation */; };
		40AB356B2B73965D00E465CC /* 16-snapshot.swift in Sources */ = {isa = PBXBuildFile; fileRef = 40AB356A2B73965D00E465CC /* 16-snapshot.swift */; };
		40B468982B67B6DF009B5B3E /* 01-deeplinking.swift in Sources */ = {isa = PBXBuildFile; fileRef = 40B468972B67B6DF009B5B3E /* 01-deeplinking.swift */; };
		40CB9FA92B7FC7DB006BED93 /* 17-camera-zoom.swift in Sources */ = {isa = PBXBuildFile; fileRef = 40CB9FA82B7FC7DB006BED93 /* 17-camera-zoom.swift */; };
		40E23B9B2B67BA4100D11FC1 /* 02-push-notifications.swift in Sources */ = {isa = PBXBuildFile; fileRef = 40E23B9A2B67BA4100D11FC1 /* 02-push-notifications.swift */; };
		40F18B902BEBC97F00ADF76E /* 18-call-quality-rating.swift in Sources */ = {isa = PBXBuildFile; fileRef = 40F18B8F2BEBC97F00ADF76E /* 18-call-quality-rating.swift */; };
		40F290AB2BDFB37000DCF136 /* 16-noise-cancellation.swift in Sources */ = {isa = PBXBuildFile; fileRef = 40F290AA2BDFB37000DCF136 /* 16-noise-cancellation.swift */; };
		40F290AD2BDFB3CA00DCF136 /* 20-noise-cancellation.swift in Sources */ = {isa = PBXBuildFile; fileRef = 40F290AC2BDFB3CA00DCF136 /* 20-noise-cancellation.swift */; };
		40FFDC372B63E400004DA7A2 /* 08-permissions-and-moderation.swift in Sources */ = {isa = PBXBuildFile; fileRef = 40FFDC362B63E400004DA7A2 /* 08-permissions-and-moderation.swift */; };
		40FFDC392B63E459004DA7A2 /* 09-reactions.swift in Sources */ = {isa = PBXBuildFile; fileRef = 40FFDC382B63E459004DA7A2 /* 09-reactions.swift */; };
		40FFDC3B2B63E493004DA7A2 /* 10-view-slots.swift in Sources */ = {isa = PBXBuildFile; fileRef = 40FFDC3A2B63E493004DA7A2 /* 10-view-slots.swift */; };
		40FFDC3D2B63E6EC004DA7A2 /* 11-call-lifecycle.swift in Sources */ = {isa = PBXBuildFile; fileRef = 40FFDC3C2B63E6EC004DA7A2 /* 11-call-lifecycle.swift */; };
		40FFDC3F2B63E734004DA7A2 /* 12-call-state.swift in Sources */ = {isa = PBXBuildFile; fileRef = 40FFDC3E2B63E734004DA7A2 /* 12-call-state.swift */; };
		40FFDC442B63E95D004DA7A2 /* 14-swiftui-vs-uikit.swift in Sources */ = {isa = PBXBuildFile; fileRef = 40FFDC432B63E95D004DA7A2 /* 14-swiftui-vs-uikit.swift */; };
		40FFDC462B63EA54004DA7A2 /* 15-migration-from-dolby.swift in Sources */ = {isa = PBXBuildFile; fileRef = 40FFDC452B63EA54004DA7A2 /* 15-migration-from-dolby.swift */; };
		40FFDC492B63EB92004DA7A2 /* 01-call-container.swift in Sources */ = {isa = PBXBuildFile; fileRef = 40FFDC482B63EB92004DA7A2 /* 01-call-container.swift */; };
		40FFDC4B2B63EC3D004DA7A2 /* 02-outgoing-call.swift in Sources */ = {isa = PBXBuildFile; fileRef = 40FFDC4A2B63EC3D004DA7A2 /* 02-outgoing-call.swift */; };
		40FFDC4D2B63ED16004DA7A2 /* 03-incoming-call.swift in Sources */ = {isa = PBXBuildFile; fileRef = 40FFDC4C2B63ED16004DA7A2 /* 03-incoming-call.swift */; };
		40FFDC4F2B63EE50004DA7A2 /* 04-active-call.swift in Sources */ = {isa = PBXBuildFile; fileRef = 40FFDC4E2B63EE50004DA7A2 /* 04-active-call.swift */; };
		40FFDC512B63EF58004DA7A2 /* 05-call-controls.swift in Sources */ = {isa = PBXBuildFile; fileRef = 40FFDC502B63EF58004DA7A2 /* 05-call-controls.swift */; };
		40FFDC532B63EFA2004DA7A2 /* 06-call-app-bar.swift in Sources */ = {isa = PBXBuildFile; fileRef = 40FFDC522B63EFA2004DA7A2 /* 06-call-app-bar.swift */; };
		40FFDC552B63EFD3004DA7A2 /* 07-screen-share-content.swift in Sources */ = {isa = PBXBuildFile; fileRef = 40FFDC542B63EFD3004DA7A2 /* 07-screen-share-content.swift */; };
		40FFDC5A2B63F08D004DA7A2 /* 01-call-participant.swift in Sources */ = {isa = PBXBuildFile; fileRef = 40FFDC592B63F08D004DA7A2 /* 01-call-participant.swift */; };
		40FFDC5C2B63F137004DA7A2 /* 02-call-participants.swift in Sources */ = {isa = PBXBuildFile; fileRef = 40FFDC5B2B63F137004DA7A2 /* 02-call-participants.swift */; };
		40FFDC5E2B63F236004DA7A2 /* 03-call-participants-info-menu.swift in Sources */ = {isa = PBXBuildFile; fileRef = 40FFDC5D2B63F236004DA7A2 /* 03-call-participants-info-menu.swift */; };
		40FFDC602B63F2EC004DA7A2 /* 04-local-video.swift in Sources */ = {isa = PBXBuildFile; fileRef = 40FFDC5F2B63F2EC004DA7A2 /* 04-local-video.swift */; };
		40FFDC632B63F370004DA7A2 /* 02-sound-indicator.swift in Sources */ = {isa = PBXBuildFile; fileRef = 40FFDC622B63F370004DA7A2 /* 02-sound-indicator.swift */; };
		40FFDC652B63F395004DA7A2 /* 03-avatars.swift in Sources */ = {isa = PBXBuildFile; fileRef = 40FFDC642B63F395004DA7A2 /* 03-avatars.swift */; };
		40FFDC672B63F430004DA7A2 /* 04-connection-quality-indicator.swift in Sources */ = {isa = PBXBuildFile; fileRef = 40FFDC662B63F430004DA7A2 /* 04-connection-quality-indicator.swift */; };
		40FFDC692B63F474004DA7A2 /* 05-call-background.swift in Sources */ = {isa = PBXBuildFile; fileRef = 40FFDC682B63F474004DA7A2 /* 05-call-background.swift */; };
		40FFDC6B2B63F4AB004DA7A2 /* 02-video-renderer.swift in Sources */ = {isa = PBXBuildFile; fileRef = 40FFDC6A2B63F4AB004DA7A2 /* 02-video-renderer.swift */; };
		40FFDC6D2B63F556004DA7A2 /* 03-video-theme.swift in Sources */ = {isa = PBXBuildFile; fileRef = 40FFDC6C2B63F556004DA7A2 /* 03-video-theme.swift */; };
		40FFDC6F2B63F58B004DA7A2 /* 04-customizing-views.swift in Sources */ = {isa = PBXBuildFile; fileRef = 40FFDC6E2B63F58B004DA7A2 /* 04-customizing-views.swift */; };
		40FFDC712B63F5C1004DA7A2 /* 05-uikit-customizations.swift in Sources */ = {isa = PBXBuildFile; fileRef = 40FFDC702B63F5C1004DA7A2 /* 05-uikit-customizations.swift */; };
		40FFDC742B63F767004DA7A2 /* StreamChatSwiftUI in Frameworks */ = {isa = PBXBuildFile; productRef = 40FFDC732B63F767004DA7A2 /* StreamChatSwiftUI */; };
		40FFDC762B63F7D6004DA7A2 /* ChatGloballyUsedVariables.swift in Sources */ = {isa = PBXBuildFile; fileRef = 40FFDC752B63F7D6004DA7A2 /* ChatGloballyUsedVariables.swift */; };
		40FFDC782B63FA2E004DA7A2 /* 06-view-model.swift in Sources */ = {isa = PBXBuildFile; fileRef = 40FFDC772B63FA2E004DA7A2 /* 06-view-model.swift */; };
		40FFDC7A2B63FA96004DA7A2 /* 02-replacing-call-controls.swift in Sources */ = {isa = PBXBuildFile; fileRef = 40FFDC792B63FA96004DA7A2 /* 02-replacing-call-controls.swift */; };
		40FFDC7C2B63FB76004DA7A2 /* 03-custom-label.swift in Sources */ = {isa = PBXBuildFile; fileRef = 40FFDC7B2B63FB76004DA7A2 /* 03-custom-label.swift */; };
		40FFDC7E2B63FC10004DA7A2 /* 04-video-layout.swift in Sources */ = {isa = PBXBuildFile; fileRef = 40FFDC7D2B63FC10004DA7A2 /* 04-video-layout.swift */; };
		40FFDC812B63FD92004DA7A2 /* StreamVideo in Frameworks */ = {isa = PBXBuildFile; productRef = 40FFDC802B63FD92004DA7A2 /* StreamVideo */; };
		40FFDC832B63FD92004DA7A2 /* StreamVideoSwiftUI in Frameworks */ = {isa = PBXBuildFile; productRef = 40FFDC822B63FD92004DA7A2 /* StreamVideoSwiftUI */; };
		40FFDC852B63FD92004DA7A2 /* StreamVideoUIKit in Frameworks */ = {isa = PBXBuildFile; productRef = 40FFDC842B63FD92004DA7A2 /* StreamVideoUIKit */; };
		40FFDC872B63FEAE004DA7A2 /* 05-incoming-call.swift in Sources */ = {isa = PBXBuildFile; fileRef = 40FFDC862B63FEAE004DA7A2 /* 05-incoming-call.swift */; };
		40FFDC922B63FF70004DA7A2 /* 06-lobby-preview.swift in Sources */ = {isa = PBXBuildFile; fileRef = 40FFDC912B63FF70004DA7A2 /* 06-lobby-preview.swift */; };
		40FFDC942B6401CC004DA7A2 /* 07-video-fallback.swift in Sources */ = {isa = PBXBuildFile; fileRef = 40FFDC932B6401CC004DA7A2 /* 07-video-fallback.swift */; };
		40FFDC962B64023A004DA7A2 /* 08-permission-requests.swift in Sources */ = {isa = PBXBuildFile; fileRef = 40FFDC952B64023A004DA7A2 /* 08-permission-requests.swift */; };
		40FFDC982B640566004DA7A2 /* 09-audio-volume-indicator.swift in Sources */ = {isa = PBXBuildFile; fileRef = 40FFDC972B640566004DA7A2 /* 09-audio-volume-indicator.swift */; };
		40FFDC9A2B6405C7004DA7A2 /* 10-network-quality-indicator.swift in Sources */ = {isa = PBXBuildFile; fileRef = 40FFDC992B6405C7004DA7A2 /* 10-network-quality-indicator.swift */; };
		40FFDC9C2B6405EA004DA7A2 /* 11-speaking-while-muted.swift in Sources */ = {isa = PBXBuildFile; fileRef = 40FFDC9B2B6405EA004DA7A2 /* 11-speaking-while-muted.swift */; };
		40FFDC9E2B64063D004DA7A2 /* 12-connection-unstable.swift in Sources */ = {isa = PBXBuildFile; fileRef = 40FFDC9D2B64063D004DA7A2 /* 12-connection-unstable.swift */; };
		40FFDCA02B640676004DA7A2 /* 13-pinning-users.swift in Sources */ = {isa = PBXBuildFile; fileRef = 40FFDC9F2B640676004DA7A2 /* 13-pinning-users.swift */; };
		40FFDCA22B640741004DA7A2 /* 14-livestream-player.swift in Sources */ = {isa = PBXBuildFile; fileRef = 40FFDCA12B640741004DA7A2 /* 14-livestream-player.swift */; };
		40FFDCA42B640772004DA7A2 /* 15-long-press-to-focus.swift in Sources */ = {isa = PBXBuildFile; fileRef = 40FFDCA32B640772004DA7A2 /* 15-long-press-to-focus.swift */; };
		40FFDCA62B6408DE004DA7A2 /* 00-ringing.swift in Sources */ = {isa = PBXBuildFile; fileRef = 40FFDCA52B6408DE004DA7A2 /* 00-ringing.swift */; };
<<<<<<< HEAD
		84BA15B02CA2F04F0018DC51 /* 10-custom-events.swift in Sources */ = {isa = PBXBuildFile; fileRef = 84BA15AF2CA2F04F0018DC51 /* 10-custom-events.swift */; };
=======
		84BA15AE2CA2EF420018DC51 /* 07-querying-call-members.swift in Sources */ = {isa = PBXBuildFile; fileRef = 84BA15AD2CA2EF420018DC51 /* 07-querying-call-members.swift */; };
>>>>>>> 9ef4a252
/* End PBXBuildFile section */

/* Begin PBXFileReference section */
		400D91B22B63D88100EBA47D /* DocumentationTests.framework */ = {isa = PBXFileReference; explicitFileType = wrapper.framework; includeInIndex = 0; path = DocumentationTests.framework; sourceTree = BUILT_PRODUCTS_DIR; };
		400D91B52B63D88100EBA47D /* DocumentationTests.h */ = {isa = PBXFileReference; lastKnownFileType = sourcecode.c.h; path = DocumentationTests.h; sourceTree = "<group>"; };
		400D91C62B63D96800EBA47D /* 03-quickstart.swift */ = {isa = PBXFileReference; lastKnownFileType = sourcecode.swift; path = "03-quickstart.swift"; sourceTree = "<group>"; };
		400D91C82B63DB3700EBA47D /* 01-client-auth.swift */ = {isa = PBXFileReference; lastKnownFileType = sourcecode.swift; path = "01-client-auth.swift"; sourceTree = "<group>"; };
		400D91CA2B63DB5F00EBA47D /* GloballyUsedVariables.swift */ = {isa = PBXFileReference; lastKnownFileType = sourcecode.swift; path = GloballyUsedVariables.swift; sourceTree = "<group>"; };
		400D91CC2B63DC2600EBA47D /* 02-joining-creating-calls.swift */ = {isa = PBXFileReference; lastKnownFileType = sourcecode.swift; path = "02-joining-creating-calls.swift"; sourceTree = "<group>"; };
		400D91CE2B63DE0100EBA47D /* 03-call-and-participant-state.swift */ = {isa = PBXFileReference; lastKnownFileType = sourcecode.swift; path = "03-call-and-participant-state.swift"; sourceTree = "<group>"; };
		400D91D02B63DEA200EBA47D /* 04-camera-and-microphone.swift */ = {isa = PBXFileReference; lastKnownFileType = sourcecode.swift; path = "04-camera-and-microphone.swift"; sourceTree = "<group>"; };
		400D91D22B63DFA500EBA47D /* 06-querying-calls.swift */ = {isa = PBXFileReference; lastKnownFileType = sourcecode.swift; path = "06-querying-calls.swift"; sourceTree = "<group>"; };
		400D91D42B63E27300EBA47D /* 07-dependency-injection.swift */ = {isa = PBXFileReference; lastKnownFileType = sourcecode.swift; path = "07-dependency-injection.swift"; sourceTree = "<group>"; };
		404CAED72B8E3874007087BC /* 06-apply-video-filters.swift */ = {isa = PBXFileReference; lastKnownFileType = sourcecode.swift; path = "06-apply-video-filters.swift"; sourceTree = "<group>"; };
		4068C1242B67C056006B0BEE /* 03-callkit-integration.swift */ = {isa = PBXFileReference; lastKnownFileType = sourcecode.swift; path = "03-callkit-integration.swift"; sourceTree = "<group>"; };
		408CE0F42BD91B490052EC3A /* 19-transcriptions.swift */ = {isa = PBXFileReference; lastKnownFileType = sourcecode.swift; path = "19-transcriptions.swift"; sourceTree = "<group>"; };
		409C39682B67CC5C0090044C /* 04-screensharing.swift */ = {isa = PBXFileReference; lastKnownFileType = sourcecode.swift; path = "04-screensharing.swift"; sourceTree = "<group>"; };
		409C396A2B67CD0B0090044C /* 05-picture-in-picture.swift */ = {isa = PBXFileReference; lastKnownFileType = sourcecode.swift; path = "05-picture-in-picture.swift"; sourceTree = "<group>"; };
		409C396C2B67CD780090044C /* 08-recording.swift */ = {isa = PBXFileReference; lastKnownFileType = sourcecode.swift; path = "08-recording.swift"; sourceTree = "<group>"; };
		409C396E2B67CDF30090044C /* 09-broadcasting.swift */ = {isa = PBXFileReference; lastKnownFileType = sourcecode.swift; path = "09-broadcasting.swift"; sourceTree = "<group>"; };
		40AB356A2B73965D00E465CC /* 16-snapshot.swift */ = {isa = PBXFileReference; lastKnownFileType = sourcecode.swift; path = "16-snapshot.swift"; sourceTree = "<group>"; };
		40B468972B67B6DF009B5B3E /* 01-deeplinking.swift */ = {isa = PBXFileReference; lastKnownFileType = sourcecode.swift; path = "01-deeplinking.swift"; sourceTree = "<group>"; };
		40CB9FA82B7FC7DB006BED93 /* 17-camera-zoom.swift */ = {isa = PBXFileReference; lastKnownFileType = sourcecode.swift; path = "17-camera-zoom.swift"; sourceTree = "<group>"; };
		40E23B9A2B67BA4100D11FC1 /* 02-push-notifications.swift */ = {isa = PBXFileReference; lastKnownFileType = sourcecode.swift; path = "02-push-notifications.swift"; sourceTree = "<group>"; };
		40F18B8F2BEBC97F00ADF76E /* 18-call-quality-rating.swift */ = {isa = PBXFileReference; lastKnownFileType = sourcecode.swift; path = "18-call-quality-rating.swift"; sourceTree = "<group>"; };
		40F290AA2BDFB37000DCF136 /* 16-noise-cancellation.swift */ = {isa = PBXFileReference; lastKnownFileType = sourcecode.swift; path = "16-noise-cancellation.swift"; sourceTree = "<group>"; };
		40F290AC2BDFB3CA00DCF136 /* 20-noise-cancellation.swift */ = {isa = PBXFileReference; lastKnownFileType = sourcecode.swift; path = "20-noise-cancellation.swift"; sourceTree = "<group>"; };
		40FFDC362B63E400004DA7A2 /* 08-permissions-and-moderation.swift */ = {isa = PBXFileReference; lastKnownFileType = sourcecode.swift; path = "08-permissions-and-moderation.swift"; sourceTree = "<group>"; };
		40FFDC382B63E459004DA7A2 /* 09-reactions.swift */ = {isa = PBXFileReference; lastKnownFileType = sourcecode.swift; path = "09-reactions.swift"; sourceTree = "<group>"; };
		40FFDC3A2B63E493004DA7A2 /* 10-view-slots.swift */ = {isa = PBXFileReference; lastKnownFileType = sourcecode.swift; path = "10-view-slots.swift"; sourceTree = "<group>"; };
		40FFDC3C2B63E6EC004DA7A2 /* 11-call-lifecycle.swift */ = {isa = PBXFileReference; lastKnownFileType = sourcecode.swift; path = "11-call-lifecycle.swift"; sourceTree = "<group>"; };
		40FFDC3E2B63E734004DA7A2 /* 12-call-state.swift */ = {isa = PBXFileReference; lastKnownFileType = sourcecode.swift; path = "12-call-state.swift"; sourceTree = "<group>"; };
		40FFDC432B63E95D004DA7A2 /* 14-swiftui-vs-uikit.swift */ = {isa = PBXFileReference; lastKnownFileType = sourcecode.swift; path = "14-swiftui-vs-uikit.swift"; sourceTree = "<group>"; };
		40FFDC452B63EA54004DA7A2 /* 15-migration-from-dolby.swift */ = {isa = PBXFileReference; lastKnownFileType = sourcecode.swift; path = "15-migration-from-dolby.swift"; sourceTree = "<group>"; };
		40FFDC482B63EB92004DA7A2 /* 01-call-container.swift */ = {isa = PBXFileReference; lastKnownFileType = sourcecode.swift; path = "01-call-container.swift"; sourceTree = "<group>"; };
		40FFDC4A2B63EC3D004DA7A2 /* 02-outgoing-call.swift */ = {isa = PBXFileReference; lastKnownFileType = sourcecode.swift; path = "02-outgoing-call.swift"; sourceTree = "<group>"; };
		40FFDC4C2B63ED16004DA7A2 /* 03-incoming-call.swift */ = {isa = PBXFileReference; lastKnownFileType = sourcecode.swift; path = "03-incoming-call.swift"; sourceTree = "<group>"; };
		40FFDC4E2B63EE50004DA7A2 /* 04-active-call.swift */ = {isa = PBXFileReference; lastKnownFileType = sourcecode.swift; path = "04-active-call.swift"; sourceTree = "<group>"; };
		40FFDC502B63EF58004DA7A2 /* 05-call-controls.swift */ = {isa = PBXFileReference; lastKnownFileType = sourcecode.swift; path = "05-call-controls.swift"; sourceTree = "<group>"; };
		40FFDC522B63EFA2004DA7A2 /* 06-call-app-bar.swift */ = {isa = PBXFileReference; lastKnownFileType = sourcecode.swift; path = "06-call-app-bar.swift"; sourceTree = "<group>"; };
		40FFDC542B63EFD3004DA7A2 /* 07-screen-share-content.swift */ = {isa = PBXFileReference; lastKnownFileType = sourcecode.swift; path = "07-screen-share-content.swift"; sourceTree = "<group>"; };
		40FFDC592B63F08D004DA7A2 /* 01-call-participant.swift */ = {isa = PBXFileReference; lastKnownFileType = sourcecode.swift; path = "01-call-participant.swift"; sourceTree = "<group>"; };
		40FFDC5B2B63F137004DA7A2 /* 02-call-participants.swift */ = {isa = PBXFileReference; lastKnownFileType = sourcecode.swift; path = "02-call-participants.swift"; sourceTree = "<group>"; };
		40FFDC5D2B63F236004DA7A2 /* 03-call-participants-info-menu.swift */ = {isa = PBXFileReference; lastKnownFileType = sourcecode.swift; path = "03-call-participants-info-menu.swift"; sourceTree = "<group>"; };
		40FFDC5F2B63F2EC004DA7A2 /* 04-local-video.swift */ = {isa = PBXFileReference; lastKnownFileType = sourcecode.swift; path = "04-local-video.swift"; sourceTree = "<group>"; };
		40FFDC622B63F370004DA7A2 /* 02-sound-indicator.swift */ = {isa = PBXFileReference; lastKnownFileType = sourcecode.swift; path = "02-sound-indicator.swift"; sourceTree = "<group>"; };
		40FFDC642B63F395004DA7A2 /* 03-avatars.swift */ = {isa = PBXFileReference; lastKnownFileType = sourcecode.swift; path = "03-avatars.swift"; sourceTree = "<group>"; };
		40FFDC662B63F430004DA7A2 /* 04-connection-quality-indicator.swift */ = {isa = PBXFileReference; lastKnownFileType = sourcecode.swift; path = "04-connection-quality-indicator.swift"; sourceTree = "<group>"; };
		40FFDC682B63F474004DA7A2 /* 05-call-background.swift */ = {isa = PBXFileReference; lastKnownFileType = sourcecode.swift; path = "05-call-background.swift"; sourceTree = "<group>"; };
		40FFDC6A2B63F4AB004DA7A2 /* 02-video-renderer.swift */ = {isa = PBXFileReference; lastKnownFileType = sourcecode.swift; path = "02-video-renderer.swift"; sourceTree = "<group>"; };
		40FFDC6C2B63F556004DA7A2 /* 03-video-theme.swift */ = {isa = PBXFileReference; lastKnownFileType = sourcecode.swift; path = "03-video-theme.swift"; sourceTree = "<group>"; };
		40FFDC6E2B63F58B004DA7A2 /* 04-customizing-views.swift */ = {isa = PBXFileReference; lastKnownFileType = sourcecode.swift; path = "04-customizing-views.swift"; sourceTree = "<group>"; };
		40FFDC702B63F5C1004DA7A2 /* 05-uikit-customizations.swift */ = {isa = PBXFileReference; lastKnownFileType = sourcecode.swift; path = "05-uikit-customizations.swift"; sourceTree = "<group>"; };
		40FFDC752B63F7D6004DA7A2 /* ChatGloballyUsedVariables.swift */ = {isa = PBXFileReference; lastKnownFileType = sourcecode.swift; path = ChatGloballyUsedVariables.swift; sourceTree = "<group>"; };
		40FFDC772B63FA2E004DA7A2 /* 06-view-model.swift */ = {isa = PBXFileReference; lastKnownFileType = sourcecode.swift; path = "06-view-model.swift"; sourceTree = "<group>"; };
		40FFDC792B63FA96004DA7A2 /* 02-replacing-call-controls.swift */ = {isa = PBXFileReference; lastKnownFileType = sourcecode.swift; path = "02-replacing-call-controls.swift"; sourceTree = "<group>"; };
		40FFDC7B2B63FB76004DA7A2 /* 03-custom-label.swift */ = {isa = PBXFileReference; lastKnownFileType = sourcecode.swift; path = "03-custom-label.swift"; sourceTree = "<group>"; };
		40FFDC7D2B63FC10004DA7A2 /* 04-video-layout.swift */ = {isa = PBXFileReference; lastKnownFileType = sourcecode.swift; path = "04-video-layout.swift"; sourceTree = "<group>"; };
		40FFDC7F2B63FD7A004DA7A2 /* stream-video-swift */ = {isa = PBXFileReference; lastKnownFileType = wrapper; name = "stream-video-swift"; path = ../..; sourceTree = "<group>"; };
		40FFDC862B63FEAE004DA7A2 /* 05-incoming-call.swift */ = {isa = PBXFileReference; lastKnownFileType = sourcecode.swift; path = "05-incoming-call.swift"; sourceTree = "<group>"; };
		40FFDC912B63FF70004DA7A2 /* 06-lobby-preview.swift */ = {isa = PBXFileReference; lastKnownFileType = sourcecode.swift; path = "06-lobby-preview.swift"; sourceTree = "<group>"; };
		40FFDC932B6401CC004DA7A2 /* 07-video-fallback.swift */ = {isa = PBXFileReference; lastKnownFileType = sourcecode.swift; path = "07-video-fallback.swift"; sourceTree = "<group>"; };
		40FFDC952B64023A004DA7A2 /* 08-permission-requests.swift */ = {isa = PBXFileReference; lastKnownFileType = sourcecode.swift; path = "08-permission-requests.swift"; sourceTree = "<group>"; };
		40FFDC972B640566004DA7A2 /* 09-audio-volume-indicator.swift */ = {isa = PBXFileReference; lastKnownFileType = sourcecode.swift; path = "09-audio-volume-indicator.swift"; sourceTree = "<group>"; };
		40FFDC992B6405C7004DA7A2 /* 10-network-quality-indicator.swift */ = {isa = PBXFileReference; lastKnownFileType = sourcecode.swift; path = "10-network-quality-indicator.swift"; sourceTree = "<group>"; };
		40FFDC9B2B6405EA004DA7A2 /* 11-speaking-while-muted.swift */ = {isa = PBXFileReference; lastKnownFileType = sourcecode.swift; path = "11-speaking-while-muted.swift"; sourceTree = "<group>"; };
		40FFDC9D2B64063D004DA7A2 /* 12-connection-unstable.swift */ = {isa = PBXFileReference; lastKnownFileType = sourcecode.swift; path = "12-connection-unstable.swift"; sourceTree = "<group>"; };
		40FFDC9F2B640676004DA7A2 /* 13-pinning-users.swift */ = {isa = PBXFileReference; lastKnownFileType = sourcecode.swift; path = "13-pinning-users.swift"; sourceTree = "<group>"; };
		40FFDCA12B640741004DA7A2 /* 14-livestream-player.swift */ = {isa = PBXFileReference; lastKnownFileType = sourcecode.swift; path = "14-livestream-player.swift"; sourceTree = "<group>"; };
		40FFDCA32B640772004DA7A2 /* 15-long-press-to-focus.swift */ = {isa = PBXFileReference; lastKnownFileType = sourcecode.swift; path = "15-long-press-to-focus.swift"; sourceTree = "<group>"; };
		40FFDCA52B6408DE004DA7A2 /* 00-ringing.swift */ = {isa = PBXFileReference; lastKnownFileType = sourcecode.swift; path = "00-ringing.swift"; sourceTree = "<group>"; };
<<<<<<< HEAD
		84BA15AF2CA2F04F0018DC51 /* 10-custom-events.swift */ = {isa = PBXFileReference; lastKnownFileType = sourcecode.swift; path = "10-custom-events.swift"; sourceTree = "<group>"; };
=======
		84BA15AD2CA2EF420018DC51 /* 07-querying-call-members.swift */ = {isa = PBXFileReference; lastKnownFileType = sourcecode.swift; path = "07-querying-call-members.swift"; sourceTree = "<group>"; };
>>>>>>> 9ef4a252
/* End PBXFileReference section */

/* Begin PBXFrameworksBuildPhase section */
		400D91AF2B63D88100EBA47D /* Frameworks */ = {
			isa = PBXFrameworksBuildPhase;
			buildActionMask = 2147483647;
			files = (
				40FFDC832B63FD92004DA7A2 /* StreamVideoSwiftUI in Frameworks */,
				40FFDC852B63FD92004DA7A2 /* StreamVideoUIKit in Frameworks */,
				40FFDC812B63FD92004DA7A2 /* StreamVideo in Frameworks */,
				40FFDC742B63F767004DA7A2 /* StreamChatSwiftUI in Frameworks */,
				409F10EA2BE11698000A984B /* StreamVideoNoiseCancellation in Frameworks */,
			);
			runOnlyForDeploymentPostprocessing = 0;
		};
/* End PBXFrameworksBuildPhase section */

/* Begin PBXGroup section */
		400D91A82B63D88100EBA47D = {
			isa = PBXGroup;
			children = (
				40FFDC7F2B63FD7A004DA7A2 /* stream-video-swift */,
				400D91B42B63D88100EBA47D /* DocumentationTests */,
				400D91B32B63D88100EBA47D /* Products */,
				40FFDC402B63E8A9004DA7A2 /* Frameworks */,
			);
			sourceTree = "<group>";
		};
		400D91B32B63D88100EBA47D /* Products */ = {
			isa = PBXGroup;
			children = (
				400D91B22B63D88100EBA47D /* DocumentationTests.framework */,
			);
			name = Products;
			sourceTree = "<group>";
		};
		400D91B42B63D88100EBA47D /* DocumentationTests */ = {
			isa = PBXGroup;
			children = (
				400D91BC2B63D8D000EBA47D /* 01-basics */,
				400D91BD2B63D8DF00EBA47D /* 03-guides */,
				400D91BE2B63D8EB00EBA47D /* 04-ui-components */,
				400D91BF2B63D8F200EBA47D /* 05-ui-cookbook */,
				400D91C02B63D8FB00EBA47D /* 06-advanced */,
				400D91B52B63D88100EBA47D /* DocumentationTests.h */,
				400D91CA2B63DB5F00EBA47D /* GloballyUsedVariables.swift */,
				40FFDC752B63F7D6004DA7A2 /* ChatGloballyUsedVariables.swift */,
			);
			path = DocumentationTests;
			sourceTree = "<group>";
		};
		400D91BC2B63D8D000EBA47D /* 01-basics */ = {
			isa = PBXGroup;
			children = (
				400D91C62B63D96800EBA47D /* 03-quickstart.swift */,
			);
			path = "01-basics";
			sourceTree = "<group>";
		};
		400D91BD2B63D8DF00EBA47D /* 03-guides */ = {
			isa = PBXGroup;
			children = (
				400D91C82B63DB3700EBA47D /* 01-client-auth.swift */,
				400D91CC2B63DC2600EBA47D /* 02-joining-creating-calls.swift */,
				400D91CE2B63DE0100EBA47D /* 03-call-and-participant-state.swift */,
				400D91D02B63DEA200EBA47D /* 04-camera-and-microphone.swift */,
				400D91D22B63DFA500EBA47D /* 06-querying-calls.swift */,
				400D91D42B63E27300EBA47D /* 07-dependency-injection.swift */,
				84BA15AD2CA2EF420018DC51 /* 07-querying-call-members.swift */,
				40FFDC362B63E400004DA7A2 /* 08-permissions-and-moderation.swift */,
				40FFDC382B63E459004DA7A2 /* 09-reactions.swift */,
				40FFDC3A2B63E493004DA7A2 /* 10-view-slots.swift */,
				84BA15AF2CA2F04F0018DC51 /* 10-custom-events.swift */,
				40FFDC3C2B63E6EC004DA7A2 /* 11-call-lifecycle.swift */,
				40FFDC3E2B63E734004DA7A2 /* 12-call-state.swift */,
				40FFDC432B63E95D004DA7A2 /* 14-swiftui-vs-uikit.swift */,
				40FFDC452B63EA54004DA7A2 /* 15-migration-from-dolby.swift */,
				40F290AA2BDFB37000DCF136 /* 16-noise-cancellation.swift */,
			);
			path = "03-guides";
			sourceTree = "<group>";
		};
		400D91BE2B63D8EB00EBA47D /* 04-ui-components */ = {
			isa = PBXGroup;
			children = (
				40FFDC612B63F363004DA7A2 /* 09-utility */,
				40FFDC582B63F085004DA7A2 /* 08-participants */,
				40FFDC472B63EB89004DA7A2 /* 07-call */,
				40FFDC6A2B63F4AB004DA7A2 /* 02-video-renderer.swift */,
				40FFDC6C2B63F556004DA7A2 /* 03-video-theme.swift */,
				40FFDC6E2B63F58B004DA7A2 /* 04-customizing-views.swift */,
				40FFDC702B63F5C1004DA7A2 /* 05-uikit-customizations.swift */,
				40FFDC772B63FA2E004DA7A2 /* 06-view-model.swift */,
			);
			path = "04-ui-components";
			sourceTree = "<group>";
		};
		400D91BF2B63D8F200EBA47D /* 05-ui-cookbook */ = {
			isa = PBXGroup;
			children = (
				40FFDC792B63FA96004DA7A2 /* 02-replacing-call-controls.swift */,
				40FFDC7B2B63FB76004DA7A2 /* 03-custom-label.swift */,
				40FFDC7D2B63FC10004DA7A2 /* 04-video-layout.swift */,
				40FFDC862B63FEAE004DA7A2 /* 05-incoming-call.swift */,
				40FFDC912B63FF70004DA7A2 /* 06-lobby-preview.swift */,
				40FFDC932B6401CC004DA7A2 /* 07-video-fallback.swift */,
				40FFDC952B64023A004DA7A2 /* 08-permission-requests.swift */,
				40FFDC972B640566004DA7A2 /* 09-audio-volume-indicator.swift */,
				40FFDC992B6405C7004DA7A2 /* 10-network-quality-indicator.swift */,
				40FFDC9B2B6405EA004DA7A2 /* 11-speaking-while-muted.swift */,
				40FFDC9D2B64063D004DA7A2 /* 12-connection-unstable.swift */,
				40FFDC9F2B640676004DA7A2 /* 13-pinning-users.swift */,
				40FFDCA12B640741004DA7A2 /* 14-livestream-player.swift */,
				40FFDCA32B640772004DA7A2 /* 15-long-press-to-focus.swift */,
				40AB356A2B73965D00E465CC /* 16-snapshot.swift */,
				40CB9FA82B7FC7DB006BED93 /* 17-camera-zoom.swift */,
				408CE0F42BD91B490052EC3A /* 19-transcriptions.swift */,
				40F18B8F2BEBC97F00ADF76E /* 18-call-quality-rating.swift */,
				40F290AC2BDFB3CA00DCF136 /* 20-noise-cancellation.swift */,
			);
			path = "05-ui-cookbook";
			sourceTree = "<group>";
		};
		400D91C02B63D8FB00EBA47D /* 06-advanced */ = {
			isa = PBXGroup;
			children = (
				40FFDCA52B6408DE004DA7A2 /* 00-ringing.swift */,
				40B468972B67B6DF009B5B3E /* 01-deeplinking.swift */,
				40E23B9A2B67BA4100D11FC1 /* 02-push-notifications.swift */,
				4068C1242B67C056006B0BEE /* 03-callkit-integration.swift */,
				409C39682B67CC5C0090044C /* 04-screensharing.swift */,
				409C396A2B67CD0B0090044C /* 05-picture-in-picture.swift */,
				404CAED72B8E3874007087BC /* 06-apply-video-filters.swift */,
				409C396C2B67CD780090044C /* 08-recording.swift */,
				409C396E2B67CDF30090044C /* 09-broadcasting.swift */,
			);
			path = "06-advanced";
			sourceTree = "<group>";
		};
		40FFDC402B63E8A9004DA7A2 /* Frameworks */ = {
			isa = PBXGroup;
			children = (
			);
			name = Frameworks;
			sourceTree = "<group>";
		};
		40FFDC472B63EB89004DA7A2 /* 07-call */ = {
			isa = PBXGroup;
			children = (
				40FFDC482B63EB92004DA7A2 /* 01-call-container.swift */,
				40FFDC4A2B63EC3D004DA7A2 /* 02-outgoing-call.swift */,
				40FFDC4C2B63ED16004DA7A2 /* 03-incoming-call.swift */,
				40FFDC4E2B63EE50004DA7A2 /* 04-active-call.swift */,
				40FFDC502B63EF58004DA7A2 /* 05-call-controls.swift */,
				40FFDC522B63EFA2004DA7A2 /* 06-call-app-bar.swift */,
				40FFDC542B63EFD3004DA7A2 /* 07-screen-share-content.swift */,
			);
			path = "07-call";
			sourceTree = "<group>";
		};
		40FFDC582B63F085004DA7A2 /* 08-participants */ = {
			isa = PBXGroup;
			children = (
				40FFDC592B63F08D004DA7A2 /* 01-call-participant.swift */,
				40FFDC5B2B63F137004DA7A2 /* 02-call-participants.swift */,
				40FFDC5D2B63F236004DA7A2 /* 03-call-participants-info-menu.swift */,
				40FFDC5F2B63F2EC004DA7A2 /* 04-local-video.swift */,
			);
			path = "08-participants";
			sourceTree = "<group>";
		};
		40FFDC612B63F363004DA7A2 /* 09-utility */ = {
			isa = PBXGroup;
			children = (
				40FFDC622B63F370004DA7A2 /* 02-sound-indicator.swift */,
				40FFDC642B63F395004DA7A2 /* 03-avatars.swift */,
				40FFDC662B63F430004DA7A2 /* 04-connection-quality-indicator.swift */,
				40FFDC682B63F474004DA7A2 /* 05-call-background.swift */,
			);
			path = "09-utility";
			sourceTree = "<group>";
		};
/* End PBXGroup section */

/* Begin PBXHeadersBuildPhase section */
		400D91AD2B63D88100EBA47D /* Headers */ = {
			isa = PBXHeadersBuildPhase;
			buildActionMask = 2147483647;
			files = (
				400D91B62B63D88100EBA47D /* DocumentationTests.h in Headers */,
			);
			runOnlyForDeploymentPostprocessing = 0;
		};
/* End PBXHeadersBuildPhase section */

/* Begin PBXNativeTarget section */
		400D91B12B63D88100EBA47D /* DocumentationTests */ = {
			isa = PBXNativeTarget;
			buildConfigurationList = 400D91B92B63D88100EBA47D /* Build configuration list for PBXNativeTarget "DocumentationTests" */;
			buildPhases = (
				400D91AD2B63D88100EBA47D /* Headers */,
				400D91AE2B63D88100EBA47D /* Sources */,
				400D91AF2B63D88100EBA47D /* Frameworks */,
				400D91B02B63D88100EBA47D /* Resources */,
			);
			buildRules = (
			);
			dependencies = (
			);
			name = DocumentationTests;
			packageProductDependencies = (
				40FFDC732B63F767004DA7A2 /* StreamChatSwiftUI */,
				40FFDC802B63FD92004DA7A2 /* StreamVideo */,
				40FFDC822B63FD92004DA7A2 /* StreamVideoSwiftUI */,
				40FFDC842B63FD92004DA7A2 /* StreamVideoUIKit */,
				409F10E92BE11698000A984B /* StreamVideoNoiseCancellation */,
			);
			productName = DocumentationTests;
			productReference = 400D91B22B63D88100EBA47D /* DocumentationTests.framework */;
			productType = "com.apple.product-type.framework";
		};
/* End PBXNativeTarget section */

/* Begin PBXProject section */
		400D91A92B63D88100EBA47D /* Project object */ = {
			isa = PBXProject;
			attributes = {
				BuildIndependentTargetsInParallel = 1;
				LastUpgradeCheck = 1520;
				TargetAttributes = {
					400D91B12B63D88100EBA47D = {
						CreatedOnToolsVersion = 15.2;
						LastSwiftMigration = 1520;
					};
				};
			};
			buildConfigurationList = 400D91AC2B63D88100EBA47D /* Build configuration list for PBXProject "DocumentationTests" */;
			compatibilityVersion = "Xcode 14.0";
			developmentRegion = en;
			hasScannedForEncodings = 0;
			knownRegions = (
				en,
				Base,
			);
			mainGroup = 400D91A82B63D88100EBA47D;
			packageReferences = (
				40FFDC722B63F767004DA7A2 /* XCRemoteSwiftPackageReference "stream-chat-swiftui" */,
				409F10E82BE11698000A984B /* XCRemoteSwiftPackageReference "stream-video-noise-cancellation-swift" */,
			);
			productRefGroup = 400D91B32B63D88100EBA47D /* Products */;
			projectDirPath = "";
			projectRoot = "";
			targets = (
				400D91B12B63D88100EBA47D /* DocumentationTests */,
			);
		};
/* End PBXProject section */

/* Begin PBXResourcesBuildPhase section */
		400D91B02B63D88100EBA47D /* Resources */ = {
			isa = PBXResourcesBuildPhase;
			buildActionMask = 2147483647;
			files = (
			);
			runOnlyForDeploymentPostprocessing = 0;
		};
/* End PBXResourcesBuildPhase section */

/* Begin PBXSourcesBuildPhase section */
		400D91AE2B63D88100EBA47D /* Sources */ = {
			isa = PBXSourcesBuildPhase;
			buildActionMask = 2147483647;
			files = (
				40FFDC5A2B63F08D004DA7A2 /* 01-call-participant.swift in Sources */,
				40FFDC9A2B6405C7004DA7A2 /* 10-network-quality-indicator.swift in Sources */,
				400D91D12B63DEA200EBA47D /* 04-camera-and-microphone.swift in Sources */,
				40FFDC4F2B63EE50004DA7A2 /* 04-active-call.swift in Sources */,
				40FFDCA02B640676004DA7A2 /* 13-pinning-users.swift in Sources */,
				40F290AD2BDFB3CA00DCF136 /* 20-noise-cancellation.swift in Sources */,
				408CE0F52BD91B490052EC3A /* 19-transcriptions.swift in Sources */,
				409C396D2B67CD780090044C /* 08-recording.swift in Sources */,
				40FFDC602B63F2EC004DA7A2 /* 04-local-video.swift in Sources */,
				40FFDC632B63F370004DA7A2 /* 02-sound-indicator.swift in Sources */,
				40FFDC5E2B63F236004DA7A2 /* 03-call-participants-info-menu.swift in Sources */,
				40FFDC3F2B63E734004DA7A2 /* 12-call-state.swift in Sources */,
				40F290AB2BDFB37000DCF136 /* 16-noise-cancellation.swift in Sources */,
				40F18B902BEBC97F00ADF76E /* 18-call-quality-rating.swift in Sources */,
				40FFDC712B63F5C1004DA7A2 /* 05-uikit-customizations.swift in Sources */,
				40FFDC462B63EA54004DA7A2 /* 15-migration-from-dolby.swift in Sources */,
				40FFDC532B63EFA2004DA7A2 /* 06-call-app-bar.swift in Sources */,
				40FFDC782B63FA2E004DA7A2 /* 06-view-model.swift in Sources */,
				40FFDC6F2B63F58B004DA7A2 /* 04-customizing-views.swift in Sources */,
				400D91CB2B63DB5F00EBA47D /* GloballyUsedVariables.swift in Sources */,
				40FFDC982B640566004DA7A2 /* 09-audio-volume-indicator.swift in Sources */,
				40FFDC7E2B63FC10004DA7A2 /* 04-video-layout.swift in Sources */,
				404CAED82B8E3874007087BC /* 06-apply-video-filters.swift in Sources */,
				409C396B2B67CD0B0090044C /* 05-picture-in-picture.swift in Sources */,
				40FFDC552B63EFD3004DA7A2 /* 07-screen-share-content.swift in Sources */,
				40FFDC9C2B6405EA004DA7A2 /* 11-speaking-while-muted.swift in Sources */,
				40FFDC3D2B63E6EC004DA7A2 /* 11-call-lifecycle.swift in Sources */,
				400D91CD2B63DC2600EBA47D /* 02-joining-creating-calls.swift in Sources */,
				40E23B9B2B67BA4100D11FC1 /* 02-push-notifications.swift in Sources */,
				400D91D52B63E27300EBA47D /* 07-dependency-injection.swift in Sources */,
				40FFDC512B63EF58004DA7A2 /* 05-call-controls.swift in Sources */,
				400D91D32B63DFA500EBA47D /* 06-querying-calls.swift in Sources */,
				40FFDC922B63FF70004DA7A2 /* 06-lobby-preview.swift in Sources */,
				4068C1252B67C056006B0BEE /* 03-callkit-integration.swift in Sources */,
				40FFDC762B63F7D6004DA7A2 /* ChatGloballyUsedVariables.swift in Sources */,
				84BA15AE2CA2EF420018DC51 /* 07-querying-call-members.swift in Sources */,
				40FFDC672B63F430004DA7A2 /* 04-connection-quality-indicator.swift in Sources */,
				40B468982B67B6DF009B5B3E /* 01-deeplinking.swift in Sources */,
				40FFDC3B2B63E493004DA7A2 /* 10-view-slots.swift in Sources */,
				40FFDC442B63E95D004DA7A2 /* 14-swiftui-vs-uikit.swift in Sources */,
				40FFDC872B63FEAE004DA7A2 /* 05-incoming-call.swift in Sources */,
				40FFDC942B6401CC004DA7A2 /* 07-video-fallback.swift in Sources */,
				400D91C72B63D96800EBA47D /* 03-quickstart.swift in Sources */,
				40FFDC9E2B64063D004DA7A2 /* 12-connection-unstable.swift in Sources */,
				40FFDC372B63E400004DA7A2 /* 08-permissions-and-moderation.swift in Sources */,
				40FFDC4B2B63EC3D004DA7A2 /* 02-outgoing-call.swift in Sources */,
				40FFDC6D2B63F556004DA7A2 /* 03-video-theme.swift in Sources */,
				40FFDC492B63EB92004DA7A2 /* 01-call-container.swift in Sources */,
				84BA15B02CA2F04F0018DC51 /* 10-custom-events.swift in Sources */,
				40FFDC4D2B63ED16004DA7A2 /* 03-incoming-call.swift in Sources */,
				409C396F2B67CDF30090044C /* 09-broadcasting.swift in Sources */,
				40FFDC692B63F474004DA7A2 /* 05-call-background.swift in Sources */,
				40FFDCA62B6408DE004DA7A2 /* 00-ringing.swift in Sources */,
				400D91C92B63DB3700EBA47D /* 01-client-auth.swift in Sources */,
				40CB9FA92B7FC7DB006BED93 /* 17-camera-zoom.swift in Sources */,
				40FFDC962B64023A004DA7A2 /* 08-permission-requests.swift in Sources */,
				400D91CF2B63DE0100EBA47D /* 03-call-and-participant-state.swift in Sources */,
				40FFDC652B63F395004DA7A2 /* 03-avatars.swift in Sources */,
				40FFDC392B63E459004DA7A2 /* 09-reactions.swift in Sources */,
				40FFDC7C2B63FB76004DA7A2 /* 03-custom-label.swift in Sources */,
				40FFDC5C2B63F137004DA7A2 /* 02-call-participants.swift in Sources */,
				40FFDC7A2B63FA96004DA7A2 /* 02-replacing-call-controls.swift in Sources */,
				40FFDC6B2B63F4AB004DA7A2 /* 02-video-renderer.swift in Sources */,
				409C39692B67CC5C0090044C /* 04-screensharing.swift in Sources */,
				40AB356B2B73965D00E465CC /* 16-snapshot.swift in Sources */,
				40FFDCA22B640741004DA7A2 /* 14-livestream-player.swift in Sources */,
				40FFDCA42B640772004DA7A2 /* 15-long-press-to-focus.swift in Sources */,
			);
			runOnlyForDeploymentPostprocessing = 0;
		};
/* End PBXSourcesBuildPhase section */

/* Begin XCBuildConfiguration section */
		400D91B72B63D88100EBA47D /* Debug */ = {
			isa = XCBuildConfiguration;
			buildSettings = {
				ALWAYS_SEARCH_USER_PATHS = NO;
				ASSETCATALOG_COMPILER_GENERATE_SWIFT_ASSET_SYMBOL_EXTENSIONS = YES;
				CLANG_ANALYZER_NONNULL = YES;
				CLANG_ANALYZER_NUMBER_OBJECT_CONVERSION = YES_AGGRESSIVE;
				CLANG_CXX_LANGUAGE_STANDARD = "gnu++20";
				CLANG_ENABLE_MODULES = YES;
				CLANG_ENABLE_OBJC_ARC = YES;
				CLANG_ENABLE_OBJC_WEAK = YES;
				CLANG_WARN_BLOCK_CAPTURE_AUTORELEASING = YES;
				CLANG_WARN_BOOL_CONVERSION = YES;
				CLANG_WARN_COMMA = YES;
				CLANG_WARN_CONSTANT_CONVERSION = YES;
				CLANG_WARN_DEPRECATED_OBJC_IMPLEMENTATIONS = YES;
				CLANG_WARN_DIRECT_OBJC_ISA_USAGE = YES_ERROR;
				CLANG_WARN_DOCUMENTATION_COMMENTS = YES;
				CLANG_WARN_EMPTY_BODY = YES;
				CLANG_WARN_ENUM_CONVERSION = YES;
				CLANG_WARN_INFINITE_RECURSION = YES;
				CLANG_WARN_INT_CONVERSION = YES;
				CLANG_WARN_NON_LITERAL_NULL_CONVERSION = YES;
				CLANG_WARN_OBJC_IMPLICIT_RETAIN_SELF = YES;
				CLANG_WARN_OBJC_LITERAL_CONVERSION = YES;
				CLANG_WARN_OBJC_ROOT_CLASS = YES_ERROR;
				CLANG_WARN_QUOTED_INCLUDE_IN_FRAMEWORK_HEADER = YES;
				CLANG_WARN_RANGE_LOOP_ANALYSIS = YES;
				CLANG_WARN_STRICT_PROTOTYPES = YES;
				CLANG_WARN_SUSPICIOUS_MOVE = YES;
				CLANG_WARN_UNGUARDED_AVAILABILITY = YES_AGGRESSIVE;
				CLANG_WARN_UNREACHABLE_CODE = YES;
				CLANG_WARN__DUPLICATE_METHOD_MATCH = YES;
				COPY_PHASE_STRIP = NO;
				CURRENT_PROJECT_VERSION = 1;
				DEBUG_INFORMATION_FORMAT = dwarf;
				ENABLE_STRICT_OBJC_MSGSEND = YES;
				ENABLE_TESTABILITY = YES;
				ENABLE_USER_SCRIPT_SANDBOXING = YES;
				GCC_C_LANGUAGE_STANDARD = gnu17;
				GCC_DYNAMIC_NO_PIC = NO;
				GCC_NO_COMMON_BLOCKS = YES;
				GCC_OPTIMIZATION_LEVEL = 0;
				GCC_PREPROCESSOR_DEFINITIONS = (
					"DEBUG=1",
					"$(inherited)",
				);
				GCC_WARN_64_TO_32_BIT_CONVERSION = YES;
				GCC_WARN_ABOUT_RETURN_TYPE = YES_ERROR;
				GCC_WARN_UNDECLARED_SELECTOR = YES;
				GCC_WARN_UNINITIALIZED_AUTOS = YES_AGGRESSIVE;
				GCC_WARN_UNUSED_FUNCTION = YES;
				GCC_WARN_UNUSED_VARIABLE = YES;
				IPHONEOS_DEPLOYMENT_TARGET = 16.4;
				LOCALIZATION_PREFERS_STRING_CATALOGS = YES;
				MTL_ENABLE_DEBUG_INFO = INCLUDE_SOURCE;
				MTL_FAST_MATH = YES;
				ONLY_ACTIVE_ARCH = YES;
				SDKROOT = iphoneos;
				SWIFT_ACTIVE_COMPILATION_CONDITIONS = "DEBUG $(inherited)";
				SWIFT_OPTIMIZATION_LEVEL = "-Onone";
				VERSIONING_SYSTEM = "apple-generic";
				VERSION_INFO_PREFIX = "";
			};
			name = Debug;
		};
		400D91B82B63D88100EBA47D /* Release */ = {
			isa = XCBuildConfiguration;
			buildSettings = {
				ALWAYS_SEARCH_USER_PATHS = NO;
				ASSETCATALOG_COMPILER_GENERATE_SWIFT_ASSET_SYMBOL_EXTENSIONS = YES;
				CLANG_ANALYZER_NONNULL = YES;
				CLANG_ANALYZER_NUMBER_OBJECT_CONVERSION = YES_AGGRESSIVE;
				CLANG_CXX_LANGUAGE_STANDARD = "gnu++20";
				CLANG_ENABLE_MODULES = YES;
				CLANG_ENABLE_OBJC_ARC = YES;
				CLANG_ENABLE_OBJC_WEAK = YES;
				CLANG_WARN_BLOCK_CAPTURE_AUTORELEASING = YES;
				CLANG_WARN_BOOL_CONVERSION = YES;
				CLANG_WARN_COMMA = YES;
				CLANG_WARN_CONSTANT_CONVERSION = YES;
				CLANG_WARN_DEPRECATED_OBJC_IMPLEMENTATIONS = YES;
				CLANG_WARN_DIRECT_OBJC_ISA_USAGE = YES_ERROR;
				CLANG_WARN_DOCUMENTATION_COMMENTS = YES;
				CLANG_WARN_EMPTY_BODY = YES;
				CLANG_WARN_ENUM_CONVERSION = YES;
				CLANG_WARN_INFINITE_RECURSION = YES;
				CLANG_WARN_INT_CONVERSION = YES;
				CLANG_WARN_NON_LITERAL_NULL_CONVERSION = YES;
				CLANG_WARN_OBJC_IMPLICIT_RETAIN_SELF = YES;
				CLANG_WARN_OBJC_LITERAL_CONVERSION = YES;
				CLANG_WARN_OBJC_ROOT_CLASS = YES_ERROR;
				CLANG_WARN_QUOTED_INCLUDE_IN_FRAMEWORK_HEADER = YES;
				CLANG_WARN_RANGE_LOOP_ANALYSIS = YES;
				CLANG_WARN_STRICT_PROTOTYPES = YES;
				CLANG_WARN_SUSPICIOUS_MOVE = YES;
				CLANG_WARN_UNGUARDED_AVAILABILITY = YES_AGGRESSIVE;
				CLANG_WARN_UNREACHABLE_CODE = YES;
				CLANG_WARN__DUPLICATE_METHOD_MATCH = YES;
				COPY_PHASE_STRIP = NO;
				CURRENT_PROJECT_VERSION = 1;
				DEBUG_INFORMATION_FORMAT = "dwarf-with-dsym";
				ENABLE_NS_ASSERTIONS = NO;
				ENABLE_STRICT_OBJC_MSGSEND = YES;
				ENABLE_USER_SCRIPT_SANDBOXING = YES;
				GCC_C_LANGUAGE_STANDARD = gnu17;
				GCC_NO_COMMON_BLOCKS = YES;
				GCC_WARN_64_TO_32_BIT_CONVERSION = YES;
				GCC_WARN_ABOUT_RETURN_TYPE = YES_ERROR;
				GCC_WARN_UNDECLARED_SELECTOR = YES;
				GCC_WARN_UNINITIALIZED_AUTOS = YES_AGGRESSIVE;
				GCC_WARN_UNUSED_FUNCTION = YES;
				GCC_WARN_UNUSED_VARIABLE = YES;
				IPHONEOS_DEPLOYMENT_TARGET = 16.4;
				LOCALIZATION_PREFERS_STRING_CATALOGS = YES;
				MTL_ENABLE_DEBUG_INFO = NO;
				MTL_FAST_MATH = YES;
				SDKROOT = iphoneos;
				SWIFT_COMPILATION_MODE = wholemodule;
				VALIDATE_PRODUCT = YES;
				VERSIONING_SYSTEM = "apple-generic";
				VERSION_INFO_PREFIX = "";
			};
			name = Release;
		};
		400D91BA2B63D88100EBA47D /* Debug */ = {
			isa = XCBuildConfiguration;
			buildSettings = {
				CLANG_ANALYZER_DEADCODE_DEADSTORES = NO;
				CLANG_ENABLE_MODULES = YES;
				CODE_SIGN_STYLE = Automatic;
				CURRENT_PROJECT_VERSION = 1;
				DEFINES_MODULE = YES;
				DEVELOPMENT_TEAM = EHV7XZLAHA;
				DYLIB_COMPATIBILITY_VERSION = 1;
				DYLIB_CURRENT_VERSION = 1;
				DYLIB_INSTALL_NAME_BASE = "@rpath";
				ENABLE_MODULE_VERIFIER = YES;
				GCC_WARN_MISSING_PARENTHESES = YES;
				GCC_WARN_TYPECHECK_CALLS_TO_PRINTF = NO;
				GCC_WARN_UNINITIALIZED_AUTOS = NO;
				GCC_WARN_UNUSED_FUNCTION = NO;
				GCC_WARN_UNUSED_VALUE = NO;
				GCC_WARN_UNUSED_VARIABLE = NO;
				GENERATE_INFOPLIST_FILE = YES;
				INFOPLIST_KEY_NSHumanReadableCopyright = "";
				INSTALL_PATH = "$(LOCAL_LIBRARY_DIR)/Frameworks";
				IPHONEOS_DEPLOYMENT_TARGET = 16.4;
				LD_RUNPATH_SEARCH_PATHS = (
					"$(inherited)",
					"@executable_path/Frameworks",
					"@loader_path/Frameworks",
				);
				MARKETING_VERSION = 1.0;
				MODULE_VERIFIER_SUPPORTED_LANGUAGES = "objective-c objective-c++";
				MODULE_VERIFIER_SUPPORTED_LANGUAGE_STANDARDS = "gnu17 gnu++20";
				PRODUCT_BUNDLE_IDENTIFIER = io.getstream.tests.documentation.DocumentationTests;
				PRODUCT_NAME = "$(TARGET_NAME:c99extidentifier)";
				SKIP_INSTALL = YES;
				SWIFT_EMIT_LOC_STRINGS = YES;
				SWIFT_OPTIMIZATION_LEVEL = "-Onone";
				SWIFT_VERSION = 5.0;
				TARGETED_DEVICE_FAMILY = "1,2";
			};
			name = Debug;
		};
		400D91BB2B63D88100EBA47D /* Release */ = {
			isa = XCBuildConfiguration;
			buildSettings = {
				CLANG_ANALYZER_DEADCODE_DEADSTORES = NO;
				CLANG_ENABLE_MODULES = YES;
				CODE_SIGN_STYLE = Automatic;
				CURRENT_PROJECT_VERSION = 1;
				DEFINES_MODULE = YES;
				DEVELOPMENT_TEAM = EHV7XZLAHA;
				DYLIB_COMPATIBILITY_VERSION = 1;
				DYLIB_CURRENT_VERSION = 1;
				DYLIB_INSTALL_NAME_BASE = "@rpath";
				ENABLE_MODULE_VERIFIER = YES;
				GCC_WARN_MISSING_PARENTHESES = YES;
				GCC_WARN_TYPECHECK_CALLS_TO_PRINTF = NO;
				GCC_WARN_UNINITIALIZED_AUTOS = NO;
				GCC_WARN_UNUSED_FUNCTION = NO;
				GCC_WARN_UNUSED_VALUE = NO;
				GCC_WARN_UNUSED_VARIABLE = NO;
				GENERATE_INFOPLIST_FILE = YES;
				INFOPLIST_KEY_NSHumanReadableCopyright = "";
				INSTALL_PATH = "$(LOCAL_LIBRARY_DIR)/Frameworks";
				IPHONEOS_DEPLOYMENT_TARGET = 16.4;
				LD_RUNPATH_SEARCH_PATHS = (
					"$(inherited)",
					"@executable_path/Frameworks",
					"@loader_path/Frameworks",
				);
				MARKETING_VERSION = 1.0;
				MODULE_VERIFIER_SUPPORTED_LANGUAGES = "objective-c objective-c++";
				MODULE_VERIFIER_SUPPORTED_LANGUAGE_STANDARDS = "gnu17 gnu++20";
				PRODUCT_BUNDLE_IDENTIFIER = io.getstream.tests.documentation.DocumentationTests;
				PRODUCT_NAME = "$(TARGET_NAME:c99extidentifier)";
				SKIP_INSTALL = YES;
				SWIFT_EMIT_LOC_STRINGS = YES;
				SWIFT_VERSION = 5.0;
				TARGETED_DEVICE_FAMILY = "1,2";
			};
			name = Release;
		};
/* End XCBuildConfiguration section */

/* Begin XCConfigurationList section */
		400D91AC2B63D88100EBA47D /* Build configuration list for PBXProject "DocumentationTests" */ = {
			isa = XCConfigurationList;
			buildConfigurations = (
				400D91B72B63D88100EBA47D /* Debug */,
				400D91B82B63D88100EBA47D /* Release */,
			);
			defaultConfigurationIsVisible = 0;
			defaultConfigurationName = Release;
		};
		400D91B92B63D88100EBA47D /* Build configuration list for PBXNativeTarget "DocumentationTests" */ = {
			isa = XCConfigurationList;
			buildConfigurations = (
				400D91BA2B63D88100EBA47D /* Debug */,
				400D91BB2B63D88100EBA47D /* Release */,
			);
			defaultConfigurationIsVisible = 0;
			defaultConfigurationName = Release;
		};
/* End XCConfigurationList section */

/* Begin XCRemoteSwiftPackageReference section */
		409F10E82BE11698000A984B /* XCRemoteSwiftPackageReference "stream-video-noise-cancellation-swift" */ = {
			isa = XCRemoteSwiftPackageReference;
			repositoryURL = "https://github.com/GetStream/stream-video-noise-cancellation-swift";
			requirement = {
				kind = upToNextMajorVersion;
				minimumVersion = 0.9.1;
			};
		};
		40FFDC722B63F767004DA7A2 /* XCRemoteSwiftPackageReference "stream-chat-swiftui" */ = {
			isa = XCRemoteSwiftPackageReference;
			repositoryURL = "https://github.com/GetStream/stream-chat-swiftui";
			requirement = {
				kind = upToNextMajorVersion;
				minimumVersion = 4.47.0;
			};
		};
/* End XCRemoteSwiftPackageReference section */

/* Begin XCSwiftPackageProductDependency section */
		409F10E92BE11698000A984B /* StreamVideoNoiseCancellation */ = {
			isa = XCSwiftPackageProductDependency;
			package = 409F10E82BE11698000A984B /* XCRemoteSwiftPackageReference "stream-video-noise-cancellation-swift" */;
			productName = StreamVideoNoiseCancellation;
		};
		40FFDC732B63F767004DA7A2 /* StreamChatSwiftUI */ = {
			isa = XCSwiftPackageProductDependency;
			package = 40FFDC722B63F767004DA7A2 /* XCRemoteSwiftPackageReference "stream-chat-swiftui" */;
			productName = StreamChatSwiftUI;
		};
		40FFDC802B63FD92004DA7A2 /* StreamVideo */ = {
			isa = XCSwiftPackageProductDependency;
			productName = StreamVideo;
		};
		40FFDC822B63FD92004DA7A2 /* StreamVideoSwiftUI */ = {
			isa = XCSwiftPackageProductDependency;
			productName = StreamVideoSwiftUI;
		};
		40FFDC842B63FD92004DA7A2 /* StreamVideoUIKit */ = {
			isa = XCSwiftPackageProductDependency;
			productName = StreamVideoUIKit;
		};
/* End XCSwiftPackageProductDependency section */
	};
	rootObject = 400D91A92B63D88100EBA47D /* Project object */;
}<|MERGE_RESOLUTION|>--- conflicted
+++ resolved
@@ -78,11 +78,8 @@
 		40FFDCA22B640741004DA7A2 /* 14-livestream-player.swift in Sources */ = {isa = PBXBuildFile; fileRef = 40FFDCA12B640741004DA7A2 /* 14-livestream-player.swift */; };
 		40FFDCA42B640772004DA7A2 /* 15-long-press-to-focus.swift in Sources */ = {isa = PBXBuildFile; fileRef = 40FFDCA32B640772004DA7A2 /* 15-long-press-to-focus.swift */; };
 		40FFDCA62B6408DE004DA7A2 /* 00-ringing.swift in Sources */ = {isa = PBXBuildFile; fileRef = 40FFDCA52B6408DE004DA7A2 /* 00-ringing.swift */; };
-<<<<<<< HEAD
 		84BA15B02CA2F04F0018DC51 /* 10-custom-events.swift in Sources */ = {isa = PBXBuildFile; fileRef = 84BA15AF2CA2F04F0018DC51 /* 10-custom-events.swift */; };
-=======
 		84BA15AE2CA2EF420018DC51 /* 07-querying-call-members.swift in Sources */ = {isa = PBXBuildFile; fileRef = 84BA15AD2CA2EF420018DC51 /* 07-querying-call-members.swift */; };
->>>>>>> 9ef4a252
 /* End PBXBuildFile section */
 
 /* Begin PBXFileReference section */
@@ -154,11 +151,8 @@
 		40FFDCA12B640741004DA7A2 /* 14-livestream-player.swift */ = {isa = PBXFileReference; lastKnownFileType = sourcecode.swift; path = "14-livestream-player.swift"; sourceTree = "<group>"; };
 		40FFDCA32B640772004DA7A2 /* 15-long-press-to-focus.swift */ = {isa = PBXFileReference; lastKnownFileType = sourcecode.swift; path = "15-long-press-to-focus.swift"; sourceTree = "<group>"; };
 		40FFDCA52B6408DE004DA7A2 /* 00-ringing.swift */ = {isa = PBXFileReference; lastKnownFileType = sourcecode.swift; path = "00-ringing.swift"; sourceTree = "<group>"; };
-<<<<<<< HEAD
 		84BA15AF2CA2F04F0018DC51 /* 10-custom-events.swift */ = {isa = PBXFileReference; lastKnownFileType = sourcecode.swift; path = "10-custom-events.swift"; sourceTree = "<group>"; };
-=======
 		84BA15AD2CA2EF420018DC51 /* 07-querying-call-members.swift */ = {isa = PBXFileReference; lastKnownFileType = sourcecode.swift; path = "07-querying-call-members.swift"; sourceTree = "<group>"; };
->>>>>>> 9ef4a252
 /* End PBXFileReference section */
 
 /* Begin PBXFrameworksBuildPhase section */
